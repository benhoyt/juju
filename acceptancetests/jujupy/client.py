# This file is part of JujuPy, a library for driving the Juju CLI.
# Copyright 2013-2017 Canonical Ltd.
#
# This program is free software: you can redistribute it and/or modify it
# under the terms of the Lesser GNU General Public License version 3, as
# published by the Free Software Foundation.
#
# This program is distributed in the hope that it will be useful, but WITHOUT
# ANY WARRANTY; without even the implied warranties of MERCHANTABILITY,
# SATISFACTORY QUALITY, or FITNESS FOR A PARTICULAR PURPOSE.  See the Lesser
# GNU General Public License for more details.
#
# You should have received a copy of the Lesser GNU General Public License
# along with this program.  If not, see <http://www.gnu.org/licenses/>.


from __future__ import print_function

import errno
import json
import logging
import os
import pexpect
import re
import shutil
import subprocess
import sys
import time
import yaml
from collections import (
    defaultdict,
    namedtuple,
)
from contextlib import (
    contextmanager,
)
from copy import deepcopy
from itertools import chain
from locale import getpreferredencoding

from jujupy.backend import (
    JujuBackend,
)
from jujupy.configuration import (
    get_bootstrap_config_path,
    get_juju_home,
    get_selected_environment,
)
from jujupy.controller import (
    Controllers,
    ControllerConfig,
)
from jujupy.exceptions import (
    AgentsNotStarted,
    ApplicationsNotStarted,
    AuthNotAccepted,
    ControllersTimeout,
    InvalidEndpoint,
    NameNotAccepted,
    NoProvider,
    StatusNotMet,
    StatusTimeout,
    TypeNotAccepted,
    VotingNotEnabled,
    WorkloadsNotReady,
)
from jujupy.status import (
    AGENTS_READY,
    coalesce_agent_status,
    Status,
)
from jujupy.utility import (
    _dns_name_for_machine,
    JujuResourceTimeout,
    pause,
    qualified_model_name,
    skip_on_missing_file,
    split_address_port,
    temp_yaml_file,
    unqualified_model_name,
    until_timeout,
)
from jujupy.wait_condition import (
    CommandComplete,
    NoopCondition,
    WaitAgentsStarted,
    WaitMachineNotPresent,
    WaitVersion,
)

__metaclass__ = type

WIN_JUJU_CMD = os.path.join('\\', 'Progra~2', 'Juju', 'juju.exe')

CONTROLLER = 'controller'
KILL_CONTROLLER = 'kill-controller'
SYSTEM = 'system'

KVM_MACHINE = 'kvm'
LXC_MACHINE = 'lxc'
LXD_MACHINE = 'lxd'

_DEFAULT_POLL_TIMEOUT = 5
_DEFAULT_BUNDLE_TIMEOUT = 3600

log = logging.getLogger("jujupy")


def get_teardown_timeout(client):
    """Return the timeout need by the client to teardown resources."""
    if client.env.provider == 'azure':
        return 2700
    elif client.env.provider == 'gce':
        return 1200
    else:
        return 900


def parse_new_state_server_from_error(error):
    err_str = str(error)
    output = getattr(error, 'output', None)
    if output is not None:
        err_str += output
    matches = re.findall(r'Attempting to connect to (.*):22', err_str)
    if matches:
        return matches[-1]
    return None


Machine = namedtuple('Machine', ['machine_id', 'info'])


class JujuData:
    """Represents a model in a JUJU_DATA directory for juju."""

    def __init__(self, environment, config=None, juju_home=None,
                 controller=None, cloud_name=None, bootstrap_to=None):
        """Constructor.

        This extends SimpleEnvironment's constructor.

        :param environment: Name of the environment.
        :param config: Dictionary with configuration options; default is None.
        :param juju_home: Path to JUJU_DATA directory. If None (the default),
            the home directory is autodetected.
        :param controller: Controller instance-- this model's controller.
            If not given or None, a new instance is created.
        :param bootstrap_to: A placement directive to use when bootstrapping.
            See Juju provider docs to examples of what Juju might expect.
        """
        if juju_home is None:
            juju_home = get_juju_home()
        self.user_name = None
        if controller is None:
            controller = Controller(environment)
        self.controller = controller
        self.environment = environment
        self._config = config
        self.juju_home = juju_home
        self.bootstrap_to = bootstrap_to
        if self._config is not None:
            try:
                provider = self.provider
            except NoProvider:
                provider = None
            self.lxd = (self._config.get('container') == 'lxd' or provider == 'lxd')
            self.kvm = (bool(self._config.get('container') == 'kvm'))
            self.maas = bool(provider == 'maas')
            self.joyent = bool(provider == 'joyent')
            self.logging_config = self._config.get('logging-config')
            self.provider_type = provider
        else:
            self.lxd = False
            self.kvm = False
            self.maas = False
            self.joyent = False
            self.logging_config = None
            self.provider_type = None
        self.credentials = {}
        self.clouds = {}
        self._cloud_name = cloud_name

    @property
    def provider(self):
        """Return the provider type for this environment.

        See get_cloud to determine the specific cloud.
        """
        try:
            return self._config['type']
        except KeyError:
            raise NoProvider('No provider specified.')

    def clone(self, model_name=None):
        config = deepcopy(self._config)
        if model_name is None:
            model_name = self.environment
        else:
            config['name'] = unqualified_model_name(model_name)
        result = JujuData(
            model_name, config, juju_home=self.juju_home,
            controller=self.controller,
            bootstrap_to=self.bootstrap_to)
        result.lxd = self.lxd
        result.kvm = self.kvm
        result.maas = self.maas
        result.joyent = self.joyent
        result.user_name = self.user_name
        result.credentials = deepcopy(self.credentials)
        result.clouds = deepcopy(self.clouds)
        result._cloud_name = self._cloud_name
        result.logging_config = self.logging_config
        result.provider_type = self.provider_type
        return result

    def set_cloud_name(self, name):
        self._cloud_name = name

    @classmethod
    def from_env(cls, env):
        juju_data = cls(env.environment, env._config, env.juju_home)
        juju_data.load_yaml()
        return juju_data

    def make_config_copy(self):
        return deepcopy(self._config)

    @contextmanager
    def make_juju_home(self, juju_home, dir_name):
        """Make a JUJU_HOME/DATA directory to avoid conflicts.

        :param juju_home: Current JUJU_HOME/DATA directory, used as a
            base path for the new directory.
        :param dir_name: Name of sub-directory to make the home in.
        """
        home_path = juju_home_path(juju_home, dir_name)
        with skip_on_missing_file():
            shutil.rmtree(home_path)
        os.makedirs(home_path)
        self.dump_yaml(home_path)
        yield home_path

    def update_config(self, new_config):
        if 'type' in new_config:
            raise ValueError('type cannot be set via update_config.')
        if self._cloud_name is not None:
            # Do not accept changes that would alter the computed cloud name
            # if computed cloud names are not in use.
            for endpoint_key in ['maas-server', 'auth-url', 'host']:
                if endpoint_key in new_config:
                    raise ValueError(
                        '{} cannot be changed with explicit cloud'
                        ' name.'.format(endpoint_key))

        for key, value in new_config.items():
            if key == 'region':
                logging.warning(
                    'Using set_region to set region to "{}".'.format(value))
                self.set_region(value)
                continue
            if key == 'type':
                logging.warning('Setting type is not 2.x compatible.')
            self._config[key] = value

    def load_yaml(self):
        try:
            with open(os.path.join(self.juju_home, 'credentials.yaml')) as f:
                self.credentials = yaml.safe_load(f)
        except IOError as e:
            if e.errno != errno.ENOENT:
                raise RuntimeError(
                    'Failed to read credentials file: {}'.format(str(e)))
            self.credentials = {}
        self.clouds = self.read_clouds()

    def read_clouds(self):
        """Read and return clouds.yaml as a Python dict."""
        try:
            with open(os.path.join(self.juju_home, 'clouds.yaml')) as f:
                return yaml.safe_load(f)
        except IOError as e:
            if e.errno != errno.ENOENT:
                raise RuntimeError(
                    'Failed to read clouds file: {}'.format(str(e)))
            # Default to an empty clouds file.
            return {'clouds': {}}

    @classmethod
    def from_config(cls, name):
        """Create a model from the three configuration files."""
        juju_data = cls._from_config(name)
        juju_data.load_yaml()
        return juju_data

    @classmethod
    def _from_config(cls, name):
        config, selected = get_selected_environment(name)
        if name is None:
            name = selected
        return cls(name, config)

    @classmethod
    def from_cloud_region(cls, cloud, region, config, clouds, juju_home):
        """Return a JujuData for the specified cloud and region.

        :param cloud: The name of the cloud to use.
        :param region: The name of the region to use.  If None, an arbitrary
            region will be selected.
        :param config: The bootstrap config to use.
        :param juju_home: The JUJU_DATA directory to use (credentials are
            loaded from this.)
        """
        cloud_config = clouds['clouds'][cloud]
        provider = cloud_config['type']
        config['type'] = provider
        if provider == 'maas':
            config['maas-server'] = cloud_config['endpoint']
        elif provider == 'openstack':
            config['auth-url'] = cloud_config['endpoint']
        elif provider == 'vsphere':
            config['host'] = cloud_config['endpoint']
        data = JujuData(cloud, config, juju_home, cloud_name=cloud)
        data.load_yaml()
        data.clouds = clouds
        if region is None:
            regions = cloud_config.get('regions', {}).keys()
            if len(regions) > 0:
                region = regions[0]
        data.set_region(region)
        return data

    @classmethod
    def for_existing(cls, juju_data_dir, controller_name, model_name):
        with open(get_bootstrap_config_path(juju_data_dir)) as f:
            all_bootstrap = yaml.load(f)
        ctrl_config = all_bootstrap['controllers'][controller_name]
        config = ctrl_config['controller-config']
        # config is expected to have a 1.x style of config, so mash up
        # controller and model config.
        config.update(ctrl_config['model-config'])
        config['type'] = ctrl_config['type']
        data = cls(
            model_name, config, juju_data_dir, Controller(controller_name),
            ctrl_config['cloud']
        )
        data.set_region(ctrl_config['region'])
        data.load_yaml()
        return data

    def dump_yaml(self, path):
        """Dump the configuration files to the specified path."""
        with open(os.path.join(path, 'credentials.yaml'), 'w') as f:
            yaml.safe_dump(self.credentials, f)
        self.write_clouds(path, self.clouds)

    @staticmethod
    def write_clouds(path, clouds):
        with open(os.path.join(path, 'clouds.yaml'), 'w') as f:
            yaml.safe_dump(clouds, f)

    def find_endpoint_cloud(self, cloud_type, endpoint):
        for cloud, cloud_config in self.clouds['clouds'].items():
            if cloud_config['type'] != cloud_type:
                continue
            if cloud_config['endpoint'] == endpoint:
                return cloud
        raise LookupError('No such endpoint: {}'.format(endpoint))

    def find_cloud_by_host_cloud_region(self, host_cloud_region):
        self.load_yaml()
        for cloud, cloud_config in self.clouds['clouds'].items():
            if cloud_config['type'] != 'kubernetes':
                continue
            if cloud_config['host-cloud-region'] == host_cloud_region:
                return cloud
        raise LookupError(
            'No such host cloud region: {host_cloud_region}, clouds: {clouds}'.format(
                host_cloud_region=host_cloud_region,
                clouds=self.clouds['clouds'],
            )
        )

    def set_model_name(self, model_name, set_controller=True):
        if set_controller:
            self.controller.name = model_name
        self.environment = model_name
        self._config['name'] = unqualified_model_name(model_name)

    def set_region(self, region):
        """Assign the region to a 1.x-style config.

        This requires translating Azure's and Joyent's conventions for
        specifying region.

        It means that endpoint, rather than region, should be updated if the
        cloud (not the provider) is named "lxd" or "manual".

        Only None is acccepted for MAAS.
        """
        try:
            provider = self.provider
            cloud_is_provider = self.is_cloud_provider()
        except NoProvider:
            provider = None
            cloud_is_provider = False
        if provider == 'azure':
            self._config['location'] = region
        elif provider == 'joyent':
            self._config['sdc-url'] = (
                'https://{}.api.joyentcloud.com'.format(region))
        elif cloud_is_provider:
            self._set_config_endpoint(region)
        elif provider == 'maas':
            if region is not None:
                raise ValueError('Only None allowed for maas.')
        else:
            self._config['region'] = region

    def get_cloud(self):
        if self._cloud_name is not None:
            return self._cloud_name
        provider = self.provider
        # Separate cloud recommended by: Juju Cloud / Credentials / BootStrap /
        # Model CLI specification
        if provider == 'ec2' and self._config['region'] == 'cn-north-1':
            return 'aws-china'
        if provider not in (
                # clouds need to handle separately.
                'maas', 'openstack', 'vsphere', 'kubernetes'
        ):
            return {
                'ec2': 'aws',
                'gce': 'google',
            }.get(provider, provider)

        if provider == 'kubernetes':
            _, k8s_base_cloud, _ = self.get_host_cloud_region()
            return k8s_base_cloud

        endpoint = ''
        if provider == 'maas':
            endpoint = self._config['maas-server']
        elif provider == 'openstack':
            endpoint = self._config['auth-url']
        elif provider == 'vsphere':
            endpoint = self._config['host']
        return self.find_endpoint_cloud(provider, endpoint)

    def get_host_cloud_region(self):
        """this is only applicable for self.provider == 'kubernetes'"""
        if self.provider != 'kubernetes':
            raise Exception("cloud type %s has to be kubernetes" % self.provider)

        def f(x):
            return [x] + x.split('/')

        cache_key = 'host-cloud-region'
        raw = getattr(self, cache_key, None)
        if raw is not None:
            return f(raw)
        try:
            raw = self._config.pop('host-cloud-region')
            setattr(self, cache_key, raw)
            return f(raw)
        except KeyError:
            raise Exception("host-cloud-region is required for kubernetes cloud")

    def get_cloud_credentials_item(self):
        cloud_name = self.get_cloud()
        cloud = self.credentials['credentials'][cloud_name]
        # cloud credential info may include defaults we need to remove
        cloud_cred = {k: v for k, v in cloud.items() if k not in ['default-region', 'default-credential']}
        (credentials_item,) = cloud_cred.items()
        return credentials_item

    def get_cloud_credentials(self):
        """Return the credentials for this model's cloud."""
        return self.get_cloud_credentials_item()[1]

    def get_option(self, key, default=None):
        return self._config.get(key, default)

    def discard_option(self, key):
        return self._config.pop(key, None)

    def get_region(self):
        """Determine the region from a 1.x-style config.

        This requires translating Azure's and Joyent's conventions for
        specifying region.

        It means that endpoint, rather than region, should be supplied if the
        cloud (not the provider) is named "lxd" or "manual".

        May return None for MAAS or LXD clouds.
        """
        provider = self.provider
        # In 1.x, providers define region differently.  Translate.
        if provider == 'azure':
            if 'tenant-id' not in self._config:
                return self._config['location'].replace(' ', '').lower()
            return self._config['location']
        elif provider == 'joyent':
            matcher = re.compile('https://(.*).api.joyentcloud.com')
            return matcher.match(self._config['sdc-url']).group(1)
        elif provider == 'maas':
            return None
        # In 2.x, certain providers can be specified on the commandline in
        # place of a cloud.  The "region" in these cases is the endpoint.
        elif self.is_cloud_provider():
            return self._get_config_endpoint()
        else:
            # The manual provider is typically used without a region.
            if provider == 'manual':
                return self._config.get('region')
            return self._config['region']

    def is_cloud_provider(self):
        """Return True if the commandline cloud is a provider.

        Examples: lxd, manual
        """
        # if the commandline cloud is "lxd", "kubernetes" or "manual", the provider type
        # should match, and shortcutting get_cloud avoids pointless test
        # breakage.
        if self.provider == 'kubernetes':
            # provider is cloud type but not cloud name.
            return True

        provider_types = (
            'lxd', 'manual',
        )
        return self.provider in provider_types and self.get_cloud() in provider_types

    def _get_config_endpoint(self):
        if self.provider == 'lxd':
            return self._config.get('region', 'localhost')
        elif self.provider == 'manual':
            return self._config['bootstrap-host']
        elif self.provider == 'kubernetes':
            return self._config.get('region', None) or self.get_host_cloud_region()[2]

    def _set_config_endpoint(self, endpoint):
        if self.provider == 'lxd':
            self._config['region'] = endpoint
        elif self.provider == 'manual':
            self._config['bootstrap-host'] = endpoint
        elif self.provider == 'kubernetes':
            self._config['region'] = self.get_host_cloud_region()[2]

    def __eq__(self, other):
        if type(self) != type(other):
            return False
        if self.environment != other.environment:
            return False
        if self._config != other._config:
            return False
        if self.maas != other.maas:
            return False
        if self.bootstrap_to != other.bootstrap_to:
            return False
        return True

    def __ne__(self, other):
        return not self == other


def describe_substrate(env):
    if env.provider == 'openstack':
        if env.get_option('auth-url') == (
                'https://keystone.canonistack.canonical.com:443/v2.0/'):
            return 'Canonistack'
        else:
            return 'Openstack'
    try:
        return {
            'ec2': 'AWS',
            'rackspace': 'Rackspace',
            'joyent': 'Joyent',
            'azure': 'Azure',
            'maas': 'MAAS',
        }[env.provider]
    except KeyError:
        return env.provider


def get_stripped_version_number(version_string):
    return get_version_string_parts(version_string)[0]


def get_version_string_parts(version_string):
    # strip the series and arch from the built version.
    version_parts = version_string.split('-')
    if len(version_parts) == 4:
        # Version contains "-<patchname>", reconstruct it after the split.
        return '-'.join(version_parts[0:2]), version_parts[2], version_parts[3]
    else:
        try:
            return version_parts[0], version_parts[1], version_parts[2]
        except IndexError:
            # Possible version_string was only version (i.e. 2.0.0),
            #  namely tests.
            return version_parts


class ModelClient:
    """Wraps calls to a juju instance, associated with a single model.

    Note: A model is often called an environment (Juju 1 legacy).

    This class represents the latest Juju version.
    """

    # The environments.yaml options that are replaced by bootstrap options.
    #
    # As described in bug #1538735, default-series and --bootstrap-series must
    # match.  'default-series' should be here, but is omitted so that
    # default-series is always forced to match --bootstrap-series.
    bootstrap_replaces = frozenset(['agent-version'])

    # What feature flags have existed that CI used.
    known_feature_flags = frozenset(['actions', 'migration', 'developer-mode'])

    # What feature flags are used by this version of the juju client.
    used_feature_flags = frozenset(['migration', 'developer-mode'])

    destroy_model_command = 'destroy-model'

    supported_container_types = frozenset([KVM_MACHINE, LXC_MACHINE,
                                           LXD_MACHINE])

    default_backend = JujuBackend

    config_class = JujuData

    status_class = Status

    controllers_class = Controllers

    controller_config_class = ControllerConfig

    agent_metadata_url = 'agent-metadata-url'

    model_permissions = frozenset(['read', 'write', 'admin'])

    controller_permissions = frozenset(['login', 'add-model', 'superuser'])

    # Granting 'login' will error as a created user has that at creation.
    ignore_permissions = frozenset(['login'])

    reserved_spaces = frozenset([
        'endpoint-bindings-data', 'endpoint-bindings-public'])

    command_set_destroy_model = 'destroy-model'

    command_set_remove_object = 'remove-object'

    command_set_all = 'all'

    REGION_ENDPOINT_PROMPT = (
        r'Enter the API endpoint url for the region \[use cloud api url\]:')

    login_user_command = 'login -u'

    @classmethod
    def preferred_container(cls):
        for container_type in [LXD_MACHINE, LXC_MACHINE]:
            if container_type in cls.supported_container_types:
                return container_type

    _show_status = 'show-status'
    _show_controller = 'show-controller'

    @classmethod
    def get_version(cls, juju_path=None):
        """Get the version data from a juju binary.

        :param juju_path: Path to binary. If not given or None, 'juju' is used.
        """
        if juju_path is None:
            juju_path = 'juju'
        version = subprocess.check_output((juju_path, '--version')).strip()
        return version.decode("utf-8")

    def check_timeouts(self):
        return self._backend._check_timeouts()

    def ignore_soft_deadline(self):
        return self._backend.ignore_soft_deadline()

    def enable_feature(self, flag):
        """Enable juju feature by setting the given flag.

        New versions of juju with the feature enabled by default will silently
        allow this call, but will not export the environment variable.
        """
        if flag not in self.known_feature_flags:
            raise ValueError('Unknown feature flag: %r' % (flag,))
        self.feature_flags.add(flag)

    @classmethod
    def get_full_path(cls):
        if sys.platform == 'win32':
            return WIN_JUJU_CMD
        return subprocess.check_output(
            ('which', 'juju')).decode(getpreferredencoding()).rstrip('\n')

    def clone_from_path(self, juju_path):
        """Clone using the supplied path."""
        if juju_path is None:
            full_path = self.get_full_path()
        else:
            full_path = os.path.abspath(juju_path)
        return self.clone(
            full_path=full_path, version=self.get_version(juju_path))

    def clone(self, env=None, version=None, full_path=None, debug=None,
              cls=None):
        """Create a clone of this ModelClient.

        By default, the class, environment, version, full_path, and debug
        settings will match the original, but each can be overridden.
        """
        if env is None:
            env = self.env
        if cls is None:
            cls = self.__class__
        feature_flags = self.feature_flags.intersection(cls.used_feature_flags)
        backend = self._backend.clone(full_path, version, debug, feature_flags)
        other = cls.from_backend(backend, env)
        other.excluded_spaces = set(self.excluded_spaces)
        return other

    @classmethod
    def from_backend(cls, backend, env):
        return cls(env=env, version=backend.version,
                   full_path=backend.full_path,
                   debug=backend.debug, _backend=backend)

    def get_cache_path(self):
        return get_cache_path(self.env.juju_home, models=True)

    def _cmd_model(self, include_e, controller):
        if controller:
            return '{controller}:{model}'.format(
                controller=self.env.controller.name,
                model=self.get_controller_model_name())
        elif self.env is None or not include_e:
            return None
        else:
            return '{controller}:{model}'.format(
                controller=self.env.controller.name,
                model=self.model_name)

    def __init__(self, env, version, full_path, juju_home=None, debug=False,
                 soft_deadline=None, _backend=None):
        """Create a new juju client.

        Required Arguments
        :param env: JujuData object representing a model in a data directory.
        :param version: Version of juju the client wraps.
        :param full_path: Full path to juju binary.

        Optional Arguments
        :param juju_home: default value for env.juju_home.  Will be
            autodetected if None (the default).
        :param debug: Flag to activate debugging output; False by default.
        :param soft_deadline: A datetime representing the deadline by which
            normal operations should complete.  If None, no deadline is
            enforced.
        :param _backend: The backend to use for interacting with the client.
            If None (the default), self.default_backend will be used.
        """
        self.env = env
        if _backend is None:
            _backend = self.default_backend(full_path, version, set(['developer-mode']), debug,
                                            soft_deadline)
        self._backend = _backend
        if version != _backend.version:
            raise ValueError('Version mismatch: {} {}'.format(
                version, _backend.version))
        if full_path != _backend.full_path:
            raise ValueError('Path mismatch: {} {}'.format(
                full_path, _backend.full_path))
        if debug is not _backend.debug:
            raise ValueError('debug mismatch: {} {}'.format(
                debug, _backend.debug))
        if env is not None:
            if juju_home is None:
                if env.juju_home is None:
                    env.juju_home = get_juju_home()
            else:
                env.juju_home = juju_home
        self.excluded_spaces = set(self.reserved_spaces)

    @property
    def version(self):
        return self._backend.version

    @property
    def full_path(self):
        return self._backend.full_path

    @property
    def feature_flags(self):
        return self._backend.feature_flags

    @feature_flags.setter
    def feature_flags(self, feature_flags):
        self._backend.feature_flags = feature_flags

    @property
    def debug(self):
        return self._backend.debug

    @property
    def model_name(self):
        return self.env.environment

    def _shell_environ(self):
        """Generate a suitable shell environment.

        Juju's directory must be in the PATH to support plugins.
        """
        return self._backend.shell_environ(self.used_feature_flags,
                                           self.env.juju_home)

    def use_reserved_spaces(self, spaces):
        """Allow machines in given spaces to be allocated and used."""
        if not self.reserved_spaces.issuperset(spaces):
            raise ValueError('Space not reserved: {}'.format(spaces))
        self.excluded_spaces.difference_update(spaces)

    def add_ssh_machines(self, machines):
        for count, machine in enumerate(machines):
            try:
                self.juju('add-machine', ('ssh:' + machine,))
            except subprocess.CalledProcessError:
                if count != 0:
                    raise
                logging.warning('add-machine failed.  Will retry.')
                pause(30)
                self.juju('add-machine', ('ssh:' + machine,))

    def make_remove_machine_condition(self, machine):
        """Return a condition object representing a machine removal.

        The timeout varies depending on the provider.
        See wait_for.
        """
        if self.env.provider == 'azure':
            timeout = 1200
        else:
            timeout = 600
        return WaitMachineNotPresent(machine, timeout)

    def remove_machine(self, machine_ids, force=False, controller=False):
        """Remove a machine (or container).

        :param machine_ids: The ids of the machine to remove.
        :return: A WaitMachineNotPresent instance for client.wait_for.
        """
        options = ()
        if force:
            options = options + ('--force',)
        if controller:
            options = options + ('-m', 'controller',)
        self.juju('remove-machine', options + tuple(machine_ids))
        return self.make_remove_machine_condition(machine_ids)

    @staticmethod
    def get_cloud_region(cloud, region):
        if region is None:
            return cloud
        return '{}/{}'.format(cloud, region)

    def get_bootstrap_args(
            self, upload_tools, config_filename, bootstrap_series=None,
            credential=None, auto_upgrade=False, metadata_source=None,
            no_gui=False, agent_version=None, db_snap_path=None,
<<<<<<< HEAD
            db_snap_asserts_path=None, force=False):
=======
            db_snap_asserts_path=None, force=False, config_options=None):
>>>>>>> 472fb562
        """Return the bootstrap arguments for the substrate."""
        cloud_region = self.get_cloud_region(self.env.get_cloud(),
                                             self.env.get_region())
        args = [
            # Note cloud_region before controller name
            cloud_region, self.env.environment,
            '--config', config_filename,
        ]
        if self.env.provider == 'kubernetes':
            return tuple(args)

        args += [
            '--constraints', self._get_substrate_constraints(),
            '--default-model', self.env.environment
        ]
        if force:
            args.extend(['--force'])
<<<<<<< HEAD
=======
        if config_options:
            args.extend(['--config', config_options])
>>>>>>> 472fb562
        if upload_tools:
            if agent_version is not None:
                raise ValueError(
                    'agent-version may not be given with upload-tools.')
            args.insert(0, '--upload-tools')
        else:
            if agent_version is None:
                agent_version = self.get_matching_agent_version()
            args.extend(['--agent-version', agent_version])
        if bootstrap_series is not None:
            args.extend(['--bootstrap-series', bootstrap_series])
        if credential is not None:
            args.extend(['--credential', credential])
        if metadata_source is not None:
            args.extend(['--metadata-source', metadata_source])
        if auto_upgrade:
            args.append('--auto-upgrade')
        if self.env.bootstrap_to is not None:
            args.extend(['--to', self.env.bootstrap_to])
        if no_gui:
            args.append('--no-gui')
        if db_snap_path and db_snap_asserts_path:
            args.extend(['--db-snap', db_snap_path,
                         '--db-snap-asserts', db_snap_asserts_path])
        return tuple(args)

    def add_model(self, env, cloud_region=None, use_bootstrap_config=True):
        """Add a model to this model's controller and return its client.

        :param env: Either a class representing the new model/environment
            or the name of the new model/environment which will then be
            otherwise identical to the current model/environment."""
        if not isinstance(env, JujuData):
            env = self.env.clone(env)
        model_client = self.clone(env)
        if use_bootstrap_config:
            with model_client._bootstrap_config() as config_file:
                self._add_model(env.environment, config_file, cloud_region=cloud_region)
        else:
            # This allows the model to inherit model defaults
            self._add_model(env.environment, None, cloud_region=cloud_region)
        # Make sure we track this in case it needs special cleanup (i.e. using
        # an existing controller).
        self._backend.track_model(model_client)
        return model_client

    def make_model_config(self):
        config_dict = make_safe_config(self)
        agent_metadata_url = config_dict.pop('tools-metadata-url', None)
        if agent_metadata_url is not None:
            config_dict.setdefault('agent-metadata-url', agent_metadata_url)
        # Strip unneeded variables.
        return dict((k, v) for k, v in config_dict.items() if k not in {
            'access-key',
            'api-port',
            'admin-secret',
            'application-id',
            'application-password',
            'audit-log-capture-args',
            'audit-log-max-size',
            'audit-log-max-backups',
            'auditing-enabled',
            'audit-log-exclude-methods',
            'auth-url',
            'bootstrap-host',
            'client-email',
            'client-id',
            'control-bucket',
            'host',
            'location',
            'maas-oauth',
            'maas-server',
            'management-certificate',
            'management-subscription-id',
            'manta-key-id',
            'manta-user',
            # TODO(thumper): remove max-logs-age and max-logs-size in 2.7 branch.
            'max-logs-age',
            'max-logs-size',
            'max-txn-log-size',
            'model-logs-size',
            'name',
            'password',
            'private-key',
            'project-id',
            'region',
            'sdc-key-id',
            'sdc-url',
            'sdc-user',
            'secret-key',
            'set-numa-control-policy',
            'state-port',
            'storage-account-name',
            'subscription-id',
            'tenant-id',
            'tenant-name',
            'type',
            'username',
            'host-cloud-region',
        })

    @contextmanager
    def _bootstrap_config(self, mongo_memory_profile=None, caas_image_repo=None):
        cfg = self.make_model_config()
        if mongo_memory_profile:
            cfg['mongo-memory-profile'] = mongo_memory_profile
        if caas_image_repo:
            cfg['caas-image-repo'] = caas_image_repo
        with temp_yaml_file(cfg) as config_filename:
            yield config_filename

    def _check_bootstrap(self):
        if self.env.environment != self.env.controller.name:
            raise AssertionError(
                'Controller and environment names should not vary (yet)')

    def update_user_name(self):
        self.env.user_name = 'admin'

    def bootstrap(self, upload_tools=False, bootstrap_series=None,
                  credential=None, auto_upgrade=False, metadata_source=None,
                  no_gui=False, agent_version=None, db_snap_path=None,
<<<<<<< HEAD
                  db_snap_asserts_path=None, mongo_memory_profile=None, caas_image_repo=None, force=False):
=======
                  db_snap_asserts_path=None, mongo_memory_profile=None, caas_image_repo=None, force=False,
                  config_options=None):
>>>>>>> 472fb562
        """Bootstrap a controller."""
        self._check_bootstrap()
        with self._bootstrap_config(
                mongo_memory_profile, caas_image_repo,
        ) as config_filename:
            args = self.get_bootstrap_args(
                upload_tools=upload_tools,
                config_filename=config_filename,
                bootstrap_series=bootstrap_series,
                credential=credential,
                auto_upgrade=auto_upgrade,
                metadata_source=metadata_source,
                no_gui=no_gui,
                agent_version=agent_version,
                db_snap_path=db_snap_path,
                db_snap_asserts_path=db_snap_asserts_path,
<<<<<<< HEAD
                force=force
=======
                force=force,
                config_options=config_options
>>>>>>> 472fb562
            )
            self.update_user_name()
            retvar, ct = self.juju('bootstrap', args, include_e=False)
            ct.actual_completion()
            return retvar

    @contextmanager
    def bootstrap_async(self, upload_tools=False, bootstrap_series=None,
                        auto_upgrade=False, metadata_source=None,
                        no_gui=False):
        self._check_bootstrap()
        with self._bootstrap_config() as config_filename:
            args = self.get_bootstrap_args(
                upload_tools=upload_tools,
                config_filename=config_filename,
                bootstrap_series=bootstrap_series,
                credential=None,
                auto_upgrade=auto_upgrade,
                metadata_source=metadata_source,
                no_gui=no_gui,
            )
            self.update_user_name()
            with self.juju_async('bootstrap', args, include_e=False):
                yield
                log.info('Waiting for bootstrap of {}.'.format(
                    self.env.environment))

    def _add_model(self, model_name, config_file, cloud_region=None):
        explicit_region = self.env.controller.explicit_region
        region_args = (cloud_region,) if cloud_region else ()
        if explicit_region and not region_args:
            credential_name = self.env.get_cloud_credentials_item()[0]
            cloud_region = self.get_cloud_region(self.env.get_cloud(),
                                                 self.env.get_region())
            region_args = (cloud_region, '--credential', credential_name)
        config_args = ('--config', config_file) if config_file is not None else ()
        self.controller_juju('add-model', (model_name,) + region_args + config_args)

    def destroy_model(self):
        exit_status, _ = self.juju(
            'destroy-model',
            ('{}:{}'.format(self.env.controller.name, self.env.environment),
             '-y', '--destroy-storage',),
            include_e=False, timeout=get_teardown_timeout(self))
        # Ensure things don't get confused at teardown time (i.e. if using an
        #  existing controller)
        self._backend.untrack_model(self)
        return exit_status

    def kill_controller(self, check=False):
        """Kill a controller and its models. Hard kill option.

        :return: Tuple: Subprocess's exit code, CommandComplete object.
        """
        retvar, ct = self.juju(
            'kill-controller', (self.env.controller.name, '-y'),
            include_e=False, check=check, timeout=get_teardown_timeout(self))
        # Already satisfied as this is a sync, operation.
        ct.actual_completion()
        return retvar

    def destroy_controller(self, all_models=False, destroy_storage=False, release_storage=False):
        """Destroy a controller and its models. Soft kill option.

        :param all_models: If true will attempt to destroy all the
            controller's models as well.
        :raises: subprocess.CalledProcessError if the operation fails.
        :return: Tuple: Subprocess's exit code, CommandComplete object.
        """
        args = (self.env.controller.name, '-y')
        if all_models:
            args += ('--destroy-all-models',)
        if destroy_storage:
            args += ('--destroy-storage',)
        if release_storage:
            args += ('--release-storage',)
        retvar, ct = self.juju(
            'destroy-controller', args, include_e=False,
            timeout=get_teardown_timeout(self))
        # Already satisfied as this is a sync, operation.
        ct.actual_completion()
        return retvar

    def tear_down(self):
        """Tear down the client as cleanly as possible.

        Attempts to use the soft method destroy_controller, if that fails
        it will use the hard kill_controller and raise an error."""
        try:
            self.destroy_controller(all_models=True, destroy_storage=True)
        except subprocess.CalledProcessError:
            logging.warning('tear_down destroy-controller failed')
            retval = self.kill_controller()
            message = 'tear_down kill-controller result={}'.format(retval)
            if retval == 0:
                logging.info(message)
            else:
                logging.warning(message)
            raise

    def get_juju_output(self, command, *args, **kwargs):
        """Call a juju command and return the output.

        Sub process will be called as 'juju <command> <args> <kwargs>'. Note
        that <command> may be a space delimited list of arguments. The -e
        <environment> flag will be placed after <command> and before args.
        """
        model = self._cmd_model(kwargs.get('include_e', True),
                                kwargs.get('controller', False))
        # Get the model here first, before using the get_raw_juju_output, so
        # we can ensure that the model exists on the controller.
        return self.get_raw_juju_output(command, model, *args, **kwargs)

    def get_raw_juju_output(self, command, model, *args, **kwargs):
        """Call a juju command without calling a model for it's values first.
        Passing in the model, ensures that we target the juju command with the
        right model. For global commands that aren't model specific, then you
        can pass None.

        Sub process will be called as 'juju <command> <args> <kwargs>'. Note
        that <command> may be a space delimited list of arguments. The -e
        <environment> flag will be placed after <command> and before args.
        """
        pass_kwargs = dict(
            (k, kwargs[k]) for k in kwargs if k in ['timeout', 'merge_stderr'])
        return self._backend.get_juju_output(
            command, args, self.used_feature_flags, self.env.juju_home,
            model, user_name=self.env.user_name, **pass_kwargs)

    def show_status(self):
        """Print the status to output."""
        self.juju(self._show_status, ('--format', 'yaml'))

    def get_status(self, timeout=60, raw=False, controller=False, *args):
        """Get the current status as a jujupy.status.Status object."""
        # GZ 2015-12-16: Pass remaining timeout into get_juju_output call.
        for ignored in until_timeout(timeout):
            try:
                if raw:
                    return self.get_juju_output(self._show_status, *args)
                return self.status_class.from_text(
                    self.get_juju_output(
                        self._show_status, '--format', 'yaml',
                        controller=controller).decode('utf-8'))
            except subprocess.CalledProcessError:
                pass
        raise StatusTimeout(
            'Timed out waiting for juju status to succeed')

    def get_controllers(self, timeout=60):
        """Get the current controller information as a dict."""
        for ignored in until_timeout(timeout):
            try:
                return self.controllers_class.from_text(
                    self.get_juju_output(
                        self._show_controller, '--format', 'yaml',
                        include_e=False,
                    ).decode('utf-8'),
                )
            except subprocess.CalledProcessError:
                pass
        raise ControllersTimeout(
            'Timed out waiting for juju show-controllers to succeed')

    def get_controller_config(self, controller_name, timeout=60):
        """Get controller config."""
        for ignored in until_timeout(timeout):
            try:
                return self.controller_config_class.from_text(
                    self.get_juju_output(
                        'controller-config',
                        '--controller', controller_name,
                        '--format', 'yaml',
                        include_e=False,
                    ).decode('utf-8'),
                )
            except subprocess.CalledProcessError:
                pass
        raise ControllersTimeout(
            'Timed out waiting for juju controller-config to succeed')

    def show_model(self, model_name=None):
        model_details = self.get_juju_output(
            'show-model',
            '{}:{}'.format(
                self.env.controller.name, model_name or self.env.environment),
            '--format', 'yaml',
            include_e=False)
        return yaml.safe_load(model_details)

    @staticmethod
    def _dict_as_option_strings(options):
        return tuple('{}={}'.format(*item) for item in options.items())

    def set_config(self, service, options):
        option_strings = self._dict_as_option_strings(options)
        self.juju('config', (service,) + option_strings)

    def get_config(self, service):
        return yaml.safe_load(self.get_juju_output('config', service))

    def get_service_config(self, service, timeout=60):
        for ignored in until_timeout(timeout):
            try:
                return self.get_config(service)
            except subprocess.CalledProcessError:
                pass
        raise Exception(
            'Timed out waiting for juju get %s' % (service))

    def set_model_constraints(self, constraints):
        constraint_strings = self._dict_as_option_strings(constraints)
        retvar, ct = self.juju('set-model-constraints', constraint_strings)
        return retvar, CommandComplete(NoopCondition(), ct)

    def get_model_config(self):
        """Return the value of the environment's configured options."""
        return yaml.safe_load(
            self.get_juju_output('model-config', '--format', 'yaml'))

    def get_env_option(self, option):
        """Return the value of the environment's configured option."""
        return self.get_juju_output(
            'model-config', option).decode(getpreferredencoding())

    def set_env_option(self, option, value):
        """Set the value of the option in the environment."""
        option_value = "%s=%s" % (option, value)
        retvar, ct = self.juju('model-config', (option_value,))
        return CommandComplete(NoopCondition(), ct)

    def unset_env_option(self, option):
        """Unset the value of the option in the environment."""
        retvar, ct = self.juju('model-config', ('--reset', option,))
        return CommandComplete(NoopCondition(), ct)

    @staticmethod
    def _format_cloud_region(cloud=None, region=None):
        """Return the [[cloud/]region] in a tupple."""
        if cloud and region:
            return ('{}/{}'.format(cloud, region),)
        elif region:
            return (region,)
        elif cloud:
            raise ValueError('The cloud must be followed by a region.')
        else:
            return ()

    def get_model_defaults(self, model_key, cloud=None, region=None):
        """Return a dict with information on model-defaults for model-key.

        Giving cloud/region acts as a filter."""
        cloud_region = self._format_cloud_region(cloud, region)
        gjo_args = ('--format', 'yaml') + cloud_region + (model_key,)
        raw_yaml = self.get_juju_output('model-defaults', *gjo_args,
                                        include_e=False)
        return yaml.safe_load(raw_yaml)

    def set_model_defaults(self, model_key, value, cloud=None, region=None):
        """Set a model-defaults entry for model_key to value.

        Giving cloud/region sets the default for that region, otherwise the
        controller default is set."""
        cloud_region = self._format_cloud_region(cloud, region)
        self.juju('model-defaults',
                  cloud_region + ('{}={}'.format(model_key, value),),
                  include_e=False)

    def unset_model_defaults(self, model_key, cloud=None, region=None):
        """Unset a model-defaults entry for model_key.

        Giving cloud/region unsets the default for that region, otherwise the
        controller default is unset."""
        cloud_region = self._format_cloud_region(cloud, region)
        self.juju('model-defaults',
                  cloud_region + ('--reset', model_key), include_e=False)

    def get_agent_metadata_url(self):
        return self.get_env_option(self.agent_metadata_url)

    def set_testing_agent_metadata_url(self):
        url = self.get_agent_metadata_url()
        if 'testing' not in url:
            testing_url = url.replace('/tools', '/testing/tools')
            self.set_env_option(self.agent_metadata_url, testing_url)

    def juju(self, command, args, check=True, include_e=True,
             timeout=None, extra_env=None, suppress_err=False):
        """Run a command under juju for the current environment."""
        model = self._cmd_model(include_e, controller=False)
        return self._backend.juju(
            command, args, self.used_feature_flags, self.env.juju_home,
            model, check, timeout, extra_env, suppress_err=suppress_err)

    def expect(self, command, args=(), include_e=True,
               timeout=None, extra_env=None):
        """Return a process object that is running an interactive `command`.

        The interactive command ability is provided by using pexpect.

        :param command: String of the juju command to run.
        :param args: Tuple containing arguments for the juju `command`.
        :param include_e: Boolean regarding supplying the juju environment to
          `command`.
        :param timeout: A float that, if provided, is the timeout in which the
          `command` is run.

        :return: A pexpect.spawn object that has been called with `command` and
          `args`.

        """
        model = self._cmd_model(include_e, controller=False)
        return self._backend.expect(
            command, args, self.used_feature_flags, self.env.juju_home,
            model, timeout, extra_env)

    def controller_juju(self, command, args):
        args = ('-c', self.env.controller.name) + args
        retvar, ct = self.juju(command, args, include_e=False)
        return CommandComplete(NoopCondition(), ct)

    def get_juju_timings(self):
        timing_breakdown = []
        for ct in self._backend.juju_timings:
            timing_breakdown.append(
                {
                    'command': ct.cmd,
                    'full_args': ct.full_args,
                    'start': ct.start,
                    'end': ct.end,
                    'total_seconds': ct.total_seconds,
                }
            )
        return timing_breakdown

    def juju_async(self, command, args, include_e=True, timeout=None):
        model = self._cmd_model(include_e, controller=False)
        return self._backend.juju_async(command, args, self.used_feature_flags,
                                        self.env.juju_home, model, timeout)

    def deploy(self, charm, repository=None, to=None, series=None,
               service=None, force=False, resource=None, num=None,
               constraints=None, alias=None, bind=None, wait_timeout=None, **kwargs):
        args = [charm]
        if service is not None:
            args.extend([service])
        if to is not None:
            args.extend(['--to', to])
        if series is not None:
            args.extend(['--series', series])
        if force is True:
            args.extend(['--force'])
        if resource is not None:
            args.extend(['--resource', resource])
        if num is not None:
            args.extend(['-n', str(num)])
        if constraints is not None:
            args.extend(['--constraints', constraints])
        if bind is not None:
            args.extend(['--bind', bind])
        if alias is not None:
            args.extend([alias])
        for key, value in kwargs.items():
            if isinstance(value, list):
                for item in value:
                    args.extend(['--{}'.format(key), item])
            else:
                args.extend(['--{}'.format(key), value])
        retvar, ct = self.juju('deploy', tuple(args))
        # Unfortunately some times we need to up the wait condition timeout if
        # we're deploying a complex set of machines/containers.
        return retvar, CommandComplete(WaitAgentsStarted(wait_timeout), ct)

    def attach(self, service, resource):
        args = (service, resource)
        retvar, ct = self.juju('attach', args)
        return retvar, CommandComplete(NoopCondition(), ct)

    def list_resources(self, service_or_unit, details=True):
        args = ('--format', 'yaml', service_or_unit)
        if details:
            args = args + ('--details',)
        return yaml.safe_load(self.get_juju_output('list-resources', *args))

    def wait_for_resource(self, resource_id, service_or_unit, timeout=60):
        log.info('Waiting for resource. Resource id:{}'.format(resource_id))
        with self.check_timeouts():
            with self.ignore_soft_deadline():
                for _ in until_timeout(timeout):
                    resources_dict = self.list_resources(service_or_unit)
                    resources = resources_dict['resources']
                    for resource in resources:
                        if resource['expected']['resourceid'] == resource_id:
                            if (resource['expected']['fingerprint'] ==
                                    resource['unit']['fingerprint']):
                                return
                    time.sleep(.1)
                raise JujuResourceTimeout(
                    'Timeout waiting for a resource to be downloaded. '
                    'ResourceId: {} Service or Unit: {} Timeout: {}'.format(
                        resource_id, service_or_unit, timeout))

    def upgrade_charm(self, service, charm_path=None, resvision=None):
        args = (service,)
        if charm_path is not None:
            args = args + ('--path', charm_path)
        if resvision is not None:
            args = args + ('--revision', resvision)
        self.juju('upgrade-charm', args)

    def remove_application(self, service):
        self.juju('remove-application', (service,))

    @classmethod
    def format_bundle(cls, bundle_template):
        return bundle_template.format(container=cls.preferred_container())

    def deploy_bundle(self, bundle_template, timeout=_DEFAULT_BUNDLE_TIMEOUT, static_bundle=False):
        """Deploy bundle using native juju 2.0 deploy command.

        :param static_bundle: render `bundle_template` if it's not static
        """
        if not static_bundle:
            bundle_template = self.format_bundle(bundle_template)
        self.juju('deploy', bundle_template, timeout=timeout)

    def deployer(self, bundle_template, name=None, deploy_delay=10,
                 timeout=3600):
        """Deploy a bundle using deployer."""
        bundle = self.format_bundle(bundle_template)
        args = (
            '--debug',
            '--deploy-delay', str(deploy_delay),
            '--timeout', str(timeout),
            '--config', bundle,
        )
        if name:
            args += (name,)
        e_arg = ('-e', '{}:{}'.format(
            self.env.controller.name, self.env.environment))
        args = e_arg + args
        self.juju('deployer', args, include_e=False)

    @staticmethod
    def _maas_spaces_enabled():
        return not os.environ.get("JUJU_CI_SPACELESSNESS")

    def _get_substrate_constraints(self):
        if self.env.joyent:
            # Only accept kvm packages by requiring >1 cpu core, see lp:1446264
            return 'cores=1'
        elif self.env.maas and self._maas_spaces_enabled():
            # For now only maas support spaces in a meaningful way.
            return 'spaces={}'.format(','.join(
                '^' + space for space in sorted(self.excluded_spaces)))
        elif self.env.lxd:
            # LXD should be constrained by memory when running in HA, otherwise
            # mongo just eats everything.
            return 'mem=6G'
        else:
            return ''

    def quickstart(self, bundle_template, upload_tools=False):
        bundle = self.format_bundle(bundle_template)
        args = ('--no-browser', bundle,)
        if upload_tools:
            args = ('--upload-tools',) + args
        self.juju('quickstart', args, extra_env={'JUJU': self.full_path})

    def status_until(self, timeout, start=None):
        """Call and yield status until the timeout is reached.

        Status will always be yielded once before checking the timeout.

        This is intended for implementing things like wait_for_started.

        :param timeout: The number of seconds to wait before timing out.
        :param start: If supplied, the time to count from when determining
            timeout.
        """
        with self.check_timeouts():
            with self.ignore_soft_deadline():
                yield self.get_status()
                for remaining in until_timeout(timeout, start=start):
                    yield self.get_status()

    def _wait_for_status(self, reporter, translate, exc_type=StatusNotMet,
                         timeout=1200, start=None):
        """Wait till status reaches an expected state with pretty reporting.

        Always tries to get status at least once. Each status call has an
        internal timeout of 60 seconds. This is independent of the timeout for
        the whole wait, note this means this function may be overrun.

        :param reporter: A GroupReporter instance for output.
        :param translate: A callable that takes status to make states dict.
        :param exc_type: Optional StatusNotMet subclass to raise on timeout.
        :param timeout: Optional number of seconds to wait before timing out.
        :param start: Optional time to count from when determining timeout.
        """
        status = None
        try:
            with self.check_timeouts():
                with self.ignore_soft_deadline():
                    for _ in chain([None],
                                   until_timeout(timeout, start=start)):
                        status = self.get_status()
                        states = translate(status)
                        if states is None:
                            break
                        status.raise_highest_error(ignore_recoverable=True)
                        reporter.update(states)
                        time.sleep(_DEFAULT_POLL_TIMEOUT)
                    else:
                        if status is not None:
                            log.error(status.status_text)
                            status.raise_highest_error(
                                ignore_recoverable=False)
                        raise exc_type(self.env.environment, status)
        finally:
            reporter.finish()
        return status

    def wait_for_started(self, timeout=1200, start=None):
        """Wait until all unit/machine agents are 'started'."""
        reporter = GroupReporter(sys.stdout, 'started')
        return self._wait_for_status(
            reporter, Status.check_agents_started, AgentsNotStarted,
            timeout=timeout, start=start)

    def wait_for_subordinate_units(self, service, unit_prefix, timeout=1200,
                                   start=None):
        """Wait until all service units have a started subordinate with
        unit_prefix."""

        def status_to_subordinate_states(status):
            service_unit_count = status.get_service_unit_count(service)
            subordinate_unit_count = 0
            unit_states = defaultdict(list)
            for name, unit in status.service_subordinate_units(service):
                if name.startswith(unit_prefix + '/'):
                    subordinate_unit_count += 1
                    unit_states[coalesce_agent_status(unit)].append(name)
            if (subordinate_unit_count == service_unit_count and
                    set(unit_states.keys()).issubset(AGENTS_READY)):
                return None
            return unit_states

        reporter = GroupReporter(sys.stdout, 'started')
        self._wait_for_status(
            reporter, status_to_subordinate_states, AgentsNotStarted,
            timeout=timeout, start=start)

    def wait_for_version(self, version, timeout=300):
        self.wait_for(WaitVersion(version, timeout))

    def list_models(self):
        """List the models registered with the current controller."""
        self.controller_juju('list-models', ())

    def get_models(self):
        """return a models dict with a 'models': [] key-value pair.

        The server has 120 seconds to respond because this method is called
        often when tearing down a controller-less deployment.
        """
        output = self.get_juju_output(
            'list-models', '-c', self.env.controller.name, '--format', 'yaml',
            include_e=False, timeout=120)
        models = yaml.safe_load(output)
        return models

    def _get_models(self):
        """return a list of model dicts."""
        return self.get_models()['models']

    def iter_model_clients(self):
        """Iterate through all the models that share this model's controller"""
        models = self._get_models()
        if not models:
            yield self
        for model in models:
            # 2.2-rc1 introduced new model listing output name/short-name.
            model_name = model.get('short-name', model['name'])
            yield self._acquire_model_client(model_name, model.get('owner'))

    def get_controller_model_name(self):
        """Return the name of the 'controller' model.

        Return the name of the environment when an 'controller' model does
        not exist.
        """
        return 'controller'

    def _acquire_model_client(self, name, owner=None):
        """Get a client for a model with the supplied name.

        If the name matches self, self is used.  Otherwise, a clone is used.
        If the owner of the model is different to the user_name of the client
        provide a fully qualified model name.

        """
        if name == self.env.environment:
            return self
        else:
            if owner and owner != self.env.user_name:
                model_name = '{}/{}'.format(owner, name)
            else:
                model_name = name
            env = self.env.clone(model_name=model_name)
            return self.clone(env=env)

    def get_model_uuid(self):
        name = self.env.environment
        model = self._cmd_model(True, False)
        output_yaml = self.get_juju_output(
            'show-model', '--format', 'yaml', model, include_e=False)
        output = yaml.safe_load(output_yaml)
        return output[name]['model-uuid']

    def get_controller_uuid(self):
        name = self.env.controller.name
        output_yaml = self.get_juju_output(
            'show-controller',
            name,
            '--format', 'yaml',
            include_e=False)
        output = yaml.safe_load(output_yaml)
        return output[name]['details']['uuid']

    def get_controller_model_uuid(self):
        output_yaml = self.get_juju_output(
            'show-model', 'controller', '--format', 'yaml', include_e=False)
        output = yaml.safe_load(output_yaml)
        return output['controller']['model-uuid']

    def get_controller_client(self):
        """Return a client for the controller model.  May return self.

        This may be inaccurate for models created using add_model
        rather than bootstrap.
        """
        return self._acquire_model_client(self.get_controller_model_name())

    def list_controllers(self):
        """List the controllers."""
        self.juju('list-controllers', (), include_e=False)

    def get_controller_endpoint(self):
        """Return the host and port of the controller leader."""
        controller = self.env.controller.name
        output = self.get_juju_output(
            'show-controller', controller, include_e=False)
        info = yaml.safe_load(output)
        endpoint = info[controller]['details']['api-endpoints'][0]
        return split_address_port(endpoint)

    def get_controller_members(self):
        """Return a list of Machines that are members of the controller.

        The first machine in the list is the leader. the remaining machines
        are followers in a HA relationship.
        """
        members = []
        status = self.get_status()
        for machine_id, machine in status.iter_machines():
            if self.get_controller_member_status(machine):
                members.append(Machine(machine_id, machine))
        if len(members) <= 1:
            return members
        # Search for the leader and make it the first in the list.
        # If the endpoint address is not the same as the leader's dns_name,
        # the members are return in the order they were discovered.
        endpoint = self.get_controller_endpoint()[0]
        log.debug('Controller endpoint is at {}'.format(endpoint))
        members.sort(key=lambda m: m.info.get('dns-name') != endpoint)
        return members

    def get_controller_leader(self):
        """Return the controller leader Machine."""
        controller_members = self.get_controller_members()
        return controller_members[0]

    @staticmethod
    def get_controller_member_status(info_dict):
        """Return the controller-member-status of the machine if it exists."""
        return info_dict.get('controller-member-status')

    def wait_for_ha(self, timeout=1200, start=None, quorum=3):
        """Wait for voiting to be enabled.

        May only be called on a controller client."""
        if self.env.environment != self.get_controller_model_name():
            raise ValueError('wait_for_ha requires a controller client.')
        desired_state = 'has-vote'

        def status_to_ha(status):
            status.check_agents_started()
            states = {}
            for machine, info in status.iter_machines():
                status = self.get_controller_member_status(info)
                if status is None:
                    continue
                states.setdefault(status, []).append(machine)
            if list(states.keys()) == [desired_state]:
                if len(states.get(desired_state, [])) >= quorum:
                    return None
            return states

        reporter = GroupReporter(sys.stdout, desired_state)
        self._wait_for_status(reporter, status_to_ha, VotingNotEnabled,
                              timeout=timeout, start=start)
        # XXX sinzui 2014-12-04: bug 1399277 happens because
        # juju claims HA is ready when the monogo replica sets
        # are not. Juju is not fully usable. The replica set
        # lag might be 5 minutes.
        self._backend.pause(300)

    def wait_for_deploy_started(self, service_count=1, timeout=1200):
        """Wait until service_count services are 'started'.

        :param service_count: The number of services for which to wait.
        :param timeout: The number of seconds to wait.
        """
        with self.check_timeouts():
            with self.ignore_soft_deadline():
                status = None
                for remaining in until_timeout(timeout):
                    status = self.get_status()
                    if status.get_service_count() >= service_count:
                        return
                    time.sleep(_DEFAULT_POLL_TIMEOUT)
                else:
                    raise ApplicationsNotStarted(self.env.environment, status)

    def wait_for_workloads(self, timeout=600, start=None):
        """Wait until all unit workloads are in a ready state."""

        def status_to_workloads(status):
            unit_states = defaultdict(list)
            for name, unit in status.iter_units():
                workload = unit.get('workload-status')
                if workload is not None:
                    state = workload['current']
                else:
                    state = 'unknown'
                unit_states[state].append(name)
            if set(('active', 'unknown')).issuperset(unit_states):
                return None
            unit_states.pop('unknown', None)
            return unit_states

        reporter = GroupReporter(sys.stdout, 'active')
        self._wait_for_status(reporter, status_to_workloads, WorkloadsNotReady,
                              timeout=timeout, start=start)

    def wait_for(self, condition, quiet=False):
        """Wait until the supplied conditions are satisfied.

        The supplied conditions must be an iterable of objects like
        WaitMachineNotPresent.
        """
        if condition.already_satisfied:
            return self.get_status()
        # iter_blocking_state must filter out all non-blocking values, so
        # there are no "expected" values for the GroupReporter.
        reporter = GroupReporter(sys.stdout, None)
        status = None
        try:
            for status in self.status_until(condition.timeout):
                status.raise_highest_error(ignore_recoverable=True)
                states = {}
                for item, state in condition.iter_blocking_state(status):
                    states.setdefault(state, []).append(item)
                if len(states) == 0:
                    return
                if not quiet:
                    reporter.update(states)
                time.sleep(_DEFAULT_POLL_TIMEOUT)
            else:
                status.raise_highest_error(ignore_recoverable=False)
        except StatusTimeout:
            pass
        finally:
            reporter.finish()
        condition.do_raise(self.model_name, status)

    def get_matching_agent_version(self):
        version_number = get_stripped_version_number(self.version)
        return version_number

    def upgrade_juju(self, force_version=True):
        args = ()
        if force_version:
            version = self.get_matching_agent_version()
            args += ('--agent-version', version)
        self._upgrade_juju(args)

    def _upgrade_juju(self, args):
        self.juju('upgrade-juju', args)

    def upgrade_mongo(self):
        self.juju('upgrade-mongo', ())

    def backup(self):
        try:
            # merge_stderr is required for creating a backup
            output = self.get_juju_output('create-backup', merge_stderr=True)
        except subprocess.CalledProcessError as e:
            log.error('error creating backup {}'.format(e.output))
            raise
        log.info('backup file {}'.format(output))
        backup_file_pattern = re.compile(
            '(juju-backup-[0-9-]+\.(t|tar.)gz)'.encode('ascii'))
        match = backup_file_pattern.search(output)
        if match is None:
            raise Exception("The backup file was not found in output: %s" %
                            output)
        backup_file_name = match.group(1)
        backup_file_path = os.path.abspath(backup_file_name)
        log.info("State-Server backup at %s", backup_file_path)
        return backup_file_path.decode(getpreferredencoding())

    def restore_backup(self, backup_file):
        self.juju(
            'restore-backup',
            ('--file', backup_file))

    def restore_backup_async(self, backup_file):
        return self.juju_async('restore-backup', ('--file', backup_file))

    def enable_ha(self):
        self.juju(
            'enable-ha', ('-n', '3', '-c', self.env.controller.name),
            include_e=False)

    def action_fetch(self, id, action=None, timeout="1m"):
        """Fetches the results of the action with the given id.

        Will wait for up to 1 minute for the action results.
        The action name here is just used for an more informational error in
        cases where it's available.
        Returns the yaml output of the fetched action.
        """
        out = self.get_juju_output("show-action-output", id, "--wait", timeout)
        status = yaml.safe_load(out)["status"]
        if status != "completed":
            action_name = '' if not action else ' "{}"'.format(action)
            raise Exception(
                'Timed out waiting for action{} to complete during fetch '
                'with status: {}.'.format(action_name, status))
        return out

    def action_do(self, unit, action, *args):
        """Performs the given action on the given unit.

        Action params should be given as args in the form foo=bar.
        Returns the id of the queued action.
        """
        args = (unit, action) + args

        output = self.get_juju_output("run-action", *args)
        action_id_pattern = re.compile('Action queued with id: "([0-9]+)"')
        match = action_id_pattern.search(output)
        if match is None:
            raise Exception("Action id not found in output: {}".format(output))
        return match.group(1)

    def action_do_fetch(self, unit, action, timeout="1m", *args):
        """Performs given action on given unit and waits for the results.

        Action params should be given as args in the form foo=bar.
        Returns the yaml output of the action.
        """
        id = self.action_do(unit, action, *args)
        return self.action_fetch(id, action, timeout)

    def run(self, commands, applications=None, machines=None, units=None,
            use_json=True):
        args = []
        if use_json:
            args.extend(['--format', 'json'])
        if applications is not None:
            args.extend(['--application', ','.join(applications)])
        if machines is not None:
            args.extend(['--machine', ','.join(machines)])
        if units is not None:
            args.extend(['--unit', ','.join(units)])
        args.extend(commands)
        responses = self.get_juju_output('run', *args)
        if use_json:
            return json.loads(responses)
        else:
            return responses

    def list_space(self):
        return yaml.safe_load(self.get_juju_output('list-space'))

    def add_space(self, space):
        self.juju('add-space', (space), )

    def add_subnet(self, subnet, space):
        self.juju('add-subnet', (subnet, space))

    def is_juju1x(self):
        return self.version.startswith('1.')

    def _get_register_command(self, output):
        """Return register token from add-user output.

        Return the register token supplied within the output from the add-user
        command.

        """
        for row in output.split('\n'):
            if 'juju register' in row:
                command_string = row.strip().lstrip()
                command_parts = command_string.split(' ')
                return command_parts[-1]
        raise AssertionError('Juju register command not found in output')

    def add_user(self, username):
        """Adds provided user and return register command arguments.

        :return: Registration token provided by the add-user command.
        """
        output = self.get_juju_output(
            'add-user', username, '-c', self.env.controller.name,
            include_e=False)
        return self._get_register_command(output)

    def add_user_perms(self, username, models=None, permissions='login'):
        """Adds provided user and return register command arguments.

        :return: Registration token provided by the add-user command.
        """
        output = self.add_user(username)
        self.grant(username, permissions, models)
        return output

    def revoke(self, username, models=None, permissions='read'):
        if models is None:
            models = self.env.environment

        args = (username, permissions, models)

        self.controller_juju('revoke', args)

    def add_storage(self, unit, storage_type, amount="1"):
        """Add storage instances to service.

        Only type 'disk' is able to add instances.
        """
        self.juju('add-storage', (unit, storage_type + "=" + amount))

    def list_storage(self):
        """Return the storage list."""
        return self.get_juju_output('list-storage', '--format', 'json')

    def list_storage_pool(self):
        """Return the list of storage pool."""
        return self.get_juju_output('list-storage-pools', '--format', 'json')

    def create_storage_pool(self, name, provider, size):
        """Create storage pool."""
        self.juju('create-storage-pool',
                  (name, provider,
                   'size={}'.format(size)))

    def disable_user(self, user_name):
        """Disable an user"""
        self.controller_juju('disable-user', (user_name,))

    def enable_user(self, user_name):
        """Enable an user"""
        self.controller_juju('enable-user', (user_name,))

    def logout(self):
        """Logout an user"""
        self.controller_juju('logout', ())
        self.env.user_name = ''

    def _end_pexpect_session(self, session):
        """Pexpect doesn't return buffers, or handle exceptions well.
        This method attempts to ensure any relevant data is returned to the
        test output in the event of a failure, or the unexpected"""
        session.expect(pexpect.EOF)
        session.close()
        if session.exitstatus != 0:
            log.error('Buffer: {}'.format(session.buffer))
            log.error('Before: {}'.format(session.before))
            raise Exception('pexpect process exited with {}'.format(
                session.exitstatus))

    def register_user(self, user, juju_home, controller_name=None):
        """Register `user` for the `client` return the cloned client used."""
        username = user.name
        if controller_name is None:
            controller_name = '{}_controller'.format(username)

        model = self.env.environment
        token = self.add_user_perms(username, models=model,
                                    permissions=user.permissions)
        user_client = self.create_cloned_environment(juju_home,
                                                     controller_name,
                                                     username)
        user_client.env.user_name = username
        register_user_interactively(user_client, token, controller_name)
        return user_client

    def login_user(self, username=None, password=None):
        """Login `user` for the `client`"""
        if username is None:
            username = self.env.user_name

        self.env.user_name = username

        if password is None:
            password = '{}-{}'.format(username, 'password')

        try:
            child = self.expect(self.login_user_command,
                                (username, '-c', self.env.controller.name),
                                include_e=False)
            child.expect('(?i)password')
            child.sendline(password)
            self._end_pexpect_session(child)
        except pexpect.TIMEOUT:
            log.error('Buffer: {}'.format(child.buffer))
            log.error('Before: {}'.format(child.before))
            raise Exception(
                'FAIL Login user failed: pexpect session timed out')

    def register_host(self, host, email, password):
        child = self.expect('register', ('--no-browser-login', host),
                            include_e=False)
        try:
            child.logfile = sys.stdout
            child.expect('E-Mail:|Enter a name for this controller:')
            if child.match.group(0) == 'E-Mail:':
                child.sendline(email)
                child.expect('Password:')
                child.logfile = None
                try:
                    child.sendline(password)
                finally:
                    child.logfile = sys.stdout
                child.expect(r'Two-factor auth \(Enter for none\):')
                child.sendline()
                child.expect('Enter a name for this controller:')
            child.sendline(self.env.controller.name)
            self._end_pexpect_session(child)
        except pexpect.TIMEOUT:
            log.error('Buffer: {}'.format(child.buffer))
            log.error('Before: {}'.format(child.before))
            raise Exception(
                'Registering host failed: pexpect session timed out')

    def remove_user(self, username):
        self.juju('remove-user', (username, '-y'), include_e=False)

    def create_cloned_environment(
            self, cloned_juju_home, controller_name, user_name=None):
        """Create a cloned environment.

        If `user_name` is passed ensures that the cloned environment is updated
        to match.

        """
        user_client = self.clone(env=self.env.clone())
        user_client.env.juju_home = cloned_juju_home
        if user_name is not None and user_name != self.env.user_name:
            user_client.env.user_name = user_name
            user_client.env.environment = qualified_model_name(
                user_client.env.environment, self.env.user_name)
        user_client.env.dump_yaml(user_client.env.juju_home)
        # New user names the controller.
        user_client.env.controller = Controller(controller_name)
        return user_client

    def grant(self, user_name, permission, model=None):
        """Grant the user with model or controller permission."""
        if permission in self.ignore_permissions:
            log.info('Ignoring permission "{}".'.format(permission))
            return
        if permission in self.controller_permissions:
            self.juju(
                'grant',
                (user_name, permission, '-c', self.env.controller.name),
                include_e=False)
        elif permission in self.model_permissions:
            if model is None:
                model = self.model_name
            self.juju(
                'grant',
                (user_name, permission, model, '-c', self.env.controller.name),
                include_e=False)
        else:
            raise ValueError('Unknown permission {}'.format(permission))

    def list_clouds(self, format='json'):
        """List all the available clouds."""
        return self.get_juju_output('list-clouds', '--format',
                                    format, include_e=False)

    def generate_tool(self, source_dir, stream=None):
        args = ('generate-tools', '-d', source_dir)
        if stream is not None:
            args += ('--stream', stream)
        retvar, ct = self.juju('metadata', args, include_e=False)
        return retvar, CommandComplete(NoopCondition(), ct)

    def add_cloud(self, cloud_name, cloud_file):
        retvar, ct = self.juju(
            'add-cloud', ("--replace", cloud_name, cloud_file),
            include_e=False)
        return retvar, CommandComplete(NoopCondition(), ct)

    def add_cloud_interactive(self, cloud_name, cloud):
        child = self.expect('add-cloud', include_e=False)
        try:
            child.logfile = sys.stdout
            child.expect('Select cloud type:')
            child.sendline(cloud['type'])
            match = child.expect([
                'Enter a name for your .* cloud:',
                'Select cloud type:'
            ])
            if match == 1:
                raise TypeNotAccepted('Cloud type not accepted.')
            child.sendline(cloud_name)
            if cloud['type'] == 'maas':
                self.handle_maas(child, cloud)
            if cloud['type'] == 'manual':
                self.handle_manual(child, cloud)
            if cloud['type'] == 'openstack':
                self.handle_openstack(child, cloud)
            if cloud['type'] == 'vsphere':
                self.handle_vsphere(child, cloud)
            match = child.expect(["Do you ONLY want to add cloud", "Can't validate endpoint"])
            if match == 0:
                child.sendline("y")
            if match == 1:
                raise InvalidEndpoint()
            child.expect([pexpect.EOF, "Can't validate endpoint"])
            if child.match != pexpect.EOF:
                if child.match.group(0) == "Can't validate endpoint":
                    raise InvalidEndpoint()
        except pexpect.TIMEOUT:
            raise Exception(
                'Adding cloud failed: pexpect session timed out')

    def handle_maas(self, child, cloud):
        match = child.expect([
            'Enter the API endpoint url:',
            'Enter a name for your .* cloud:',
        ])
        if match == 1:
            raise NameNotAccepted('Cloud name not accepted.')
        child.sendline(cloud['endpoint'])

    def handle_manual(self, child, cloud):
        match = child.expect([
            "Enter a name for your .* cloud:",
            "Enter the ssh connection string for controller",
            "Enter the controller's hostname or IP address:",
            pexpect.EOF
        ])
        if match == 0:
            raise NameNotAccepted('Cloud name not accepted.')
        else:
            child.sendline(cloud['endpoint'])

    def handle_openstack(self, child, cloud):
        match = child.expect([
            'Enter the API endpoint url for the cloud',
            "Enter a name for your .* cloud:"
        ])
        if match == 1:
            raise NameNotAccepted('Cloud name not accepted.')
        child.sendline(cloud['endpoint'])
        match = child.expect([
            "Enter a path to the CA certificate for your cloud if one is required to access it",
            "Can't validate endpoint:",
        ])
        if match == 1:
            raise InvalidEndpoint()
        child.sendline("")
        match = child.expect("Select one or more auth types separated by commas:")
        if match == 0:
            child.sendline(','.join(cloud['auth-types']))
        for num, (name, values) in enumerate(cloud['regions'].items()):
            match = child.expect([
                'Enter region name:',
                'Select one or more auth types separated by commas:',
            ])
            if match == 1:
                raise AuthNotAccepted('Auth was not compatible.')
            child.sendline(name)
            child.expect(self.REGION_ENDPOINT_PROMPT)
            child.sendline(values['endpoint'])
            match = child.expect([
                "Enter another region\? \([yY]/[nN]\):",
                "Can't validate endpoint"
            ])
            if match == 1:
                raise InvalidEndpoint()
            if num + 1 < len(cloud['regions']):
                child.sendline('y')
            else:
                child.sendline('n')

    def handle_vsphere(self, child, cloud):
        match = child.expect(["Enter a name for your .* cloud:",
                              'Enter the (vCenter address or URL|API endpoint url for the cloud \[\]):'])
        if match == 0:
            raise NameNotAccepted('Cloud name not accepted.')
        if match == 1:
            child.sendline(cloud['endpoint'])

        for num, (name, values) in enumerate(cloud['regions'].items()):
            match = child.expect([
                "Enter datacenter name",
                "Enter region name",
                "Can't validate endpoint"
            ])
            if match == 2:
                raise InvalidEndpoint()
            child.sendline(name)
            child.expect(
                'Enter another (datacenter|region)\? \([yY]/[nN]\):')
            if num + 1 < len(cloud['regions']):
                child.sendline('y')
            else:
                child.sendline('n')

    def show_controller(self, format='json'):
        """Show controller's status."""
        return self.get_juju_output('show-controller', '--format',
                                    format, include_e=False)

    def show_machine(self, machine):
        """Return data on a machine as a dict."""
        text = self.get_juju_output('show-machine', machine,
                                    '--format', 'yaml')
        return yaml.safe_load(text)

    def ssh_keys(self, full=False):
        """Give the ssh keys registered for the current model."""
        args = []
        if full:
            args.append('--full')
        return self.get_juju_output('ssh-keys', *args)

    def add_ssh_key(self, *keys):
        """Add one or more ssh keys to the current model."""
        return self.get_juju_output('add-ssh-key', *keys, merge_stderr=True)

    def remove_ssh_key(self, *keys):
        """Remove one or more ssh keys from the current model."""
        return self.get_juju_output('remove-ssh-key', *keys, merge_stderr=True)

    def import_ssh_key(self, *keys):
        """Import ssh keys from one or more identities to the current model."""
        return self.get_juju_output('import-ssh-key', *keys, merge_stderr=True)

    def list_disabled_commands(self):
        """List all the commands disabled on the model."""
        raw = self.get_juju_output('list-disabled-commands',
                                   '--format', 'yaml')
        return yaml.safe_load(raw)

    def disable_command(self, command_set, message=''):
        """Disable a command-set."""
        retvar, ct = self.juju('disable-command', (command_set, message))
        return retvar, CommandComplete(NoopCondition(), ct)

    def enable_command(self, args):
        """Enable a command-set."""
        retvar, ct = self.juju('enable-command', args)
        return CommandComplete(NoopCondition(), ct)

    def sync_tools(self, local_dir=None, stream=None, source=None):
        """Copy tools into a local directory or model."""
        args = ()
        if stream is not None:
            args += ('--stream', stream)
        if source is not None:
            args += ('--source', source)
        if local_dir is None:
            retvar, ct = self.juju('sync-tools', args)
            return retvar, CommandComplete(NoopCondition(), ct)
        else:
            args += ('--local-dir', local_dir)
            retvar, ct = self.juju('sync-tools', args, include_e=False)
            return retvar, CommandComplete(NoopCondition(), ct)

    def switch(self, model=None, controller=None):
        """Switch between models."""
        args = [x for x in [controller, model] if x]
        if not args:
            raise ValueError('No target to switch to has been given.')
        self.juju('switch', (':'.join(args),), include_e=False)


class IaasClient:
    """IaasClient defines a client that can interact with IAAS setup directly.
    """

    def __init__(self, client):
        self.client = client
        self.juju_home = self.client.env.juju_home

    def add_model(self, model_name):
        return self.client.add_model(env=self.client.env.clone(model_name))

    @property
    def is_cluster_healthy(self):
        return True


def register_user_interactively(client, token, controller_name):
    """Register a user with the supplied token and controller name.

    :param client: ModelClient on which to register the user (using the models
      controller.)
    :param token: Token string to use when registering.
    :param controller_name: String to use when naming the controller.
    """
    try:
        child = client.expect('register', (token), include_e=False)
        child.expect('Enter a new password:')
        child.sendline(client.env.user_name + '_password')
        child.expect('Confirm password:')
        child.sendline(client.env.user_name + '_password')
        child.expect('Enter a name for this controller \[.*\]:')
        child.sendline(controller_name)
        client._end_pexpect_session(child)
    except pexpect.TIMEOUT:
        log.error('Buffer: {}'.format(child.buffer))
        log.error('Before: {}'.format(child.before))
        raise Exception(
            'Registering user failed: pexpect session timed out')


def juju_home_path(juju_home, dir_name):
    return os.path.join(juju_home, 'juju-homes', dir_name)


def get_cache_path(juju_home, models=False):
    if models:
        root = os.path.join(juju_home, 'models')
    else:
        root = os.path.join(juju_home, 'environments')
    return os.path.join(root, 'cache.yaml')


def make_safe_config(client):
    config = client.env.make_config_copy()
    if 'agent-version' in client.bootstrap_replaces:
        config.pop('agent-version', None)
    else:
        config['agent-version'] = client.get_matching_agent_version()
    # AFAICT, we *always* want to set test-mode to True.  If we ever find a
    # use-case where we don't, we can make this optional.
    config['test-mode'] = True
    # Explicitly set 'name', which Juju implicitly sets to env.environment to
    # ensure MAASAccount knows what the name will be.
    config['name'] = unqualified_model_name(client.env.environment)
    # Pass the logging config into the yaml file
    if client.env.logging_config is not None:
        config['logging-config'] = client.env.logging_config

    return config


@contextmanager
def temp_bootstrap_env(juju_home, client):
    """Create a temporary environment for bootstrapping.

    This involves creating a temporary juju home directory and returning its
    location.

    :param juju_home: The current JUJU_HOME value.
    :param client: The client being prepared for bootstrapping.
    :param set_home: Set JUJU_HOME to match the temporary home in this
        context.  If False, juju_home should be supplied to bootstrap.
    """
    # Always bootstrap a matching environment.
    context = client.env.make_juju_home(juju_home, client.env.environment)
    with context as temp_juju_home:
        client.env.juju_home = temp_juju_home
        yield temp_juju_home


def get_machine_dns_name(client, machine, timeout=600):
    """Wait for dns-name on a juju machine."""
    for status in client.status_until(timeout=timeout):
        try:
            return _dns_name_for_machine(status, machine)
        except KeyError:
            log.debug("No dns-name yet for machine %s", machine)


class Controller:
    """Represents the controller for a model or models."""

    def __init__(self, name):
        self.name = name
        self.explicit_region = False


class GroupReporter:

    def __init__(self, stream, expected):
        self.stream = stream
        self.expected = expected
        self.last_group = None
        self.ticks = 0
        self.wrap_offset = 0
        self.wrap_width = 79

    def _write(self, string):
        self.stream.write(string)
        self.stream.flush()

    def finish(self):
        if self.last_group:
            self._write("\n")

    def update(self, group):
        if group == self.last_group:
            if (self.wrap_offset + self.ticks) % self.wrap_width == 0:
                self._write("\n")
            self._write("." if self.ticks or not self.wrap_offset else " .")
            self.ticks += 1
            return
        value_listing = []
        for value, entries in sorted(group.items()):
            if value == self.expected:
                continue
            value_listing.append('%s: %s' % (value, ', '.join(entries)))
        string = ' | '.join(value_listing)
        lead_length = len(string) + 1
        if self.last_group:
            string = "\n" + string
        self._write(string)
        self.last_group = group
        self.ticks = 0
        self.wrap_offset = lead_length if lead_length < self.wrap_width else 0


def _get_full_path(juju_path):
    """Helper to ensure a full path is used.

    If juju_path is None, ModelClient.get_full_path is used.  Otherwise,
    the supplied path is converted to absolute.
    """
    if juju_path is None:
        return ModelClient.get_full_path()
    else:
        return os.path.abspath(juju_path)


def client_from_config(config, juju_path, debug=False, soft_deadline=None):
    """Create a client from an environment's configuration.

    :param config: Name of the environment to use the config from.
    :param juju_path: Path to juju binary the client should wrap.
    :param debug=False: The debug flag for the client, False by default.
    :param soft_deadline: A datetime representing the deadline by which
        normal operations should complete.  If None, no deadline is
        enforced.
    """

    version = ModelClient.get_version(juju_path)
    if config is None:
        env = ModelClient.config_class('', {})
    else:
        env = ModelClient.config_class.from_config(config)
    full_path = _get_full_path(juju_path)
    return ModelClient(
        env, version, full_path, debug=debug, soft_deadline=soft_deadline)


def client_for_existing(juju_path, juju_data_dir, debug=False,
                        soft_deadline=None, controller_name=None,
                        model_name=None):
    """Create a client for an existing controller/model.

    :param juju_path: Path to juju binary the client should wrap.
    :param juju_data_dir: Path to the juju data directory referring the the
        controller and model.
    :param debug=False: The debug flag for the client, False by default.
    :param soft_deadline: A datetime representing the deadline by which
        normal operations should complete.  If None, no deadline is
        enforced.
    """
    version = ModelClient.get_version(juju_path)
    full_path = _get_full_path(juju_path)
    backend = ModelClient.default_backend(
        full_path, version, set(), debug=debug, soft_deadline=soft_deadline)
    if controller_name is None:
        current_controller = backend.get_active_controller(juju_data_dir)
        controller_name = current_controller
    if model_name is None:
        current_model = backend.get_active_model(juju_data_dir)
        model_name = current_model
    config = ModelClient.config_class.for_existing(
        juju_data_dir, controller_name, model_name)
    return ModelClient(
        config, version, full_path,
        debug=debug, soft_deadline=soft_deadline, _backend=backend)<|MERGE_RESOLUTION|>--- conflicted
+++ resolved
@@ -878,11 +878,7 @@
             self, upload_tools, config_filename, bootstrap_series=None,
             credential=None, auto_upgrade=False, metadata_source=None,
             no_gui=False, agent_version=None, db_snap_path=None,
-<<<<<<< HEAD
-            db_snap_asserts_path=None, force=False):
-=======
             db_snap_asserts_path=None, force=False, config_options=None):
->>>>>>> 472fb562
         """Return the bootstrap arguments for the substrate."""
         cloud_region = self.get_cloud_region(self.env.get_cloud(),
                                              self.env.get_region())
@@ -900,11 +896,8 @@
         ]
         if force:
             args.extend(['--force'])
-<<<<<<< HEAD
-=======
         if config_options:
             args.extend(['--config', config_options])
->>>>>>> 472fb562
         if upload_tools:
             if agent_version is not None:
                 raise ValueError(
@@ -1027,12 +1020,8 @@
     def bootstrap(self, upload_tools=False, bootstrap_series=None,
                   credential=None, auto_upgrade=False, metadata_source=None,
                   no_gui=False, agent_version=None, db_snap_path=None,
-<<<<<<< HEAD
-                  db_snap_asserts_path=None, mongo_memory_profile=None, caas_image_repo=None, force=False):
-=======
                   db_snap_asserts_path=None, mongo_memory_profile=None, caas_image_repo=None, force=False,
                   config_options=None):
->>>>>>> 472fb562
         """Bootstrap a controller."""
         self._check_bootstrap()
         with self._bootstrap_config(
@@ -1049,12 +1038,8 @@
                 agent_version=agent_version,
                 db_snap_path=db_snap_path,
                 db_snap_asserts_path=db_snap_asserts_path,
-<<<<<<< HEAD
-                force=force
-=======
                 force=force,
                 config_options=config_options
->>>>>>> 472fb562
             )
             self.update_user_name()
             retvar, ct = self.juju('bootstrap', args, include_e=False)
