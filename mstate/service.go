package mstate

import (
	"errors"
	"fmt"
	"labix.org/v2/mgo"
	"labix.org/v2/mgo/bson"
	"labix.org/v2/mgo/txn"
	"launchpad.net/juju-core/charm"
	"launchpad.net/juju-core/trivial"
	"strconv"
)

// Service represents the state of a service.
type Service struct {
	st  *State
	doc serviceDoc
}

// serviceDoc represents the internal state of a service in MongoDB.
type serviceDoc struct {
	Name     string `bson:"_id"`
	CharmURL *charm.URL
	Life     Life
	UnitSeq  int
	Exposed  bool
}

// Name returns the service name.
func (s *Service) Name() string {
	return s.doc.Name
}

// IsExposed returns whether this service is exposed. The explicitly open
// ports (with open-port) for exposed services may be accessed from machines
// outside of the local deployment network. See SetExposed and ClearExposed.
func (s *Service) IsExposed() (bool, error) {
	return s.doc.Exposed, nil
}

// CharmURL returns the charm URL this service is supposed to use.
func (s *Service) CharmURL() (url *charm.URL, err error) {
	return s.doc.CharmURL, nil
}

// SetCharmURL changes the charm URL for the service.
func (s *Service) SetCharmURL(url *charm.URL) (err error) {
	op := []txn.Op{{
		C:      s.st.services.Name,
		Id:     s.doc.Name,
		Assert: bson.D{{"_id", s.doc.Name}, {"life", Alive}},
		Update: bson.D{{"$set", bson.D{{"charmurl", url}}}},
	}}
	err = s.st.runner.Run(op, "", nil)
	if err != nil {
		return fmt.Errorf("cannot set the charm URL of service %q: %v", s, err)
	}
	s.doc.CharmURL = url
	return nil
}

// SetExposed marks the service as exposed.
// See ClearExposed and IsExposed.
func (s *Service) SetExposed() error {
	op := []txn.Op{{
		C:      s.st.services.Name,
		Id:     s.doc.Name,
		Assert: bson.D{{"_id", s.doc.Name}, {"life", Alive}},
		Update: bson.D{{"$set", bson.D{{"exposed", true}}}},
	}}
	err := s.st.runner.Run(op, "", nil)
	if err != nil {
		return fmt.Errorf("cannot set exposed flag for service %q: %v", s, err)
	}
	s.doc.Exposed = true
	return nil
}

// ClearExposed removes the exposed flag from the service.
// See SetExposed and IsExposed.
func (s *Service) ClearExposed() error {
	op := []txn.Op{{
		C:      s.st.services.Name,
		Id:     s.doc.Name,
		Assert: bson.D{{"_id", s.doc.Name}, {"life", Alive}},
		Update: bson.D{{"$set", bson.D{{"exposed", false}}}},
	}}
	err := s.st.runner.Run(op, "", nil)
	if err != nil {
		return fmt.Errorf("cannot clear exposed flag for service %q: %v", s, err)
	}
	s.doc.Exposed = false
	return nil
}

// Charm returns the service's charm.
func (s *Service) Charm() (*Charm, error) {
	url, err := s.CharmURL()
	if err != nil {
		panic(fmt.Errorf("cannot happen, err must be nil, got %v", err))
	}
	return s.st.Charm(url)
}

// String returns the service name.
func (s *Service) String() string {
	return s.doc.Name
}

func (s *Service) Refresh() error {
	err := s.st.services.FindId(s.doc.Name).One(&s.doc)
	if err != nil {
		return fmt.Errorf("cannot refresh service %v: %v", s, err)
	}
	return nil
}

// newUnitName returns the next unit name.
func (s *Service) newUnitName() (string, error) {
	sel := bson.D{{"_id", s.doc.Name}, {"life", Alive}}
	change := mgo.Change{Update: bson.D{{"$inc", bson.D{{"unitseq", 1}}}}}
	result := serviceDoc{}
	_, err := s.st.services.Find(sel).Apply(change, &result)
	if err != nil {
		return "", err
	}
	name := s.doc.Name + "/" + strconv.Itoa(result.UnitSeq)
	return name, nil
}

// addUnit adds the named unit.
func (s *Service) addUnit(name string, principal string) (*Unit, error) {
	udoc := unitDoc{
		Name:      name,
		Service:   s.doc.Name,
		Principal: principal,
		Life:      Alive,
	}
	op := []txn.Op{{
		C:      s.st.units.Name,
		Id:     udoc.Name,
		Assert: txn.DocMissing,
		Insert: udoc,
	}}
	err := s.st.runner.Run(op, "", nil)
	if err != nil {
		return nil, fmt.Errorf("cannot add unit to service %q", s)
	}
	return newUnit(s.st, &udoc), nil
}

// AddUnit adds a new principal unit to the service.
func (s *Service) AddUnit() (unit *Unit, err error) {
	ch, err := s.Charm()
	if err != nil {
		return nil, fmt.Errorf("cannot add unit to service %q: %v", err)
	}
	if ch.Meta().Subordinate {
		return nil, fmt.Errorf("cannot directly add units to subordinate service %q", s)
	}
	name, err := s.newUnitName()
	if err != nil {
		return nil, fmt.Errorf("cannot add unit to service %q: %v", err)
	}
	return s.addUnit(name, "")
}

// AddUnitSubordinateTo adds a new subordinate unit to the service,
// subordinate to principal.
func (s *Service) AddUnitSubordinateTo(principal *Unit) (*Unit, error) {
	ch, err := s.Charm()
	if err != nil {
		return nil, fmt.Errorf("cannot add unit to service %q: %v", err)
	}
	if !ch.Meta().Subordinate {
		return nil, fmt.Errorf("cannot add unit of principal service %q as a subordinate of %q", s, principal)
	}
	if !principal.IsPrincipal() {
		return nil, errors.New("a subordinate unit must be added to a principal unit")
	}
	name, err := s.newUnitName()
	if err != nil {
		return nil, fmt.Errorf("cannot add unit to service %q: %v", err)
	}
	return s.addUnit(name, principal.Name())
}

// RemoveUnit removes the given unit from s.
func (s *Service) RemoveUnit(u *Unit) (err error) {
	if u.doc.Life != Dead {
		return fmt.Errorf("unit %q is not dead", u)
	}
	sel := bson.D{
		{"_id", u.doc.Name},
		{"service", s.doc.Name},
		{"life", Dead},
	}
<<<<<<< HEAD
	op := []txn.Op{{
		C:      s.st.units.Name,
		Id:     unit.doc.Name,
		Assert: sel,
		Update: bson.D{{"$set", bson.D{{"life", Dying}}}},
	}}
	err := s.st.runner.Run(op, "", nil)
=======
	err = s.st.units.Remove(sel)
>>>>>>> fecdb7f6
	if err != nil {
		return fmt.Errorf("cannot remove unit %q: %v", u, err)
	}
	return nil
}

func (s *Service) unitDoc(name string) (*unitDoc, error) {
	udoc := &unitDoc{}
	sel := bson.D{
		{"_id", name},
		{"service", s.doc.Name},
		{"life", Alive},
	}
	err := s.st.units.Find(sel).One(udoc)
	if err != nil {
		return nil, err
	}
	return udoc, nil
}

// Unit returns the service's unit with name.
func (s *Service) Unit(name string) (*Unit, error) {
	udoc, err := s.unitDoc(name)
	if err != nil {
		return nil, fmt.Errorf("cannot get unit %q from service %q: %v", name, s.doc.Name, err)
	}
	return newUnit(s.st, udoc), nil
}

// AllUnits returns all units of the service.
func (s *Service) AllUnits() (units []*Unit, err error) {
	docs := []unitDoc{}
	sel := bson.D{{"service", s.doc.Name}, {"life", Alive}}
	err = s.st.units.Find(sel).All(&docs)
	if err != nil {
		return nil, fmt.Errorf("cannot get all units from service %q: %v", err)
	}
	for i := range docs {
		units = append(units, newUnit(s.st, &docs[i]))
	}
	return units, nil
}

// Relations returns a Relation for every relation the service is in.
func (s *Service) Relations() (relations []*Relation, err error) {
	defer trivial.ErrorContextf(&err, "can't get relations for service %q", s)
	sel := bson.D{
		{"life", Alive},
		{"endpoints.servicename", s.doc.Name},
	}
	docs := []relationDoc{}
	err = s.st.relations.Find(sel).All(&docs)
	if err != nil {
		return nil, err
	}
	for _, v := range docs {
		relations = append(relations, newRelation(s.st, &v))
	}
	return relations, nil
}

// Config returns the configuration node for the service.
func (s *Service) Config() (config *ConfigNode, err error) {
	config, err = readConfigNode(s.st, s.Name())
	if err != nil {
		return nil, fmt.Errorf("cannot get configuration of service %q: %v", s, err)
	}
	return config, nil
}<|MERGE_RESOLUTION|>--- conflicted
+++ resolved
@@ -195,17 +195,13 @@
 		{"service", s.doc.Name},
 		{"life", Dead},
 	}
-<<<<<<< HEAD
 	op := []txn.Op{{
 		C:      s.st.units.Name,
-		Id:     unit.doc.Name,
+		Id:     u.doc.Name,
 		Assert: sel,
-		Update: bson.D{{"$set", bson.D{{"life", Dying}}}},
-	}}
-	err := s.st.runner.Run(op, "", nil)
-=======
-	err = s.st.units.Remove(sel)
->>>>>>> fecdb7f6
+		Remove: true,
+	}}
+	err = s.st.runner.Run(op, "", nil)
 	if err != nil {
 		return fmt.Errorf("cannot remove unit %q: %v", u, err)
 	}
