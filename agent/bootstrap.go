--- conflicted
+++ resolved
@@ -70,12 +70,6 @@
 
 	di, err := state.DialInfo(&info, timeout, policy)
 
-<<<<<<< HEAD
-	address := "127.0.0.1"
-	// TODO make a more reasoned choice of address.
-	if len(machineCfg.Addresses) > 0 {
-		address = machineCfg.Addresses[0].Value
-=======
 	address := ""
 	for _, addr := range machineCfg.Addresses {
 		if addr.NetworkScope == instance.NetworkCloudLocal &&
@@ -87,7 +81,6 @@
 
 	if address == "" {
 		return nil, nil, fmt.Errorf("Failed to find cloud local address in machineConfig")
->>>>>>> c81dc9cc
 	}
 
 	if err := mongo.EnsureMongoServer(mongo.EnsureMongoParams{
