--- conflicted
+++ resolved
@@ -159,7 +159,6 @@
 		StateAddresses:    []string{testing.MgoServer.Addr()},
 		CACert:            []byte(testing.CACert),
 		Password:          "fake",
-<<<<<<< HEAD
 	}
 	servingInfo := params.StateServingInfo{
 		Cert:       testing.ServerCert,
@@ -168,10 +167,6 @@
 		StatePort:  3456,
 	}
 	cfg, err := agent.NewStateMachineConfig(configParams, servingInfo)
-=======
-	}
-	cfg, err := agent.NewAgentConfig(configParams)
->>>>>>> e1dfdd5e
 	c.Assert(err, gc.IsNil)
 
 	_, available := cfg.StateServingInfo()
