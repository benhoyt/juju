package instances

import (
<<<<<<< HEAD
	"fmt"
	. "launchpad.net/gocheck"
=======
	"bufio"
	"bytes"
	. "launchpad.net/gocheck"
	"launchpad.net/juju-core/constraints"
	envtesting "launchpad.net/juju-core/environs/testing"
>>>>>>> 64b47edb
	coretesting "launchpad.net/juju-core/testing"
	"testing"
)

type imageSuite struct {
	coretesting.LoggingSuite
}

func Test(t *testing.T) {
	TestingT(t)
}

var _ = Suite(&imageSuite{})

func (s *imageSuite) SetUpSuite(c *C) {
	s.LoggingSuite.SetUpSuite(c)
}

func (s *imageSuite) TearDownSuite(c *C) {
	s.LoggingSuite.TearDownTest(c)
}

var imagesData = envtesting.ImagesFields(
	"instance-store amd64 us-east-1 ami-00000011 paravirtual",
	"ebs amd64 eu-west-1 ami-00000016 paravirtual",
	"ebs arm ap-northeast-1 ami-00000023 paravirtual",
	"ebs amd64 ap-northeast-1 ami-00000026 paravirtual",
	"ebs amd64 ap-northeast-1 ami-00000087 hvm",
	"ebs amd64 test ami-00000033 paravirtual",
	"ebs arm test ami-00000034 paravirtual",
	"ebs amd64 test ami-00000035 hvm",
	"ebs arm arm-only ami-00000036 paravirtual",
)

type instanceSpecTestParams struct {
	desc                string
	region              string
	arches              []string
	constraints         string
	instanceTypes       []InstanceType
	defaultImageId      string
	defaultInstanceType string
	imageId             string
	instanceTypeId      string
	instanceTypeName    string
	err                 string
}

func (p *instanceSpecTestParams) init() {
	if p.arches == nil {
		p.arches = []string{"amd64", "arm"}
	}
	if p.instanceTypes == nil {
		p.instanceTypes = []InstanceType{{Id: "1", Name: "it-1", Arches: []string{"amd64", "arm"}}}
		p.instanceTypeId = "1"
		p.instanceTypeName = "it-1"
	}
}

var findInstanceSpecTests = []instanceSpecTestParams{
	{
		desc:           "image exists in metadata",
		region:         "test",
		defaultImageId: "1234",
		imageId:        "ami-00000033",
	},
	{
		desc:           "no image exists in metadata, use supplied default",
		region:         "invalid-region",
		defaultImageId: "1234",
		imageId:        "1234",
	},
	{
		desc:    "no image exists in metadata, no default supplied",
		region:  "invalid-region",
		imageId: "1234",
		err:     `no "raring" images in invalid-region with arches \[amd64 arm\], and no default specified`,
	},
	{
		desc:          "no valid instance types",
		region:        "test",
		instanceTypes: []InstanceType{},
		err:           `no instance types in test matching constraints "", and no default specified`,
	},
	{
		desc:          "no compatible instance types",
		region:        "arm-only",
		instanceTypes: []InstanceType{{Id: "1", Name: "it-1", Arches: []string{"amd64"}, Mem: 2048}},
		err:           `no "raring" images in arm-only matching instance types \[it-1\]`,
	},
	{
		desc:        "fallback instance type, enough memory for mongodb",
		region:      "test",
		constraints: "mem=8G",
		instanceTypes: []InstanceType{
			{Id: "3", Name: "it-3", Arches: []string{"amd64"}, Mem: 4096},
			{Id: "2", Name: "it-2", Arches: []string{"amd64"}, Mem: 2048},
			{Id: "1", Name: "it-1", Arches: []string{"amd64"}, Mem: 512},
		},
		imageId:          "ami-00000033",
		instanceTypeId:   "2",
		instanceTypeName: "it-2",
	},
	{
		desc:        "fallback instance type, not enough memory for mongodb",
		region:      "test",
		constraints: "mem=4G",
		instanceTypes: []InstanceType{
			{Id: "2", Name: "it-2", Arches: []string{"amd64"}, Mem: 256},
			{Id: "1", Name: "it-1", Arches: []string{"amd64"}, Mem: 512},
		},
		imageId:          "ami-00000033",
		instanceTypeId:   "1",
		instanceTypeName: "it-1",
	},
}

<<<<<<< HEAD
//func (s *imageSuite) TestFindInstanceSpec(c *C) {
//	for _, t := range findInstanceSpecTests {
//		c.Logf("test: %v", t.desc)
//		t.init()
//		r := bufio.NewReader(bytes.NewBufferString(imagesData))
//		spec, err := FindInstanceSpec(r, &InstanceConstraint{
//			Series:         "raring",
//			Region:         t.region,
//			Arches:         t.arches,
//			Constraints:    constraints.MustParse(t.constraints),
//			DefaultImageId: t.defaultImageId,
//		}, t.instanceTypes, nil)
//		if t.err != "" {
//			c.Check(err, ErrorMatches, t.err)
//			continue
//		}
//		if !c.Check(err, IsNil) {
//			continue
//		}
//		c.Check(spec.Image.Id, Equals, t.imageId)
//		c.Check(spec.InstanceTypeId, Equals, t.instanceTypeId)
//		c.Check(spec.InstanceTypeName, Equals, t.instanceTypeName)
//	}
//}
=======
func (s *imageSuite) TestFindInstanceSpec(c *C) {
	for _, t := range findInstanceSpecTests {
		c.Logf("test: %v", t.desc)
		t.init()
		r := bufio.NewReader(bytes.NewBufferString(imagesData))
		spec, err := FindInstanceSpec(r, &InstanceConstraint{
			Series:         "raring",
			Region:         t.region,
			Arches:         t.arches,
			Constraints:    constraints.MustParse(t.constraints),
			DefaultImageId: t.defaultImageId,
		}, t.instanceTypes)
		if t.err != "" {
			c.Check(err, ErrorMatches, t.err)
			continue
		}
		if !c.Check(err, IsNil) {
			continue
		}
		c.Check(spec.Image.Id, Equals, t.imageId)
		c.Check(spec.InstanceTypeId, Equals, t.instanceTypeId)
		c.Check(spec.InstanceTypeName, Equals, t.instanceTypeName)
	}
}
>>>>>>> 64b47edb

var getImagesTests = []struct {
	region string
	series string
	arches []string
	images []Image
	err    string
}{
	{
		region: "us-east-1",
		series: "precise",
		arches: []string{"amd64", "arm"},
		err:    `no "precise" images in us-east-1 with arches \[amd64 arm\]`,
	}, {
		region: "eu-west-1",
		series: "precise",
		arches: []string{"arm"},
		err:    `no "precise" images in eu-west-1 with arches \[arm\]`,
	}, {
		region: "ap-northeast-1",
		series: "precise",
		arches: []string{"amd64", "arm"},
		images: []Image{
			{"ami-00000026", "amd64", "paravirtual"},
			{"ami-00000087", "amd64", "hvm"},
			{"ami-00000023", "arm", "paravirtual"},
		},
	}, {
		region: "ap-northeast-1",
		series: "precise",
		arches: []string{"amd64"},
		images: []Image{
			{"ami-00000026", "amd64", "paravirtual"},
			{"ami-00000087", "amd64", "hvm"},
		},
	}, {
		region: "ap-northeast-1",
		series: "precise",
		arches: []string{"arm"},
		images: []Image{
			{"ami-00000023", "arm", "paravirtual"},
		},
	},
}

//func (s *imageSuite) TestGetImages(c *C) {
//	var ebs = "ebs"
//	var cluster = "hvm"
//	for i, t := range getImagesTests {
//		c.Logf("test %d", i)
//		r := bufio.NewReader(bytes.NewBufferString(imagesData))
//		images, err := getImages(r, &InstanceConstraint{
//			Region:  t.region,
//			Series:  t.series,
//			Arches:  t.arches,
//			Storage: &ebs,
//			Cluster: &cluster,
//		})
//		if t.err != "" {
//			c.Check(err, ErrorMatches, t.err)
//			continue
//		}
//		if !c.Check(err, IsNil) {
//			continue
//		}
//		c.Check(images, DeepEquals, t.images)
//	}
//}

func (s *imageSuite) TestGetImages(c *C) {
	var ebs = "ebs"
<<<<<<< HEAD
	var virt = "hvm"
	for i, t := range getImagesTests[:1] {
=======
	for i, t := range getImagesTests {
>>>>>>> 64b47edb
		c.Logf("test %d", i)
		//		r := bufio.NewReader(bytes.NewBufferString(imagesData))
		aa, err := GetImages("aws", nil, nil, &InstanceConstraint{
			Region:  t.region,
			Series:  t.series,
			Arches:  t.arches,
			Storage: &ebs,
<<<<<<< HEAD
			Cluster: &virt,
=======
>>>>>>> 64b47edb
		})
		fmt.Println(aa)
		fmt.Println(err)
		fmt.Println("-------------------------------------")
		//		if t.err != "" {
		//			c.Check(err, ErrorMatches, t.err)
		//			continue
		//		}
		//		if !c.Check(err, IsNil) {
		//			continue
		//		}
		//		c.Check(images, DeepEquals, t.images)
	}
}

var imageMatchtests = []struct {
	image Image
	itype InstanceType
	match bool
}{
	{
		image: Image{Arch: "amd64"},
		itype: InstanceType{Arches: []string{"amd64"}},
		match: true,
	}, {
		image: Image{Arch: "amd64"},
		itype: InstanceType{Arches: []string{"amd64", "arm"}},
		match: true,
	}, {
		image: Image{Arch: "amd64", VType: hvm},
		itype: InstanceType{Arches: []string{"amd64"}, VType: &hvm},
		match: true,
	}, {
		image: Image{Arch: "arm"},
		itype: InstanceType{Arches: []string{"amd64"}},
	}, {
		image: Image{Arch: "amd64", VType: hvm},
		itype: InstanceType{Arches: []string{"amd64"}},
		match: true,
	}, {
		image: Image{Arch: "amd64", VType: "paravirtual"},
		itype: InstanceType{Arches: []string{"amd64"}, VType: &hvm},
	},
}

func (s *imageSuite) TestImageMatch(c *C) {
	for i, t := range imageMatchtests {
		c.Logf("test %d", i)
		c.Check(t.image.match(t.itype), Equals, t.match)
	}
}<|MERGE_RESOLUTION|>--- conflicted
+++ resolved
@@ -1,16 +1,11 @@
 package instances
 
 import (
-<<<<<<< HEAD
+	"bufio"
+	"bytes"
 	"fmt"
 	. "launchpad.net/gocheck"
-=======
-	"bufio"
-	"bytes"
-	. "launchpad.net/gocheck"
 	"launchpad.net/juju-core/constraints"
-	envtesting "launchpad.net/juju-core/environs/testing"
->>>>>>> 64b47edb
 	coretesting "launchpad.net/juju-core/testing"
 	"testing"
 )
@@ -128,7 +123,6 @@
 	},
 }
 
-<<<<<<< HEAD
 //func (s *imageSuite) TestFindInstanceSpec(c *C) {
 //	for _, t := range findInstanceSpecTests {
 //		c.Logf("test: %v", t.desc)
@@ -140,7 +134,7 @@
 //			Arches:         t.arches,
 //			Constraints:    constraints.MustParse(t.constraints),
 //			DefaultImageId: t.defaultImageId,
-//		}, t.instanceTypes, nil)
+//		}, t.instanceTypes)
 //		if t.err != "" {
 //			c.Check(err, ErrorMatches, t.err)
 //			continue
@@ -153,32 +147,6 @@
 //		c.Check(spec.InstanceTypeName, Equals, t.instanceTypeName)
 //	}
 //}
-=======
-func (s *imageSuite) TestFindInstanceSpec(c *C) {
-	for _, t := range findInstanceSpecTests {
-		c.Logf("test: %v", t.desc)
-		t.init()
-		r := bufio.NewReader(bytes.NewBufferString(imagesData))
-		spec, err := FindInstanceSpec(r, &InstanceConstraint{
-			Series:         "raring",
-			Region:         t.region,
-			Arches:         t.arches,
-			Constraints:    constraints.MustParse(t.constraints),
-			DefaultImageId: t.defaultImageId,
-		}, t.instanceTypes)
-		if t.err != "" {
-			c.Check(err, ErrorMatches, t.err)
-			continue
-		}
-		if !c.Check(err, IsNil) {
-			continue
-		}
-		c.Check(spec.Image.Id, Equals, t.imageId)
-		c.Check(spec.InstanceTypeId, Equals, t.instanceTypeId)
-		c.Check(spec.InstanceTypeName, Equals, t.instanceTypeName)
-	}
-}
->>>>>>> 64b47edb
 
 var getImagesTests = []struct {
 	region string
@@ -250,12 +218,7 @@
 
 func (s *imageSuite) TestGetImages(c *C) {
 	var ebs = "ebs"
-<<<<<<< HEAD
-	var virt = "hvm"
 	for i, t := range getImagesTests[:1] {
-=======
-	for i, t := range getImagesTests {
->>>>>>> 64b47edb
 		c.Logf("test %d", i)
 		//		r := bufio.NewReader(bytes.NewBufferString(imagesData))
 		aa, err := GetImages("aws", nil, nil, &InstanceConstraint{
@@ -263,10 +226,6 @@
 			Series:  t.series,
 			Arches:  t.arches,
 			Storage: &ebs,
-<<<<<<< HEAD
-			Cluster: &virt,
-=======
->>>>>>> 64b47edb
 		})
 		fmt.Println(aa)
 		fmt.Println(err)
