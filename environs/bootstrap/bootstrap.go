// Copyright 2012, 2013 Canonical Ltd.
// Licensed under the AGPLv3, see LICENCE file for details.

package bootstrap

import (
	"fmt"

	"launchpad.net/loggo"

	"launchpad.net/juju-core/constraints"
	"launchpad.net/juju-core/environs"
<<<<<<< HEAD
	"launchpad.net/juju-core/instance"
	"launchpad.net/juju-core/state"
	coretools "launchpad.net/juju-core/tools"
=======
	"launchpad.net/juju-core/environs/tools"
	"launchpad.net/juju-core/provider/common"
>>>>>>> 42c7cf06
	"launchpad.net/juju-core/version"
)

var logger = loggo.GetLogger("juju.environs.bootstrap")

// Bootstrap bootstraps the given environment. The supplied constraints are
// used to provision the instance, and are also set within the bootstrapped
// environment.
func Bootstrap(environ environs.Environ, cons constraints.Value) error {
	cfg := environ.Config()
	if secret := cfg.AdminSecret(); secret == "" {
		return fmt.Errorf("environment configuration has no admin-secret")
	}
	if authKeys := cfg.AuthorizedKeys(); authKeys == "" {
		// Apparently this can never happen, so it's not tested. But, one day,
		// Config will act differently (it's pretty crazy that, AFAICT, the
		// authorized-keys are optional config settings... but it's impossible
		// to actually *create* a config without them)... and when it does,
		// we'll be here to catch this problem early.
		return fmt.Errorf("environment configuration has no authorized-keys")
	}
	if _, hasCACert := cfg.CACert(); !hasCACert {
		return fmt.Errorf("environment configuration has no ca-cert")
	}
	if _, hasCAKey := cfg.CAPrivateKey(); !hasCAKey {
		return fmt.Errorf("environment configuration has no ca-private-key")
	}
	// Write out the bootstrap-init file, and confirm storage is writeable.
	if err := environs.VerifyStorage(environ.Storage()); err != nil {
		return err
	}
	logger.Infof("bootstrapping environment %q", environ.Name())
	return environ.Bootstrap(cons)
}

// SelectBootstrapTools returns the newest tools from the given tools list,
// and update the agent-version configuration attribute.
func SelectBootstrapTools(environ environs.Environ, toolsList coretools.List) (coretools.List, error) {
	if len(toolsList) == 0 {
		return nil, fmt.Errorf("no bootstrap tools available")
	}
	var newVersion version.Number
	newVersion, toolsList = toolsList.Newest()
	logger.Infof("picked newest version: %s", newVersion)
	cfg := environ.Config()
	if agentVersion, _ := cfg.AgentVersion(); agentVersion != newVersion {
		cfg, err := cfg.Apply(map[string]interface{}{
			"agent-version": newVersion.String(),
		})
		if err == nil {
			err = environ.SetConfig(cfg)
		}
		if err != nil {
			return nil, fmt.Errorf("failed to update environment configuration: %v", err)
		}
	}
<<<<<<< HEAD
	return toolsList, nil
}

// ConfigureBootstrapMachine adds the initial machine into state.  As a part
// of this process the environmental constraints are saved as constraints used
// when bootstrapping are considered constraints for the entire environment.
func ConfigureBootstrapMachine(
	st *state.State,
	cons constraints.Value,
	datadir string,
	jobs []state.MachineJob,
	instId instance.Id,
	characteristics instance.HardwareCharacteristics,
) error {
	logger.Debugf("setting environment constraints")
	if err := st.SetEnvironConstraints(cons); err != nil {
		return err
	}

	logger.Debugf("create bootstrap machine in state")
	m, err := st.InjectMachine(&state.AddMachineParams{
		Series:                  version.Current.Series,
		Nonce:                   state.BootstrapNonce,
		Constraints:             cons,
		InstanceId:              instId,
		HardwareCharacteristics: characteristics,
		Jobs: jobs,
	})
	if err != nil {
		return err
	}
	// Read the machine agent's password and change it to
	// a new password (other agents will change their password
	// via the API connection).
	logger.Debugf("create new random password for machine %v", m.Id())
	mconf, err := agent.ReadConf(datadir, m.Tag())
	if err != nil {
		return err
	}
	newPassword, err := mconf.GenerateNewPassword()
	if err != nil {
		return err
	}
	if err := m.SetMongoPassword(newPassword); err != nil {
		return err
	}
	if err := m.SetPassword(newPassword); err != nil {
		return err
	}
	return nil
=======
	// ensure we have at least one valid tools
	if len(newestTools) == 0 {
		return fmt.Errorf("No bootstrap tools found")
	}
	return environ.Bootstrap(cons, newestTools)
}

// EnsureNotBootstrapped returns null if the environment is not bootstrapped,
// and an error if it is or if the function was not able to tell.
func EnsureNotBootstrapped(env environs.Environ) error {
	_, err := common.LoadState(env.Storage())
	// If there is no error loading the bootstrap state, then we are bootstrapped.
	if err == nil {
		return fmt.Errorf("environment is already bootstrapped")
	}
	if err == environs.ErrNotBootstrapped {
		return nil
	}
	return err
>>>>>>> 42c7cf06
}<|MERGE_RESOLUTION|>--- conflicted
+++ resolved
@@ -10,14 +10,7 @@
 
 	"launchpad.net/juju-core/constraints"
 	"launchpad.net/juju-core/environs"
-<<<<<<< HEAD
-	"launchpad.net/juju-core/instance"
-	"launchpad.net/juju-core/state"
 	coretools "launchpad.net/juju-core/tools"
-=======
-	"launchpad.net/juju-core/environs/tools"
-	"launchpad.net/juju-core/provider/common"
->>>>>>> 42c7cf06
 	"launchpad.net/juju-core/version"
 )
 
@@ -74,76 +67,5 @@
 			return nil, fmt.Errorf("failed to update environment configuration: %v", err)
 		}
 	}
-<<<<<<< HEAD
 	return toolsList, nil
-}
-
-// ConfigureBootstrapMachine adds the initial machine into state.  As a part
-// of this process the environmental constraints are saved as constraints used
-// when bootstrapping are considered constraints for the entire environment.
-func ConfigureBootstrapMachine(
-	st *state.State,
-	cons constraints.Value,
-	datadir string,
-	jobs []state.MachineJob,
-	instId instance.Id,
-	characteristics instance.HardwareCharacteristics,
-) error {
-	logger.Debugf("setting environment constraints")
-	if err := st.SetEnvironConstraints(cons); err != nil {
-		return err
-	}
-
-	logger.Debugf("create bootstrap machine in state")
-	m, err := st.InjectMachine(&state.AddMachineParams{
-		Series:                  version.Current.Series,
-		Nonce:                   state.BootstrapNonce,
-		Constraints:             cons,
-		InstanceId:              instId,
-		HardwareCharacteristics: characteristics,
-		Jobs: jobs,
-	})
-	if err != nil {
-		return err
-	}
-	// Read the machine agent's password and change it to
-	// a new password (other agents will change their password
-	// via the API connection).
-	logger.Debugf("create new random password for machine %v", m.Id())
-	mconf, err := agent.ReadConf(datadir, m.Tag())
-	if err != nil {
-		return err
-	}
-	newPassword, err := mconf.GenerateNewPassword()
-	if err != nil {
-		return err
-	}
-	if err := m.SetMongoPassword(newPassword); err != nil {
-		return err
-	}
-	if err := m.SetPassword(newPassword); err != nil {
-		return err
-	}
-	return nil
-=======
-	// ensure we have at least one valid tools
-	if len(newestTools) == 0 {
-		return fmt.Errorf("No bootstrap tools found")
-	}
-	return environ.Bootstrap(cons, newestTools)
-}
-
-// EnsureNotBootstrapped returns null if the environment is not bootstrapped,
-// and an error if it is or if the function was not able to tell.
-func EnsureNotBootstrapped(env environs.Environ) error {
-	_, err := common.LoadState(env.Storage())
-	// If there is no error loading the bootstrap state, then we are bootstrapped.
-	if err == nil {
-		return fmt.Errorf("environment is already bootstrapped")
-	}
-	if err == environs.ErrNotBootstrapped {
-		return nil
-	}
-	return err
->>>>>>> 42c7cf06
 }