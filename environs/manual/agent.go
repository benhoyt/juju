// Copyright 2013 Canonical Ltd.
// Licensed under the AGPLv3, see LICENCE file for details.

package manual

import (
	"encoding/base64"
	"fmt"
	"os"
	"os/exec"
	"strings"

	"launchpad.net/juju-core/agent"
	corecloudinit "launchpad.net/juju-core/cloudinit"
	"launchpad.net/juju-core/constraints"
	"launchpad.net/juju-core/environs"
	"launchpad.net/juju-core/environs/cloudinit"
	envtools "launchpad.net/juju-core/environs/tools"
	"launchpad.net/juju-core/provider"
	"launchpad.net/juju-core/state"
	"launchpad.net/juju-core/state/api"
	"launchpad.net/juju-core/tools"
	"launchpad.net/juju-core/utils"
)

type provisionMachineAgentArgs struct {
	host      string
	dataDir   string
	env       environs.Environ
	machine   *state.Machine
	nonce     string
	stateInfo *state.Info
	apiInfo   *api.Info
	series    string
	arch      string
	tools     *tools.Tools
}

// provisionMachineAgent connects to a machine over SSH,
// copies across the tools, and installs a machine agent.
func provisionMachineAgent(args provisionMachineAgentArgs) error {
	script, err := provisionMachineAgentScript(args)
	if err != nil {
		return err
	}
	scriptBase64 := base64.StdEncoding.EncodeToString([]byte(script))
	script = fmt.Sprintf(`F=$(mktemp); echo %s | base64 -d > $F; . $F`, scriptBase64)
	sshArgs := []string{
		args.host,
		"-t", // allocate a pseudo-tty
		"--", fmt.Sprintf("sudo bash -c '%s'", script),
	}
	cmd := exec.Command("ssh", sshArgs...)
	cmd.Stdout = os.Stdout
	cmd.Stderr = os.Stderr
	cmd.Stdin = os.Stdin
	return cmd.Run()
}

// provisionMachineAgentScript generates the script necessary
// to install a machine agent on the specified host.
func provisionMachineAgentScript(args provisionMachineAgentArgs) (string, error) {
	tools := args.tools
	if tools == nil {
		var err error
		tools, err = findMachineAgentTools(args.env, args.series, args.arch)
		if err != nil {
			return "", err
		}
	}

	// We generate a cloud-init config, which we'll then pull the runcmds
	// and prerequisite packages out of. Rather than generating a cloud-config,
	// we'll just generate a shell script.
	mcfg := environs.NewMachineConfig(args.machine.Id(), args.nonce, args.stateInfo, args.apiInfo)
	if args.dataDir != "" {
		mcfg.DataDir = args.dataDir
	}
	mcfg.Tools = tools
	err := environs.FinishMachineConfig(mcfg, args.env.Config(), constraints.Value{})
	if err != nil {
		return "", err
	}
<<<<<<< HEAD
	mcfg.AgentEnvironment[agent.ProviderType] = provider.Manual
=======
	mcfg.MachineEnvironment[osenv.JujuProviderType] = provider.Null
>>>>>>> 4dd09175
	cloudcfg := corecloudinit.New()
	if cloudcfg, err = cloudinit.Configure(mcfg, cloudcfg); err != nil {
		return "", err
	}

	// TODO(axw): 2013-08-23 bug 1215777
	// Carry out configuration for ssh-keys-per-user,
	// machine-updates-authkeys, using cloud-init config.

	// Convert runcmds to a series of shell commands.
	script := []string{"#!/bin/sh"}
	for _, cmd := range cloudcfg.RunCmds() {
		switch cmd := cmd.(type) {
		case []string:
			// Quote args, so shell meta-characters are not interpreted.
			for i, arg := range cmd[1:] {
				cmd[i] = utils.ShQuote(arg)
			}
			script = append(script, strings.Join(cmd, " "))
		case string:
			script = append(script, cmd)
		default:
			return "", fmt.Errorf("unexpected runcmd type: %T", cmd)
		}
	}

	// The first command is "set -xe", which we want to leave in place.
	head := []string{script[0]}
	tail := script[1:]
	for _, pkg := range cloudcfg.Packages() {
		cmd := fmt.Sprintf("apt-get -y install %s", utils.ShQuote(pkg))
		head = append(head, cmd)
	}
	script = append(head, tail...)
	return strings.Join(script, "\n"), nil
}

func findMachineAgentTools(env environs.Environ, series, arch string) (*tools.Tools, error) {
	agentVersion, ok := env.Config().AgentVersion()
	if !ok {
		return nil, fmt.Errorf("no agent version set in environment configuration")
	}
	possibleTools, err := envtools.FindInstanceTools(environs.StorageInstances(env), agentVersion, series, &arch)
	if err != nil {
		return nil, err
	}
	arches := possibleTools.Arches()
	possibleTools, err = possibleTools.Match(tools.Filter{Arch: arch})
	if err != nil {
		return nil, fmt.Errorf("chosen architecture %v not present in %v", arch, arches)
	}
	return possibleTools[0], nil
}<|MERGE_RESOLUTION|>--- conflicted
+++ resolved
@@ -81,11 +81,7 @@
 	if err != nil {
 		return "", err
 	}
-<<<<<<< HEAD
-	mcfg.AgentEnvironment[agent.ProviderType] = provider.Manual
-=======
-	mcfg.MachineEnvironment[osenv.JujuProviderType] = provider.Null
->>>>>>> 4dd09175
+	mcfg.AgentEnvironment[agent.ProviderType] = provider.Null
 	cloudcfg := corecloudinit.New()
 	if cloudcfg, err = cloudinit.Configure(mcfg, cloudcfg); err != nil {
 		return "", err
