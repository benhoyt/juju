// Copyright 2011, 2012, 2013 Canonical Ltd.
// Licensed under the AGPLv3, see LICENCE file for details.

package environs

import (
	"fmt"
	"io/ioutil"
	"time"

	"launchpad.net/juju-core/cert"
	"launchpad.net/juju-core/environs/config"
	"launchpad.net/juju-core/environs/configstore"
	"launchpad.net/juju-core/environs/storage"
	"launchpad.net/juju-core/errors"
)

var InvalidEnvironmentError = fmt.Errorf("environment is not a juju-core environment")

// ConfigForName returns the configuration for the environment with the
// given name from the default environments file. If the name is blank,
// the default environment will be used. If the configuration is not
// found, an errors.NotFoundError is returned.
// If the given store contains an entry for the environment
// and it has associated bootstrap config, that configuration
// will be returned.
func ConfigForName(name string, store configstore.Storage) (*config.Config, error) {
	envs, err := ReadEnvirons("")
	if err != nil {
		return nil, err
	}
	if name == "" {
		name = envs.Default
	}
	if name != "" {
		info, err := store.ReadInfo(name)
		if err == nil && len(info.BootstrapConfig()) > 0 {
			logger.Debugf("ConfigForName found bootstrap config %#v", info.BootstrapConfig())
			return config.New(config.NoDefaults, info.BootstrapConfig())
		}
		if err != nil && !errors.IsNotFoundError(err) {
			return nil, fmt.Errorf("cannot read environment info for %q: %v", name, err)
		}
		if err == nil {
			logger.Debugf("ConfigForName found info but no bootstrap config")
		}
	}
	return envs.Config(name)
}

// NewFromName opens the environment with the given
// name from the default environments file. If the
// name is blank, the default environment will be used.
// If the given store contains an entry for the environment
// and it has associated bootstrap config, that configuration
// will be returned.
func NewFromName(name string, store configstore.Storage) (Environ, error) {
	cfg, err := ConfigForName(name, store)
	if err != nil {
		return nil, err
	}
	return New(cfg)
}

// PrepareFromName is the same as NewFromName except
// that the environment is is prepared as well as opened,
// and environment information is created using the
// given store. If the environment is already prepared,
// it behaves like NewFromName.
func PrepareFromName(name string, store configstore.Storage) (Environ, error) {
	cfg, err := ConfigForName(name, store)
	if err != nil {
		return nil, err
	}
	return Prepare(cfg, store)
}

// NewFromAttrs returns a new environment based on the provided configuration
// attributes.
// TODO(rog) remove this function - it's almost always wrong to use it.
func NewFromAttrs(attrs map[string]interface{}) (Environ, error) {
	cfg, err := config.New(config.NoDefaults, attrs)
	if err != nil {
		return nil, err
	}
	return New(cfg)
}

// New returns a new environment based on the provided configuration.
func New(config *config.Config) (Environ, error) {
	p, err := Provider(config.Type())
	if err != nil {
		return nil, err
	}
	return p.Open(config)
}

// Prepare prepares a new environment based on the provided configuration.
// If the environment is already prepared, it behaves like New.
<<<<<<< HEAD
func Prepare(config *config.Config, store configstore.Storage) (Environ, error) {
	log.Infof("Prepare with attrs: %#v", config.AllAttrs())
	p, err := Provider(config.Type())
=======
func Prepare(cfg *config.Config, store configstore.Storage) (Environ, error) {
	p, err := Provider(cfg.Type())
>>>>>>> 48d85891
	if err != nil {
		return nil, err
	}
	info, err := store.CreateInfo(cfg.Name())
	if err == configstore.ErrEnvironInfoAlreadyExists {
		logger.Infof("environment info already exists; using New not Prepare")
		info, err := store.ReadInfo(cfg.Name())
		if err != nil {
			return nil, fmt.Errorf("error reading environment info %q: %v", cfg.Name(), err)
		}
		if !info.Initialized() {
			return nil, fmt.Errorf("found uninitialized environment info for %q; environment preparation probably in progress or interrupted", cfg.Name())
		}
		if len(info.BootstrapConfig()) == 0 {
			return nil, fmt.Errorf("found environment info but no bootstrap config")
		}
		cfg, err = config.New(config.NoDefaults, info.BootstrapConfig())
		if err != nil {
			return nil, fmt.Errorf("cannot parse bootstrap config: %v", err)
		}
		return New(cfg)
	}
	if err != nil {
		return nil, fmt.Errorf("cannot create new info for environment %q: %v", cfg.Name(), err)
	}
	cfg, err = ensureCertificate(cfg)
	if err != nil {
		return nil, fmt.Errorf("cannot ensure CA certificate: %v", err)
	}
	env, err := p.Prepare(cfg)
	if err != nil {
		if err := info.Destroy(); err != nil {
			logger.Warningf("cannot destroy newly created environment info: %v", err)
		}
		return nil, err
	}
	info.SetBootstrapConfig(env.Config().AllAttrs())
	if err := info.Write(); err != nil {
		return nil, fmt.Errorf("cannot create environment info %q: %v", env.Config().Name(), err)
	}
	return env, nil
}

// ensureCertificate generates a new CA certificate and
// attaches it to the given environment configuration,
// unless the configuration already has one.
func ensureCertificate(cfg *config.Config) (*config.Config, error) {
	_, hasCACert := cfg.CACert()
	_, hasCAKey := cfg.CAPrivateKey()
	if hasCACert && hasCAKey {
		return cfg, nil
	}
	if hasCACert && !hasCAKey {
		return nil, fmt.Errorf("environment configuration with a certificate but no CA private key")
	}

	caCert, caKey, err := cert.NewCA(cfg.Name(), time.Now().UTC().AddDate(10, 0, 0))
	if err != nil {
		return nil, err
	}
	return cfg.Apply(map[string]interface{}{
		"ca-cert":        string(caCert),
		"ca-private-key": string(caKey),
	})
}

// Destroy destroys the environment and, if successful,
// its associated configuration data from the given store.
func Destroy(env Environ, store configstore.Storage) error {
	name := env.Name()
	if err := env.Destroy(); err != nil {
		return err
	}
	info, err := store.ReadInfo(name)
	if err != nil {
		if errors.IsNotFoundError(err) {
			return nil
		}
		return err
	}
	if err := info.Destroy(); err != nil {
		return fmt.Errorf("cannot destroy environment configuration information: %v", err)
	}
	return nil
}

// CheckEnvironment checks if an environment has a bootstrap-verify
// that is written by juju-core commands (as compared to one being
// written by Python juju).
//
// If there is no bootstrap-verify file in the storage, it is still
// considered to be a Juju-core environment since early versions have
// not written it out.
//
// Returns InvalidEnvironmentError on failure, nil otherwise.
func CheckEnvironment(environ Environ) error {
	stor := environ.Storage()
	reader, err := storage.Get(stor, verificationFilename)
	if errors.IsNotFoundError(err) {
		// When verification file does not exist, this is a juju-core
		// environment.
		return nil
	} else if err != nil {
		return err
	} else if content, err := ioutil.ReadAll(reader); err != nil {
		return err
	} else if string(content) != verificationContent {
		return InvalidEnvironmentError
	}
	return nil
}<|MERGE_RESOLUTION|>--- conflicted
+++ resolved
@@ -97,14 +97,8 @@
 
 // Prepare prepares a new environment based on the provided configuration.
 // If the environment is already prepared, it behaves like New.
-<<<<<<< HEAD
-func Prepare(config *config.Config, store configstore.Storage) (Environ, error) {
-	log.Infof("Prepare with attrs: %#v", config.AllAttrs())
-	p, err := Provider(config.Type())
-=======
 func Prepare(cfg *config.Config, store configstore.Storage) (Environ, error) {
 	p, err := Provider(cfg.Type())
->>>>>>> 48d85891
 	if err != nil {
 		return nil, err
 	}
