package ec2

import (
	"fmt"
	"io/ioutil"
	"launchpad.net/goamz/aws"
	"launchpad.net/goamz/ec2"
	"launchpad.net/goamz/s3"
	"launchpad.net/juju-core/environs"
	"launchpad.net/juju-core/environs/cloudinit"
	"launchpad.net/juju-core/environs/config"
	"launchpad.net/juju-core/log"
	"launchpad.net/juju-core/state"
	"launchpad.net/juju-core/trivial"
	"launchpad.net/juju-core/version"
	"net/http"
	"strings"
	"sync"
	"time"
)

const mgoPort = 37017

var mgoPortSuffix = fmt.Sprintf(":%d", mgoPort)

// A request may fail to due "eventual consistency" semantics, which
// should resolve fairly quickly.  A request may also fail due to a slow
// state transition (for instance an instance taking a while to release
// a security group after termination).  The former failure mode is
// dealt with by shortAttempt, the latter by longAttempt.
var shortAttempt = trivial.AttemptStrategy{
	Total: 5 * time.Second,
	Delay: 200 * time.Millisecond,
}

var longAttempt = trivial.AttemptStrategy{
	Total: 3 * time.Minute,
	Delay: 1 * time.Second,
}

func init() {
	environs.RegisterProvider("ec2", environProvider{})
}

type environProvider struct{}

var providerInstance environProvider

type environ struct {
	name string

	// ecfgMutex protects the *Unlocked fields below.
	ecfgMutex             sync.Mutex
	ecfgUnlocked          *environConfig
	ec2Unlocked           *ec2.EC2
	s3Unlocked            *s3.S3
	storageUnlocked       *storage
	publicStorageUnlocked *storage // optional.
}

var _ environs.Environ = (*environ)(nil)

type instance struct {
	e *environ
	*ec2.Instance
}

func (inst *instance) String() string {
	return inst.Id()
}

var _ environs.Instance = (*instance)(nil)

func (inst *instance) Id() string {
	return inst.InstanceId
}

func (inst *instance) DNSName() (string, error) {
	if inst.Instance.DNSName != "" {
		return inst.Instance.DNSName, nil
	}
	// Fetch the instance information again, in case
	// the DNS information has become available.
	insts, err := inst.e.Instances([]string{inst.Id()})
	if err != nil {
		return "", err
	}
	freshInst := insts[0].(*instance).Instance
	if freshInst.DNSName == "" {
		return "", environs.ErrNoDNSName
	}
	inst.Instance.DNSName = freshInst.DNSName
	return freshInst.DNSName, nil
}

func (inst *instance) WaitDNSName() (string, error) {
	for a := longAttempt.Start(); a.Next(); {
		name, err := inst.DNSName()
		if err == nil || err != environs.ErrNoDNSName {
			return name, err
		}
	}
	return "", fmt.Errorf("timed out trying to get DNS address for %v", inst.Id())
}

func (p environProvider) Open(cfg *config.Config) (environs.Environ, error) {
	log.Printf("environs/ec2: opening environment %q", cfg.Name())
	e := new(environ)
	err := e.SetConfig(cfg)
	if err != nil {
		return nil, err
	}
	return e, nil
}

func (environProvider) SecretAttrs(cfg *config.Config) (map[string]interface{}, error) {
	m := make(map[string]interface{})
	ecfg, err := providerInstance.newConfig(cfg)
	if err != nil {
		return nil, err
	}
	m["access-key"] = ecfg.accessKey()
	m["secret-key"] = ecfg.secretKey()
	return m, nil
}

func (environProvider) PublicAddress() (string, error) {
	return fetchMetadata("public-hostname")
}

func (environProvider) PrivateAddress() (string, error) {
	return fetchMetadata("local-hostname")
}

func (e *environ) Config() *config.Config {
	return e.ecfg().Config
}

func (e *environ) SetConfig(cfg *config.Config) error {
	ecfg, err := providerInstance.newConfig(cfg)
	if err != nil {
		return err
	}
	e.ecfgMutex.Lock()
	defer e.ecfgMutex.Unlock()
	e.name = ecfg.Name()
	e.ecfgUnlocked = ecfg

	auth := aws.Auth{ecfg.accessKey(), ecfg.secretKey()}
	region := aws.Regions[ecfg.region()]
	e.ec2Unlocked = ec2.New(auth, region)
	e.s3Unlocked = s3.New(auth, region)

	// create new storage instances, existing instances continue
	// to reference their existing configuration.
	e.storageUnlocked = &storage{
		bucket: e.s3Unlocked.Bucket(ecfg.controlBucket()),
	}
	if ecfg.publicBucket() != "" {
		e.publicStorageUnlocked = &storage{
			bucket: e.s3Unlocked.Bucket(ecfg.publicBucket()),
		}
	} else {
		e.publicStorageUnlocked = nil
	}
	return nil
}

func (e *environ) ecfg() *environConfig {
	e.ecfgMutex.Lock()
	ecfg := e.ecfgUnlocked
	e.ecfgMutex.Unlock()
	return ecfg
}

func (e *environ) ec2() *ec2.EC2 {
	e.ecfgMutex.Lock()
	ec2 := e.ec2Unlocked
	e.ecfgMutex.Unlock()
	return ec2
}

func (e *environ) s3() *s3.S3 {
	e.ecfgMutex.Lock()
	s3 := e.s3Unlocked
	e.ecfgMutex.Unlock()
	return s3
}

func (e *environ) Name() string {
	return e.name
}

func (e *environ) Storage() environs.Storage {
	e.ecfgMutex.Lock()
	storage := e.storageUnlocked
	e.ecfgMutex.Unlock()
	return storage
}

func (e *environ) PublicStorage() environs.StorageReader {
	e.ecfgMutex.Lock()
	defer e.ecfgMutex.Unlock()
	if e.publicStorageUnlocked == nil {
		return environs.EmptyStorage
	}
	return e.publicStorageUnlocked
}

func (e *environ) Bootstrap(uploadTools bool) error {
	log.Printf("environs/ec2: bootstrapping environment %q", e.name)
	_, err := e.loadState()
	if err == nil {
		return fmt.Errorf("environment is already bootstrapped")
	}
	if _, notFound := err.(*environs.NotFoundError); !notFound {
		return fmt.Errorf("cannot query old bootstrap state: %v", err)
	}
	var tools *state.Tools
	if uploadTools {
		tools, err = environs.PutTools(e.Storage(), nil)
		if err != nil {
			return fmt.Errorf("cannot upload tools: %v", err)
		}
	} else {
		flags := environs.HighestVersion | environs.CompatVersion
		tools, err = environs.FindTools(e, version.Current, flags)
		if err != nil {
			return fmt.Errorf("cannot find tools: %v", err)
		}
	}
	config, err := environs.BootstrapConfig(providerInstance, e.Config(), tools)
	if err != nil {
		return fmt.Errorf("unable to determine inital configuration: %v", err)
	}
	inst, err := e.startInstance(0, nil, tools, true, config)
	if err != nil {
		return fmt.Errorf("cannot start bootstrap instance: %v", err)
	}
	err = e.saveState(&bootstrapState{
		StateInstances: []string{inst.Id()},
	})
	if err != nil {
		// ignore error on StopInstance because the previous error is
		// more important.
		e.StopInstances([]environs.Instance{inst})
		return fmt.Errorf("cannot save state: %v", err)
	}
	// TODO make safe in the case of racing Bootstraps
	// If two Bootstraps are called concurrently, there's
	// no way to use S3 to make sure that only one succeeds.
	// Perhaps consider using SimpleDB for state storage
	// which would enable that possibility.

	return nil
}

func (e *environ) StateInfo() (*state.Info, error) {
	st, err := e.loadState()
	if err != nil {
		return nil, err
	}
	var addrs []string
	// Wait for the DNS names of any of the instances
	// to become available.
	log.Printf("environs/ec2: waiting for DNS name(s) of state server instances %v", st.StateInstances)
	for a := longAttempt.Start(); len(addrs) == 0 && a.Next(); {
		insts, err := e.Instances(st.StateInstances)
		if err != nil && err != environs.ErrPartialInstances {
			return nil, err
		}
		for _, inst := range insts {
			if inst == nil {
				continue
			}
			name := inst.(*instance).Instance.DNSName
			if name != "" {
				addrs = append(addrs, name+mgoPortSuffix)
			}
		}
	}
	if len(addrs) == 0 {
		return nil, fmt.Errorf("timed out waiting for mgo address from %v", st.StateInstances)
	}
	return &state.Info{
		Addrs:  addrs,
		UseSSH: true,
	}, nil
}

// AssignmentPolicy for EC2 is to deploy units only on machines without other
// units already assigned, and to launch new machines as required.
func (e *environ) AssignmentPolicy() state.AssignmentPolicy {
	return state.AssignUnused
}

func (e *environ) StartInstance(machineId int, info *state.Info, tools *state.Tools) (environs.Instance, error) {
	return e.startInstance(machineId, info, tools, false, nil)
}

func (e *environ) userData(machineId int, info *state.Info, tools *state.Tools, master bool, config *config.Config) ([]byte, error) {
	cfg := &cloudinit.MachineConfig{
		Provisioner:        master,
		StateServer:        master,
		StateInfo:          info,
		InstanceIdAccessor: "$(curl http://169.254.169.254/1.0/meta-data/instance-id)",
		ProviderType:       "ec2",
		DataDir:            "/var/lib/juju",
		Tools:              tools,
		MachineId:          machineId,
		AuthorizedKeys:     e.ecfg().AuthorizedKeys(),
		Config:             config,
	}
	cloudcfg, err := cloudinit.New(cfg)
	if err != nil {
		return nil, err
	}
	return cloudcfg.Render()
}

// startInstance is the internal version of StartInstance, used by Bootstrap
// as well as via StartInstance itself. If master is true, a bootstrap
// instance will be started.
func (e *environ) startInstance(machineId int, info *state.Info, tools *state.Tools, master bool, config *config.Config) (environs.Instance, error) {
	if tools == nil {
		var err error
		flags := environs.HighestVersion | environs.CompatVersion
		tools, err = environs.FindTools(e, version.Current, flags)
		if err != nil {
			return nil, err
		}
	}
	log.Printf("environs/ec2: starting machine %d in %q running tools version %q from %q", machineId, e.name, tools.Binary, tools.URL)
	spec, err := findInstanceSpec(&instanceConstraint{
		series: tools.Series,
		arch:   tools.Arch,
		region: e.ecfg().region(),
	})
	if err != nil {
		return nil, fmt.Errorf("cannot find image satisfying constraints: %v", err)
	}
	// TODO quick sanity check that we can access the tools URL?
	userData, err := e.userData(machineId, info, tools, master, config)
	if err != nil {
		return nil, fmt.Errorf("cannot make user data: %v", err)
	}
	groups, err := e.setUpGroups(machineId)
	if err != nil {
		return nil, fmt.Errorf("cannot set up groups: %v", err)
	}
	var instances *ec2.RunInstancesResp

	for a := shortAttempt.Start(); a.Next(); {
		instances, err = e.ec2().RunInstances(&ec2.RunInstances{
			ImageId:        spec.imageId,
			MinCount:       1,
			MaxCount:       1,
			UserData:       userData,
			InstanceType:   "m1.small",
			SecurityGroups: groups,
		})
		if err == nil || ec2ErrCode(err) != "InvalidGroup.NotFound" {
			break
		}
	}
	if err != nil {
		return nil, fmt.Errorf("cannot run instances: %v", err)
	}
	if len(instances.Instances) != 1 {
		return nil, fmt.Errorf("expected 1 started instance, got %d", len(instances.Instances))
	}
	inst := &instance{e, &instances.Instances[0]}
	log.Printf("environs/ec2: started instance %q", inst.Id())
	return inst, nil
}

func (e *environ) StopInstances(insts []environs.Instance) error {
	ids := make([]string, len(insts))
	for i, inst := range insts {
		ids[i] = inst.(*instance).InstanceId
	}
	return e.terminateInstances(ids)
}

// gatherInstances tries to get information on each instance
// id whose corresponding insts slot is nil.
// It returns environs.ErrPartialInstances if the insts
// slice has not been completely filled.
func (e *environ) gatherInstances(ids []string, insts []environs.Instance) error {
	var need []string
	for i, inst := range insts {
		if inst == nil {
			need = append(need, ids[i])
		}
	}
	if len(need) == 0 {
		return nil
	}
	filter := ec2.NewFilter()
	filter.Add("instance-state-name", "pending", "running")
	filter.Add("group-name", e.groupName())
	filter.Add("instance-id", need...)
	resp, err := e.ec2().Instances(nil, filter)
	if err != nil {
		return err
	}
	n := 0
	// For each requested id, add it to the returned instances
	// if we find it in the response.
	for i, id := range ids {
		if insts[i] != nil {
			continue
		}
		for j := range resp.Reservations {
			r := &resp.Reservations[j]
			for k := range r.Instances {
				if r.Instances[k].InstanceId == id {
					inst := r.Instances[k]
					insts[i] = &instance{e, &inst}
					n++
				}
			}
		}
	}
	if n < len(ids) {
		return environs.ErrPartialInstances
	}
	return nil
}

func (e *environ) Instances(ids []string) ([]environs.Instance, error) {
	if len(ids) == 0 {
		return nil, nil
	}
	insts := make([]environs.Instance, len(ids))
	// Make a series of requests to cope with eventual consistency.
	// Each request will attempt to add more instances to the requested
	// set.
	var err error
	for a := shortAttempt.Start(); a.Next(); {
		err = e.gatherInstances(ids, insts)
		if err == nil || err != environs.ErrPartialInstances {
			break
		}
	}
	if err == environs.ErrPartialInstances {
		for _, inst := range insts {
			if inst != nil {
				return insts, environs.ErrPartialInstances
			}
		}
		return nil, environs.ErrNoInstances
	}
	if err != nil {
		return nil, err
	}
	return insts, nil
}

func (e *environ) AllInstances() ([]environs.Instance, error) {
	filter := ec2.NewFilter()
	filter.Add("instance-state-name", "pending", "running")
	filter.Add("group-name", e.groupName())
	resp, err := e.ec2().Instances(nil, filter)
	if err != nil {
		return nil, err
	}
	var insts []environs.Instance
	for _, r := range resp.Reservations {
		for i := range r.Instances {
			inst := r.Instances[i]
			insts = append(insts, &instance{e, &inst})
		}
	}
	return insts, nil
}

func (e *environ) Destroy(insts []environs.Instance) error {
	log.Printf("environs/ec2: destroying environment %q", e.name)
	// Try to find all the instances in the environ's group.
	filter := ec2.NewFilter()
	filter.Add("instance-state-name", "pending", "running")
	filter.Add("group-name", e.groupName())
	resp, err := e.ec2().Instances(nil, filter)
	if err != nil {
		return fmt.Errorf("cannot get instances: %v", err)
	}
	var ids []string
	found := make(map[string]bool)
	for _, r := range resp.Reservations {
		for _, inst := range r.Instances {
			ids = append(ids, inst.InstanceId)
			found[inst.InstanceId] = true
		}
	}

	// Then add any instances we've been told about but haven't yet shown
	// up in the instance list.
	for _, inst := range insts {
		id := inst.(*instance).InstanceId
		if !found[id] {
			ids = append(ids, id)
			found[id] = true
		}
	}
	err = e.terminateInstances(ids)
	if err != nil {
		return err
	}

	// To properly observe e.storageUnlocked we need to get its value while
	// holding e.ecfgMutex. e.Storage() does this for us, then we convert
	// back to the (*storage) to access the private deleteAll() method.
	st := e.Storage().(*storage)
	err = st.deleteAll()
	if err != nil {
		return err
	}
	return nil
}

func (*environ) Provider() environs.EnvironProvider {
	return &providerInstance
}

func (e *environ) terminateInstances(ids []string) error {
	if len(ids) == 0 {
		return nil
	}
	var err error
	ec2inst := e.ec2()
	for a := shortAttempt.Start(); a.Next(); {
		_, err = ec2inst.TerminateInstances(ids)
		if err == nil || ec2ErrCode(err) != "InvalidInstanceID.NotFound" {
			return err
		}
	}
	if len(ids) == 1 {
		return err
	}
	// If we get a NotFound error, it means that no instances have been
	// terminated even if some exist, so try them one by one, ignoring
	// NotFound errors.
	var firstErr error
	for _, id := range ids {
		_, err = ec2inst.TerminateInstances([]string{id})
		if ec2ErrCode(err) == "InvalidInstanceID.NotFound" {
			err = nil
		}
		if err != nil && firstErr == nil {
			firstErr = err
		}
	}
	return firstErr
}

func (e *environ) machineGroupName(machineId int) string {
	return fmt.Sprintf("%s-%d", e.groupName(), machineId)
}

func (e *environ) groupName() string {
	return "juju-" + e.name
}

func (inst *instance) OpenPorts(machineId int, ports []state.Port) error {
	if len(ports) == 0 {
		return nil
	}
	// Give permissions for anyone to access the given ports.
	ipPerms := portsToIPPerms(ports)
	g := ec2.SecurityGroup{Name: inst.e.machineGroupName(machineId)}
	_, err := inst.e.ec2().AuthorizeSecurityGroup(g, ipPerms)
	if err != nil && ec2ErrCode(err) == "InvalidPermission.Duplicate" {
		if len(ports) == 1 {
			return nil
		}
		// If there's more than one port and we get a duplicate error,
		// then we go through authorizing each port individually,
		// otherwise the ports that were *not* duplicates will have
		// been ignored
		for i := range ipPerms {
			_, err := inst.e.ec2().AuthorizeSecurityGroup(g, ipPerms[i:i+1])
			if err != nil && ec2ErrCode(err) != "InvalidPermission.Duplicate" {
				return fmt.Errorf("cannot open port %v: %v", ipPerms[i], err)
			}
		}
		return nil
	}
	if err != nil {
		return fmt.Errorf("cannot open ports: %v", err)
	}
	log.Printf("environs/ec2: opened ports in security group %s: %v", g.Name, ports)
	return nil
}

func (inst *instance) ClosePorts(machineId int, ports []state.Port) error {
	if len(ports) == 0 {
		return nil
	}
	// Revoke permissions for anyone to access the given ports.
	// Note that ec2 allows the revocation of permissions that aren't
	// granted, so this is naturally idempotent.
	g := ec2.SecurityGroup{Name: inst.e.machineGroupName(machineId)}
	_, err := inst.e.ec2().RevokeSecurityGroup(g, portsToIPPerms(ports))
	if err != nil {
		return fmt.Errorf("cannot close ports: %v", err)
	}
	log.Printf("environs/ec2: closed ports in security group %s: %v", g.Name, ports)
	return nil
}

func portsToIPPerms(ports []state.Port) []ec2.IPPerm {
	ipPerms := make([]ec2.IPPerm, len(ports))
	for i, p := range ports {
		ipPerms[i] = ec2.IPPerm{
			Protocol:  p.Protocol,
			FromPort:  p.Number,
			ToPort:    p.Number,
			SourceIPs: []string{"0.0.0.0/0"},
		}
	}
	return ipPerms
}

func (inst *instance) Ports(machineId int) (ports []state.Port, err error) {
	g := ec2.SecurityGroup{Name: inst.e.machineGroupName(machineId)}
	resp, err := inst.e.ec2().SecurityGroups([]ec2.SecurityGroup{g}, nil)
	if err != nil {
		return nil, err
	}
	if len(resp.Groups) != 1 {
		return nil, fmt.Errorf("expected one security group, got %d", len(resp.Groups))
	}
	for _, p := range resp.Groups[0].IPPerms {
		if len(p.SourceIPs) != 1 {
			log.Printf("environs/ec2: unexpected IP permission found: %v", p)
			continue
		}
		for i := p.FromPort; i <= p.ToPort; i++ {
			ports = append(ports, state.Port{
				Protocol: p.Protocol,
				Number:   i,
			})
		}
	}
	state.SortPorts(ports)
	return ports, nil
}

// setUpGroups creates the security groups for the new machine, and
// returns them.
// 
// Instances are tagged with a group so they can be distinguished from
// other instances that might be running on the same EC2 account.  In
// addition, a specific machine security group is created for each
// machine, so that its firewall rules can be configured per machine.
func (e *environ) setUpGroups(machineId int) ([]ec2.SecurityGroup, error) {
	sourceGroups := []ec2.UserSecurityGroup{{Name: e.groupName()}}
	jujuGroup, err := e.ensureGroup(e.groupName(),
		[]ec2.IPPerm{
			{
				Protocol:  "tcp",
				FromPort:  22,
				ToPort:    22,
				SourceIPs: []string{"0.0.0.0/0"},
			},
			{
				Protocol:     "tcp",
				FromPort:     0,
				ToPort:       65535,
				SourceGroups: sourceGroups,
			},
			{
				Protocol:     "udp",
				FromPort:     0,
				ToPort:       65535,
				SourceGroups: sourceGroups,
			},
			{
				Protocol:     "icmp",
				FromPort:     -1,
				ToPort:       -1,
				SourceGroups: sourceGroups,
			},
		})
	if err != nil {
		return nil, err
	}
	jujuMachineGroup, err := e.ensureGroup(e.machineGroupName(machineId), nil)
	if err != nil {
		return nil, err
	}
	return []ec2.SecurityGroup{jujuGroup, jujuMachineGroup}, nil
}

// zeroGroup holds the zero security group.
var zeroGroup ec2.SecurityGroup

// ensureGroup returns the security group with name and perms.
// If a group with name does not exist, one will be created.
// If it exists, its permissions are set to perms.
func (e *environ) ensureGroup(name string, perms []ec2.IPPerm) (g ec2.SecurityGroup, err error) {
	ec2inst := e.ec2()
	resp, err := ec2inst.CreateSecurityGroup(name, "juju group")
	if err != nil && ec2ErrCode(err) != "InvalidGroup.Duplicate" {
		return zeroGroup, err
	}

	var have permSet
	if err == nil {
		g = resp.SecurityGroup
	} else {
		resp, err := ec2inst.SecurityGroups(ec2.SecurityGroupNames(name), nil)
		if err != nil {
			return zeroGroup, err
		}
		info := resp.Groups[0]
		// It's possible that the old group has the wrong
		// description here, but if it does it's probably due
		// to something deliberately playing games with juju,
		// so we ignore it.
		have = newPermSet(info.IPPerms)
		g = info.SecurityGroup
	}
	want := newPermSet(perms)
	revoke := make(permSet)
	for p := range have {
		if !want[p] {
			revoke[p] = true
		}
	}
	if len(revoke) > 0 {
		_, err := ec2inst.RevokeSecurityGroup(g, revoke.ipPerms())
		if err != nil {
			return zeroGroup, fmt.Errorf("cannot revoke security group: %v", err)
		}
	}

	add := make(permSet)
	for p := range want {
		if !have[p] {
			add[p] = true
		}
	}
	if len(add) > 0 {
		_, err := ec2inst.AuthorizeSecurityGroup(g, add.ipPerms())
		if err != nil {
			return zeroGroup, fmt.Errorf("cannot authorize securityGroup: %v", err)
		}
	}
	return g, nil
}

// permKey represents a permission for a group or an ip address range
// to access the given range of ports. Only one of groupName or ipAddr
// should be non-empty.
type permKey struct {
	protocol  string
	fromPort  int
	toPort    int
	groupName string
	ipAddr    string
}

type permSet map[permKey]bool

// newPermSet returns a set of all the permissions in the
// given slice of IPPerms. It ignores the name and owner
// id in source groups, using group ids only.
func newPermSet(ps []ec2.IPPerm) permSet {
	m := make(permSet)
	for _, p := range ps {
		k := permKey{
			protocol: p.Protocol,
			fromPort: p.FromPort,
			toPort:   p.ToPort,
		}
		for _, g := range p.SourceGroups {
			k.groupName = g.Name
			m[k] = true
		}
		k.groupName = ""
		for _, ip := range p.SourceIPs {
			k.ipAddr = ip
			m[k] = true
		}
	}
	return m
}

// ipPerms returns m as a slice of permissions usable
// with the ec2 package.
func (m permSet) ipPerms() (ps []ec2.IPPerm) {
	// We could compact the permissions, but it
	// hardly seems worth it.
	for p := range m {
		ipp := ec2.IPPerm{
			Protocol: p.protocol,
			FromPort: p.fromPort,
			ToPort:   p.toPort,
		}
		if p.ipAddr != "" {
			ipp.SourceIPs = []string{p.ipAddr}
		} else {
			ipp.SourceGroups = []ec2.UserSecurityGroup{{Name: p.groupName}}
		}
		ps = append(ps, ipp)
	}
	return
}

// If the err is of type *ec2.Error, ec2ErrCode returns
// its code, otherwise it returns the empty string.
func ec2ErrCode(err error) string {
	ec2err, _ := err.(*ec2.Error)
	if ec2err == nil {
		return ""
	}
	return ec2err.Code
}

// metadataHost holds the address of the instance metadata service.
// It is a variable so that tests can change it to refer to a local
// server when needed.
var metadataHost = "http://169.254.169.254"

// fetchMetadata fetches a single atom of data from the ec2 instance metadata service.
// http://docs.amazonwebservices.com/AWSEC2/latest/UserGuide/AESDG-chapter-instancedata.html
func fetchMetadata(name string) (value string, err error) {
<<<<<<< HEAD
	uri := fmt.Sprintf("%s/latest/meta-data/%s", metadataHost, name)
=======
	uri := fmt.Sprintf("%s/2011-01-01/meta-data/%s", metadataHost, name)
>>>>>>> 04d9169a
	defer trivial.ErrorContextf(&err, "cannot get %q", uri)
	for a := shortAttempt.Start(); a.Next(); {
		var resp *http.Response
		resp, err = http.Get(uri)
		if err != nil {
			continue
		}
		defer resp.Body.Close()
		if resp.StatusCode != http.StatusOK {
			err = fmt.Errorf("bad http response %v", resp.Status)
			continue
		}
		var data []byte
		data, err = ioutil.ReadAll(resp.Body)
		if err != nil {
			continue
		}
		return strings.TrimSpace(string(data)), nil
	}
	return
}<|MERGE_RESOLUTION|>--- conflicted
+++ resolved
@@ -827,11 +827,7 @@
 // fetchMetadata fetches a single atom of data from the ec2 instance metadata service.
 // http://docs.amazonwebservices.com/AWSEC2/latest/UserGuide/AESDG-chapter-instancedata.html
 func fetchMetadata(name string) (value string, err error) {
-<<<<<<< HEAD
-	uri := fmt.Sprintf("%s/latest/meta-data/%s", metadataHost, name)
-=======
 	uri := fmt.Sprintf("%s/2011-01-01/meta-data/%s", metadataHost, name)
->>>>>>> 04d9169a
 	defer trivial.ErrorContextf(&err, "cannot get %q", uri)
 	for a := shortAttempt.Start(); a.Next(); {
 		var resp *http.Response
