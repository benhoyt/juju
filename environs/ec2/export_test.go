package ec2

import (
	"launchpad.net/goamz/ec2"
	"launchpad.net/juju/go/environs"
)

type BootstrapState struct {
	ZookeeperInstances []string
}

func LoadState(e environs.Environ) (*BootstrapState, error) {
	s, err := e.(*environ).loadState()
	if err != nil {
		return nil, err
	}
	return &BootstrapState{s.ZookeeperInstances}, nil
}

func GroupName(e environs.Environ) string {
	return e.(*environ).groupName()
}

func MachineGroupName(e environs.Environ, machineId int) string {
	return e.(*environ).machineGroupName(machineId)
}

func AuthorizedKeys(path string) (string, error) {
	return authorizedKeys(path)
}

func EnvironEC2(e environs.Environ) *ec2.EC2 {
	return e.(*environ).ec2
}

func InstanceEC2(inst environs.Instance) *ec2.Instance {
	return inst.(*instance).Instance
}

var originalShortAttempt = shortAttempt
var originalLongAttempt = longAttempt

// ShortTimeouts sets the timeouts to a short period as we
// know that the ec2test server doesn't get better with time,
// and this reduces the test time from 30s to 3s.
func ShortTimeouts(short bool) {
	if short {
		shortAttempt = attemptStrategy{
			total: 0.25e9,
			delay: 0.01e9,
		}
		longAttempt = shortAttempt
	} else {
		shortAttempt = originalShortAttempt
		longAttempt = originalLongAttempt
	}
}

<<<<<<< HEAD
func LongDo(t func(error) bool, f func() error) error {
	return longAttempt.do(t, f)
}

func ShortDo(t func(error) bool, f func() error) error {
	return shortAttempt.do(t, f)
=======
var ShortAttempt = AttemptStrategy{&shortAttempt}

type AttemptStrategy struct {
	*attemptStrategy
}

type Attempt struct {
	*attempt
>>>>>>> b2469c6f
}

func (a AttemptStrategy) Start() *Attempt {
	return &Attempt{a.start()}
}

func (a *Attempt) Next() bool {
	return a.next()
}

func EC2ErrCode(err error) string {
	return ec2ErrCode(err)
}

var ZkPortSuffix = zkPortSuffix

// FabricateInstance creates a new fictitious instance
// given an existing instance and a new id.
func FabricateInstance(inst environs.Instance, newId string) environs.Instance {
	oldi := inst.(*instance)
	newi := &instance{oldi.e, &ec2.Instance{}}
	*newi.Instance = *oldi.Instance
	newi.InstanceId = newId
	return newi
}<|MERGE_RESOLUTION|>--- conflicted
+++ resolved
@@ -56,14 +56,6 @@
 	}
 }
 
-<<<<<<< HEAD
-func LongDo(t func(error) bool, f func() error) error {
-	return longAttempt.do(t, f)
-}
-
-func ShortDo(t func(error) bool, f func() error) error {
-	return shortAttempt.do(t, f)
-=======
 var ShortAttempt = AttemptStrategy{&shortAttempt}
 
 type AttemptStrategy struct {
@@ -72,7 +64,6 @@
 
 type Attempt struct {
 	*attempt
->>>>>>> b2469c6f
 }
 
 func (a AttemptStrategy) Start() *Attempt {
