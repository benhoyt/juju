--- conflicted
+++ resolved
@@ -59,11 +59,7 @@
 // verifyBootstrapInit does the common initial check before bootstrapping, to
 // confirm that the environment isn't already running, and that the storage
 // works.
-<<<<<<< HEAD
-func VerifyBootstrapInit(env Environ) error {
-=======
 func verifyBootstrapInit(env Environ) error {
->>>>>>> 38e44744
 	var err error
 
 	storage := env.Storage()
@@ -71,13 +67,8 @@
 	// If the state file exists, it might actually have just been
 	// removed by Destroy, and eventual consistency has not caught
 	// up yet, so we retry to verify if that is happening.
-<<<<<<< HEAD
 	for a := storage.ConsistencyStrategy().Start(); a.Next(); {
 		if _, err = LoadState(storage); err != nil {
-=======
-	for a := ShortAttempt.Start(); a.Next(); {
-		if _, err = LoadState(env.Storage()); err != nil {
->>>>>>> 38e44744
 			break
 		}
 	}
