from __future__ import print_function

from collections import defaultdict
from contextlib import (
    contextmanager,
    nested,
)
from cStringIO import StringIO
from datetime import timedelta
import errno
from itertools import chain
import logging
import os
import re
from shutil import (
    copy2,
    rmtree,
    )
import subprocess
import sys
from tempfile import NamedTemporaryFile
import time

import yaml

from jujuconfig import (
    get_environments_path,
    get_jenv_path,
    get_juju_home,
    get_selected_environment,
)
from utility import (
    check_free_disk_space,
    ensure_deleted,
    ensure_dir,
    is_ipv6_address,
    pause,
    scoped_environ,
    temp_dir,
    until_timeout,
)


__metaclass__ = type

AGENTS_READY = set(['started', 'idle'])
WIN_JUJU_CMD = os.path.join('\\', 'Progra~2', 'Juju', 'juju.exe')

JUJU_DEV_FEATURE_FLAGS = 'JUJU_DEV_FEATURE_FLAGS'
CONTROLLER = 'controller'
KILL_CONTROLLER = 'kill-controller'
SYSTEM = 'system'

_DEFAULT_BUNDLE_TIMEOUT = 3600

_jes_cmds = {KILL_CONTROLLER: {
    'create': 'create-environment',
    'kill': KILL_CONTROLLER,
    }}
for super_cmd in [SYSTEM, CONTROLLER]:
    _jes_cmds[super_cmd] = {
        'create': '{} create-environment'.format(super_cmd),
        'kill': '{} kill'.format(super_cmd),
        }

log = logging.getLogger("jujupy")


def get_timeout_path():
    import timeout
    return os.path.abspath(timeout.__file__)


def get_timeout_prefix(duration, timeout_path=None):
    """Return extra arguments to run a command with a timeout."""
    if timeout_path is None:
        timeout_path = get_timeout_path()
    return (sys.executable, timeout_path, '%.2f' % duration, '--')


def parse_new_state_server_from_error(error):
    err_str = str(error)
    output = getattr(error, 'output', None)
    if output is not None:
        err_str += output
    matches = re.findall(r'Attempting to connect to (.*):22', err_str)
    if matches:
        return matches[-1]
    return None


class ErroredUnit(Exception):

    def __init__(self, unit_name, state):
        msg = '%s is in state %s' % (unit_name, state)
        Exception.__init__(self, msg)
        self.unit_name = unit_name
        self.state = state


class BootstrapMismatch(Exception):

    def __init__(self, arg_name, arg_val, env_name, env_val):
        super(BootstrapMismatch, self).__init__(
            '--{} {} does not match {}: {}'.format(
                arg_name, arg_val, env_name, env_val))


class UpgradeMongoNotSupported(Exception):

    def __init__(self):
        super(UpgradeMongoNotSupported, self).__init__(
            'This client does not support upgrade-mongo')


class JESNotSupported(Exception):

    def __init__(self):
        super(JESNotSupported, self).__init__(
            'This client does not support JES')


class JESByDefault(Exception):

    def __init__(self):
        super(JESByDefault, self).__init__(
            'This client does not need to enable JES')


def yaml_loads(yaml_str):
    return yaml.safe_load(StringIO(yaml_str))


def coalesce_agent_status(agent_item):
    """Return the machine agent-state or the unit agent-status."""
    state = agent_item.get('agent-state')
    if state is None and agent_item.get('agent-status') is not None:
        state = agent_item.get('agent-status').get('current')
    if state is None:
        state = 'no-agent'
    return state


def make_client(juju_path, debug, env_name, temp_env_name):
    env = SimpleEnvironment.from_config(env_name)
    if temp_env_name is not None:
        env.environment = temp_env_name
        env.config['name'] = temp_env_name
    return EnvJujuClient.by_version(env, juju_path, debug)


class CannotConnectEnv(subprocess.CalledProcessError):

    def __init__(self, e):
        super(CannotConnectEnv, self).__init__(e.returncode, e.cmd, e.output)


class StatusNotMet(Exception):

    _fmt = 'Expected status not reached in {env}.'

    def __init__(self, environment_name, status):
        self.env = environment_name
        self.status = status

    def __str__(self):
        return self._fmt.format(env=self.env)


class AgentsNotStarted(StatusNotMet):

    _fmt = 'Timed out waiting for agents to start in {env}.'


class VersionsNotUpdated(StatusNotMet):

    _fmt = 'Some versions did not update.'


class WorkloadsNotReady(StatusNotMet):

    _fmt = 'Workloads not ready in {env}.'


@contextmanager
def temp_yaml_file(yaml_dict):
    with NamedTemporaryFile(suffix='.yaml') as config_file:
        yaml.safe_dump(yaml_dict, config_file)
        config_file.flush()
        yield config_file.name


class EnvJujuClient:

    # The environments.yaml options that are replaced by bootstrap options.
    #
    # As described in bug #1538735, default-series and --bootstrap-series must
    # match.  'default-series' should be here, but is omitted so that
    # default-series is always forced to match --bootstrap-series.
    bootstrap_replaces = frozenset(['agent-version'])

    # What feature flags have existed that CI used.
    known_feature_flags = frozenset([
        'actions', 'jes', 'address-allocation', 'cloudsigma'])

    # What feature flags are used by this version of the juju client.
    used_feature_flags = frozenset(['address-allocation'])

    _show_status = 'show-status'

    @classmethod
    def get_version(cls, juju_path=None):
        if juju_path is None:
            juju_path = 'juju'
        return subprocess.check_output((juju_path, '--version')).strip()

    def enable_feature(self, flag):
        """Enable juju feature by setting the given flag.

        New versions of juju with the feature enabled by default will silently
        allow this call, but will not export the environment variable.
        """
        if flag not in self.known_feature_flags:
            raise ValueError('Unknown feature flag: %r' % (flag,))
        self.feature_flags.add(flag)

    def get_jes_command(self):
        """For Juju 2.0, this is always kill-controller."""
        return KILL_CONTROLLER

    def is_jes_enabled(self):
        """Does the state-server support multiple environments."""
        try:
            self.get_jes_command()
            return True
        except JESNotSupported:
            return False

    def enable_jes(self):
        """Enable JES if JES is optional.

        Specifically implemented by the clients that optionally support JES.
        This version raises either JESByDefault or JESNotSupported.

        :raises: JESByDefault when JES is always enabled; Juju has the
            'destroy-controller' command.
        :raises: JESNotSupported when JES is not supported; Juju does not have
            the 'system kill' command when the JES feature flag is set.
        """
        if self.is_jes_enabled():
            raise JESByDefault()
        else:
            raise JESNotSupported()

    @classmethod
    def get_full_path(cls):
        if sys.platform == 'win32':
            return WIN_JUJU_CMD
        return subprocess.check_output(('which', 'juju')).rstrip('\n')

    @classmethod
    def by_version(cls, env, juju_path=None, debug=False):
        version = cls.get_version(juju_path)
        if juju_path is None:
            full_path = cls.get_full_path()
        else:
            full_path = os.path.abspath(juju_path)
        if version.startswith('1.16'):
            raise Exception('Unsupported juju: %s' % version)
        elif re.match('^1\.22[.-]', version):
            client_class = EnvJujuClient22
        elif re.match('^1\.24[.-]', version):
            client_class = EnvJujuClient24
        elif re.match('^1\.25[.-]', version):
            client_class = EnvJujuClient25
        elif re.match('^1\.26[.-]', version):
            client_class = EnvJujuClient26
        elif re.match('^1\.', version):
            client_class = EnvJujuClient1X
        elif re.match('^2\.0-alpha2-fake-wrapper', version):
            client_class = EnvJujuClient
        elif re.match('^2\.0-alpha1', version):
            client_class = EnvJujuClient2A1
        elif re.match('^2\.0-alpha2', version):
            client_class = EnvJujuClient2A2
        else:
            client_class = EnvJujuClient
        return client_class(env, version, full_path, debug=debug)

    def clone(self, env=None, version=None, full_path=None, debug=None,
              cls=None):
        """Create a clone of this EnvJujuClient.

        By default, the class, environment, version, full_path, and debug
        settings will match the original, but each can be overridden.
        """
        if env is None:
            env = self.env
        if version is None:
            version = self.version
        if full_path is None:
            full_path = self.full_path
        if debug is None:
            debug = self.debug
        if cls is None:
            cls = self.__class__
        other = cls(env, version, full_path, debug=debug)
        other.feature_flags.update(
            self.feature_flags.intersection(other.used_feature_flags))
        return other

    def get_cache_path(self):
        return get_cache_path(self.env.juju_home, models=True)

    def _full_args(self, command, sudo, args, timeout=None, include_e=True):
        # sudo is not needed for devel releases.
        if self.env is None or not include_e:
            e_arg = ()
        else:
            e_arg = ('-m', self.env.environment)
        if timeout is None:
            prefix = ()
        else:
            prefix = get_timeout_prefix(timeout, self._timeout_path)
        logging = '--debug' if self.debug else '--show-log'

        # If args is a string, make it a tuple. This makes writing commands
        # with one argument a bit nicer.
        if isinstance(args, basestring):
            args = (args,)
        # we split the command here so that the caller can control where the -e
        # <env> flag goes.  Everything in the command string is put before the
        # -e flag.
        command = command.split()
        return prefix + ('juju', logging,) + tuple(command) + e_arg + args

    @staticmethod
    def _get_env(env):
        if isinstance(env, SimpleEnvironment):
            env = JujuData.from_env(env)
        return env

    def __init__(self, env, version, full_path, juju_home=None, debug=False):
        self.env = self._get_env(env)
        if version == '2.0-alpha2-fake-wrapper':
            version = '2.0-alpha1-juju-wrapped'
        self.version = version
        self.full_path = full_path
        self.debug = debug
        self.feature_flags = set()
        if env is not None:
            if juju_home is None:
                if env.juju_home is None:
                    env.juju_home = get_juju_home()
            else:
                env.juju_home = juju_home
        self.juju_timings = {}
        self._timeout_path = get_timeout_path()

    def _shell_environ(self):
        """Generate a suitable shell environment.

        Juju's directory must be in the PATH to support plugins.
        """
        env = dict(os.environ)
        if self.full_path is not None:
            env['PATH'] = '{}{}{}'.format(os.path.dirname(self.full_path),
                                          os.pathsep, env['PATH'])
        flags = self.feature_flags.intersection(self.used_feature_flags)
        if flags:
            env[JUJU_DEV_FEATURE_FLAGS] = ','.join(sorted(flags))
        env['JUJU_DATA'] = self.env.juju_home
        return env

    def add_ssh_machines(self, machines):
        for count, machine in enumerate(machines):
            try:
                self.juju('add-machine', ('ssh:' + machine,))
            except subprocess.CalledProcessError:
                if count != 0:
                    raise
                logging.warning('add-machine failed.  Will retry.')
                pause(30)
                self.juju('add-machine', ('ssh:' + machine,))

    def find_endpoint_cloud(self, cloud_type, endpoint):
        with open(os.path.join(self.env.juju_home, 'clouds.yaml')) as f:
            cly = yaml.load(f)
        for cloud, cloud_config in cly['clouds'].items():
            if cloud_config['type'] != cloud_type:
                continue
            if cloud_config['endpoint'] == endpoint:
                return cloud
        raise LookupError('No such endpoint: {}'.format(endpoint))

    def get_cloud(self):
        provider = self.env.config['type']
        # Separate cloud recommended by: Juju Cloud / Credentials / BootStrap /
        # Model CLI specification
        if provider == 'ec2' and self.env.config['region'] == 'cn-north-1':
            return 'aws-china'
        if provider not in ('maas', 'openstack'):
            return {
                'ec2': 'aws',
                'gce': 'google',
            }.get(provider, provider)
        if provider == 'maas':
            endpoint = self.env.config['maas-server']
        elif provider == 'openstack':
            endpoint = self.env.config['auth-url']
        return self.find_endpoint_cloud(provider, endpoint)

    def get_region(self):
        provider = self.env.config['type']
        if provider == 'azure':
            if 'tenant-id' not in self.env.config:
                raise ValueError('Non-ARM Azure not supported.')
            return self.env.config['location']
        elif provider == 'joyent':
            matcher = re.compile('https://(.*).api.joyentcloud.com')
            return matcher.match(self.env.config['sdc-url']).group(1)
        elif provider == 'lxd':
            return 'localhost'
        elif provider == 'maas':
            return None
        else:
            return self.env.config['region']

    @staticmethod
    def get_cloud_region(cloud, region):
        if region is None:
            return cloud
        return '{}/{}'.format(cloud, region)

    def get_bootstrap_args(self, upload_tools, config_filename,
                           bootstrap_series=None):
        """Return the bootstrap arguments for the substrate."""
        if self.env.maas:
            constraints = 'mem=2G arch=amd64'
        elif self.env.joyent:
            # Only accept kvm packages by requiring >1 cpu core, see lp:1446264
            constraints = 'mem=2G cpu-cores=1'
        else:
            constraints = 'mem=2G'
<<<<<<< HEAD
        cloud_region = self.get_cloud_region(self.get_cloud(),
                                             self.get_region())
        args = ['--constraints', constraints, self.env.environment,
                cloud_region, '--config', config_filename]
        if upload_tools:
            args.insert(0, '--upload-tools')
        else:
            args.extend(['--agent-version', self.get_matching_agent_version()])

=======
        args = ('--constraints', constraints)
        if upload_tools:
            args = ('--upload-tools',) + args
        else:
            args = args + ('--agent-version',
                           self.get_matching_agent_version())
>>>>>>> fc92ed20
        if bootstrap_series is not None:
            args.extend(['--bootstrap-series', bootstrap_series])
        return tuple(args)

    def bootstrap(self, upload_tools=False, bootstrap_series=None):
        """Bootstrap a controller."""
        args = self.get_bootstrap_args(upload_tools, bootstrap_series)
        self.juju('bootstrap', args, self.env.needs_sudo())

    def bootstrap(self, upload_tools=False, bootstrap_series=None):
        """Bootstrap a controller."""
        config_path = os.path.join(self.env.juju_home, 'config.yaml')
        config_dict = make_safe_config(self)
        # Strip unneeded variables.
        config_dict = dict((k,v) for k,v in config_dict.items() if k not in {
            'sdc-url', 'sdc-key-id', 'sdc-user', 'manta-user', 'manta-key-id',
            'region', 'name', 'private-key', 'type', 'access-key',
            'secret-key', 'subscription-id',
            'application-id', 'application-password', 'location', 'tenant-id',
            'password', 'tenant-name', 'username', 'maas-server',
            'maas-oauth', 'control-bucket',
            })
        with temp_yaml_file(config_dict) as config_filename:
            copy2(config_filename, config_path)
            args = self.get_bootstrap_args(
                upload_tools, config_filename, bootstrap_series)
            self.juju('bootstrap', args, include_e=False)

    @contextmanager
    def bootstrap_async(self, upload_tools=False):
        args = self.get_bootstrap_args(upload_tools)
        with self.juju_async('bootstrap', args):
            yield
            log.info('Waiting for bootstrap of {}.'.format(
                self.env.environment))

    def create_environment(self, controller_client, config_file):
        self.juju('create-model', (
            '-c', controller_client.env.environment, self.env.environment,
            '--config', config_file), include_e=False)

    def destroy_model(self):
        exit_status = self.juju(
            'destroy-model', (self.env.environment, '-y',),
            include_e=False, timeout=timedelta(minutes=10).total_seconds())
        return exit_status

    def kill_controller(self):
        """Kill a controller and its environments."""
        seen_cmd = self.get_jes_command()
        self.juju(
            _jes_cmds[seen_cmd]['kill'], (self.env.environment, '-y'),
            include_e=False, check=False, timeout=600)

    def get_juju_output(self, command, *args, **kwargs):
        """Call a juju command and return the output.

        Sub process will be called as 'juju <command> <args> <kwargs>'. Note
        that <command> may be a space delimited list of arguments. The -e
        <environment> flag will be placed after <command> and before args.
        """
        args = self._full_args(command, False, args,
                               timeout=kwargs.get('timeout'),
                               include_e=kwargs.get('include_e', True))
        env = self._shell_environ()
        log.debug(args)
        # Mutate os.environ instead of supplying env parameter so
        # Windows can search env['PATH']
        with scoped_environ(env):
            proc = subprocess.Popen(
                args, stdout=subprocess.PIPE, stdin=subprocess.PIPE,
                stderr=subprocess.PIPE)
            sub_output, sub_error = proc.communicate()
            log.debug(sub_output)
            if proc.returncode != 0:
                log.debug(sub_error)
                e = subprocess.CalledProcessError(
                    proc.returncode, args[0], sub_error)
                e.stderr = sub_error
                if (
                    'Unable to connect to environment' in sub_error or
                        'MissingOrIncorrectVersionHeader' in sub_error or
                        '307: Temporary Redirect' in sub_error):
                    raise CannotConnectEnv(e)
                raise e
        return sub_output

    def show_status(self):
        """Print the status to output."""
        self.juju(self._show_status, ('--format', 'yaml'))

    def get_status(self, timeout=60, raw=False, *args):
        """Get the current status as a dict."""
        # GZ 2015-12-16: Pass remaining timeout into get_juju_output call.
        for ignored in until_timeout(timeout):
            try:
                if raw:
                    return self.get_juju_output(self._show_status, *args)
                return Status.from_text(
                    self.get_juju_output(
                        self._show_status, '--format', 'yaml'))
            except subprocess.CalledProcessError:
                pass
        raise Exception(
            'Timed out waiting for juju status to succeed')

    @staticmethod
    def _dict_as_option_strings(options):
        return tuple('{}={}'.format(*item) for item in options.items())

    def set_config(self, service, options):
        option_strings = self._dict_as_option_strings(options)
        self.juju('set-config', (service,) + option_strings)

    def get_config(self, service):
        return yaml_loads(self.get_juju_output('get-config', service))

    def get_service_config(self, service, timeout=60):
        for ignored in until_timeout(timeout):
            try:
                return self.get_config(service)
            except subprocess.CalledProcessError:
                pass
        raise Exception(
            'Timed out waiting for juju get %s' % (service))

    def set_model_constraints(self, constraints):
        constraint_strings = self._dict_as_option_strings(constraints)
        return self.juju('set-model-constraints', constraint_strings)

    def get_model_config(self):
        """Return the value of the environment's configured option."""
        return yaml.safe_load(self.get_juju_output('get-model-config'))

    def get_env_option(self, option):
        """Return the value of the environment's configured option."""
        return self.get_juju_output('get-model-config', option)

    def set_env_option(self, option, value):
        """Set the value of the option in the environment."""
        option_value = "%s=%s" % (option, value)
        return self.juju('set-model-config', (option_value,))

    def set_testing_tools_metadata_url(self):
        url = self.get_env_option('tools-metadata-url')
        if 'testing' not in url:
            testing_url = url.replace('/tools', '/testing/tools')
            self.set_env_option('tools-metadata-url', testing_url)

    def juju(self, command, args, sudo=False, check=True, include_e=True,
             timeout=None, extra_env=None):
        """Run a command under juju for the current environment."""
        args = self._full_args(command, sudo, args, include_e=include_e,
                               timeout=timeout)
        log.info(' '.join(args))
        env = self._shell_environ()
        if extra_env is not None:
            env.update(extra_env)
        if check:
            call_func = subprocess.check_call
        else:
            call_func = subprocess.call
        start_time = time.time()
        # Mutate os.environ instead of supplying env parameter so Windows can
        # search env['PATH']
        with scoped_environ(env):
            rval = call_func(args)
        self.juju_timings.setdefault(args, []).append(
            (time.time() - start_time))
        return rval

    def get_juju_timings(self):
        stringified_timings = {}
        for command, timings in self.juju_timings.items():
            stringified_timings[' '.join(command)] = timings
        return stringified_timings

    @contextmanager
    def juju_async(self, command, args, include_e=True, timeout=None):
        full_args = self._full_args(command, False, args, include_e=include_e,
                                    timeout=timeout)
        log.info(' '.join(args))
        env = self._shell_environ()
        # Mutate os.environ instead of supplying env parameter so Windows can
        # search env['PATH']
        with scoped_environ(env):
            proc = subprocess.Popen(full_args)
        yield proc
        retcode = proc.wait()
        if retcode != 0:
            raise subprocess.CalledProcessError(retcode, full_args)

    def deploy(self, charm, repository=None, to=None, service=None):
        args = [charm]
        if repository is not None:
            args.extend(['--repository', repository])
        if to is not None:
            args.extend(['--to', to])
        if service is not None:
            args.extend([service])
        return self.juju('deploy', tuple(args))

    def remove_service(self, service):
        self.juju('remove-service', (service,))

    def deploy_bundle(self, bundle, timeout=_DEFAULT_BUNDLE_TIMEOUT):
        """Deploy bundle using native juju 2.0 deploy command."""
        self.juju('deploy', bundle, timeout=timeout)

    def deployer(self, bundle, name=None, deploy_delay=10, timeout=3600):
        """deployer, using sudo if necessary."""
        args = (
            '--debug',
            '--deploy-delay', str(deploy_delay),
            '--timeout', str(timeout),
            '--config', bundle,
        )
        if name:
            args += (name,)
        self.juju('deployer', args, self.env.needs_sudo())

    def quickstart(self, bundle, upload_tools=False):
        """quickstart, using sudo if necessary."""
        if self.env.maas:
            constraints = 'mem=2G arch=amd64'
        else:
            constraints = 'mem=2G'
        args = ('--constraints', constraints)
        if upload_tools:
            args = ('--upload-tools',) + args
        args = args + ('--no-browser', bundle,)
        self.juju('quickstart', args, self.env.needs_sudo(),
                  extra_env={'JUJU': self.full_path})

    def status_until(self, timeout, start=None):
        """Call and yield status until the timeout is reached.

        Status will always be yielded once before checking the timeout.

        This is intended for implementing things like wait_for_started.

        :param timeout: The number of seconds to wait before timing out.
        :param start: If supplied, the time to count from when determining
            timeout.
        """
        yield self.get_status()
        for remaining in until_timeout(timeout, start=start):
            yield self.get_status()

    def _wait_for_status(self, reporter, translate, exc_type=StatusNotMet,
                         timeout=1200, start=None):
        """Wait till status reaches an expected state with pretty reporting.

        Always tries to get status at least once. Each status call has an
        internal timeout of 60 seconds. This is independent of the timeout for
        the whole wait, note this means this function may be overrun.

        :param reporter: A GroupReporter instance for output.
        :param translate: A callable that takes status to make states dict.
        :param exc_type: Optional StatusNotMet subclass to raise on timeout.
        :param timeout: Optional number of seconds to wait before timing out.
        :param start: Optional time to count from when determining timeout.
        """
        status = None
        try:
            for _ in chain([None], until_timeout(timeout, start=start)):
                try:
                    status = self.get_status()
                except CannotConnectEnv:
                    log.info('Suppressing "Unable to connect to environment"')
                    continue
                states = translate(status)
                if states is None:
                    break
                reporter.update(states)
            else:
                if status is not None:
                    log.error(status.status_text)
                raise exc_type(self.env.environment, status)
        finally:
            reporter.finish()
        return status

    def wait_for_started(self, timeout=1200, start=None):
        """Wait until all unit/machine agents are 'started'."""
        reporter = GroupReporter(sys.stdout, 'started')
        return self._wait_for_status(
            reporter, Status.check_agents_started, AgentsNotStarted,
            timeout=timeout, start=start)

    def wait_for_subordinate_units(self, service, unit_prefix, timeout=1200,
                                   start=None):
        """Wait until all service units have a started subordinate with
        unit_prefix."""
        def status_to_subordinate_states(status):
            service_unit_count = status.get_service_unit_count(service)
            subordinate_unit_count = 0
            unit_states = defaultdict(list)
            for name, unit in status.service_subordinate_units(service):
                if name.startswith(unit_prefix + '/'):
                    subordinate_unit_count += 1
                    unit_states[coalesce_agent_status(unit)].append(name)
            if (subordinate_unit_count == service_unit_count and
                    set(unit_states.keys()).issubset(AGENTS_READY)):
                return None
            return unit_states
        reporter = GroupReporter(sys.stdout, 'started')
        self._wait_for_status(
            reporter, status_to_subordinate_states, AgentsNotStarted,
            timeout=timeout, start=start)

    def wait_for_version(self, version, timeout=300, start=None):
        def status_to_version(status):
            versions = status.get_agent_versions()
            if versions.keys() == [version]:
                return None
            return versions
        reporter = GroupReporter(sys.stdout, version)
        self._wait_for_status(reporter, status_to_version, VersionsNotUpdated,
                              timeout=timeout, start=start)

    @staticmethod
    def get_controller_member_status(info_dict):
        return info_dict.get('controller-member-status')

    def wait_for_ha(self, timeout=1200):
        desired_state = 'has-vote'
        reporter = GroupReporter(sys.stdout, desired_state)
        try:
            for remaining in until_timeout(timeout):
                status = self.get_status()
                states = {}
                for machine, info in status.iter_machines():
                    status = self.get_controller_member_status(info)
                    if status is None:
                        continue
                    states.setdefault(status, []).append(machine)
                if states.keys() == [desired_state]:
                    if len(states.get(desired_state, [])) >= 3:
                        # XXX sinzui 2014-12-04: bug 1399277 happens because
                        # juju claims HA is ready when the monogo replica sets
                        # are not. Juju is not fully usable. The replica set
                        # lag might be 5 minutes.
                        pause(300)
                        return
                reporter.update(states)
            else:
                raise Exception('Timed out waiting for voting to be enabled.')
        finally:
            reporter.finish()

    def wait_for_deploy_started(self, service_count=1, timeout=1200):
        """Wait until service_count services are 'started'.

        :param service_count: The number of services for which to wait.
        :param timeout: The number of seconds to wait.
        """
        for remaining in until_timeout(timeout):
            status = self.get_status()
            if status.get_service_count() >= service_count:
                return
        else:
            raise Exception('Timed out waiting for services to start.')

    def wait_for_workloads(self, timeout=600, start=None):
        """Wait until all unit workloads are in a ready state."""
        def status_to_workloads(status):
            unit_states = defaultdict(list)
            for name, unit in status.iter_units():
                workload = unit.get('workload-status')
                if workload is not None:
                    state = workload['current']
                else:
                    state = 'unknown'
                unit_states[state].append(name)
            if set(('active', 'unknown')).issuperset(unit_states):
                return None
            unit_states.pop('unknown', None)
            return unit_states
        reporter = GroupReporter(sys.stdout, 'active')
        self._wait_for_status(reporter, status_to_workloads, WorkloadsNotReady,
                              timeout=timeout, start=start)

    def wait_for(self, thing, search_type, timeout=300):
        """ Wait for a something (thing) matching none/all/some machines.

        Examples:
          wait_for('containers', 'all')
          This will wait for a container to appear on all machines.

          wait_for('machines-not-0', 'none')
          This will wait for all machines other than 0 to be removed.

        :param thing: string, either 'containers' or 'not-machine-0'
        :param search_type: string containing none, some or all
        :param timeout: number of seconds to wait for condition to be true.
        :return:
        """
        try:
            for status in self.status_until(timeout):
                hit = False
                miss = False

                for machine, details in status.status['machines'].iteritems():
                    if thing == 'containers':
                        if 'containers' in details:
                            hit = True
                        else:
                            miss = True

                    elif thing == 'machines-not-0':
                        if machine != '0':
                            hit = True
                        else:
                            miss = True

                    else:
                        raise ValueError("Unrecognised thing to wait for: %s",
                                         thing)

                if search_type == 'none':
                    if not hit:
                        return
                elif search_type == 'some':
                    if hit:
                        return
                elif search_type == 'all':
                    if not miss:
                        return
        except Exception:
            raise Exception("Timed out waiting for %s" % thing)

    def get_matching_agent_version(self, no_build=False):
        # strip the series and srch from the built version.
        version_parts = self.version.split('-')
        if len(version_parts) == 4:
            version_number = '-'.join(version_parts[0:2])
        else:
            version_number = version_parts[0]
        if not no_build and self.env.local:
            version_number += '.1'
        return version_number

    def upgrade_juju(self, force_version=True):
        args = ()
        if force_version:
            version = self.get_matching_agent_version(no_build=True)
            args += ('--version', version)
        if self.env.local:
            args += ('--upload-tools',)
        self.juju('upgrade-juju', args)

    def upgrade_mongo(self):
        self.juju('upgrade-mongo', ())

    def backup(self):
        environ = self._shell_environ()
        try:
            # Mutate os.environ instead of supplying env parameter so Windows
            # can search env['PATH']
            with scoped_environ(environ):
                args = self._full_args(
                    'create-backup', False, (), include_e=True)
                output = subprocess.check_output(args)
        except subprocess.CalledProcessError as e:
            log.info(e.output)
            raise
        log.info(output)
        backup_file_pattern = re.compile('(juju-backup-[0-9-]+\.(t|tar.)gz)')
        match = backup_file_pattern.search(output)
        if match is None:
            raise Exception("The backup file was not found in output: %s" %
                            output)
        backup_file_name = match.group(1)
        backup_file_path = os.path.abspath(backup_file_name)
        log.info("State-Server backup at %s", backup_file_path)
        return backup_file_path

    def restore_backup(self, backup_file):
        return self.get_juju_output('restore-backup', '-b', '--constraints',
                                    'mem=2G', '--file', backup_file)

    def restore_backup_async(self, backup_file):
        return self.juju_async('restore-backup', ('-b', '--constraints',
                               'mem=2G', '--file', backup_file))

    def enable_ha(self):
        self.juju('enable-ha', ('-n', '3'))

    def action_fetch(self, id, action=None, timeout="1m"):
        """Fetches the results of the action with the given id.

        Will wait for up to 1 minute for the action results.
        The action name here is just used for an more informational error in
        cases where it's available.
        Returns the yaml output of the fetched action.
        """
        out = self.get_juju_output("show-action-output", id, "--wait", timeout)
        status = yaml_loads(out)["status"]
        if status != "completed":
            name = ""
            if action is not None:
                name = " " + action
            raise Exception(
                "timed out waiting for action%s to complete during fetch" %
                name)
        return out

    def action_do(self, unit, action, *args):
        """Performs the given action on the given unit.

        Action params should be given as args in the form foo=bar.
        Returns the id of the queued action.
        """
        args = (unit, action) + args

        output = self.get_juju_output("run-action", *args)
        action_id_pattern = re.compile(
            'Action queued with id: ([a-f0-9\-]{36})')
        match = action_id_pattern.search(output)
        if match is None:
            raise Exception("Action id not found in output: %s" %
                            output)
        return match.group(1)

    def action_do_fetch(self, unit, action, timeout="1m", *args):
        """Performs given action on given unit and waits for the results.

        Action params should be given as args in the form foo=bar.
        Returns the yaml output of the action.
        """
        id = self.action_do(unit, action, *args)
        return self.action_fetch(id, action, timeout)

    def list_space(self):
        return yaml.safe_load(self.get_juju_output('list-space'))

    def add_space(self, space):
        self.juju('add-space', (space),)

    def add_subnet(self, subnet, space):
        self.juju('add-subnet', (subnet, space))


class EnvJujuClient2A2(EnvJujuClient):
    """Drives Juju 2.0-alpha2 clients."""

    @staticmethod
    def _get_env(env):
        return env

    def _shell_environ(self):
        """Generate a suitable shell environment.

        For 2.0-alpha2 set both JUJU_HOME and JUJU_DATA.
        """
        env = super(EnvJujuClient2A2, self)._shell_environ()
        env['JUJU_HOME'] = self.env.juju_home
        return env

    def bootstrap(self, upload_tools=False, bootstrap_series=None):
        """Bootstrap a controller."""
        args = self.get_bootstrap_args(upload_tools, bootstrap_series)
        self.juju('bootstrap', args, self.env.needs_sudo())

    def get_bootstrap_args(self, upload_tools, bootstrap_series=None):
        """Return the bootstrap arguments for the substrate."""
        if self.env.maas:
            constraints = 'mem=2G arch=amd64'
        elif self.env.joyent:
            # Only accept kvm packages by requiring >1 cpu core, see lp:1446264
            constraints = 'mem=2G cpu-cores=1'
        else:
            constraints = 'mem=2G'
        args = ('--constraints', constraints,
                '--agent-version', self.get_matching_agent_version())
        if upload_tools:
            args = ('--upload-tools',) + args
        if bootstrap_series is not None:
            args = args + ('--bootstrap-series', bootstrap_series)
        return args


class EnvJujuClient2A1(EnvJujuClient2A2):
    """Drives Juju 2.0-alpha1 clients."""

    _show_status = 'status'

    def get_cache_path(self):
        return get_cache_path(self.env.juju_home, models=False)

    def _full_args(self, command, sudo, args, timeout=None, include_e=True):
        # sudo is not needed for devel releases.
        if self.env is None or not include_e:
            e_arg = ()
        else:
            e_arg = ('-e', self.env.environment)
        if timeout is None:
            prefix = ()
        else:
            prefix = get_timeout_prefix(timeout, self._timeout_path)
        logging = '--debug' if self.debug else '--show-log'

        # If args is a string, make it a tuple. This makes writing commands
        # with one argument a bit nicer.
        if isinstance(args, basestring):
            args = (args,)
        # we split the command here so that the caller can control where the -e
        # <env> flag goes.  Everything in the command string is put before the
        # -e flag.
        command = command.split()
        return prefix + ('juju', logging,) + tuple(command) + e_arg + args

    def _shell_environ(self):
        """Generate a suitable shell environment.

        For 2.0-alpha1 and earlier set only JUJU_HOME and not JUJU_DATA.
        """
        env = super(EnvJujuClient2A1, self)._shell_environ()
        env['JUJU_HOME'] = self.env.juju_home
        del env['JUJU_DATA']
        return env

    def remove_service(self, service):
        self.juju('destroy-service', (service,))

    def backup(self):
        environ = self._shell_environ()
        # juju-backup does not support the -e flag.
        environ['JUJU_ENV'] = self.env.environment
        try:
            # Mutate os.environ instead of supplying env parameter so Windows
            # can search env['PATH']
            with scoped_environ(environ):
                output = subprocess.check_output(['juju', 'backup'])
        except subprocess.CalledProcessError as e:
            log.info(e.output)
            raise
        log.info(output)
        backup_file_pattern = re.compile('(juju-backup-[0-9-]+\.(t|tar.)gz)')
        match = backup_file_pattern.search(output)
        if match is None:
            raise Exception("The backup file was not found in output: %s" %
                            output)
        backup_file_name = match.group(1)
        backup_file_path = os.path.abspath(backup_file_name)
        log.info("State-Server backup at %s", backup_file_path)
        return backup_file_path

    def restore_backup(self, backup_file):
        return self.get_juju_output('restore', '--constraints', 'mem=2G',
                                    backup_file)

    def restore_backup_async(self, backup_file):
        return self.juju_async('restore', ('--constraints', 'mem=2G',
                                           backup_file))

    def enable_ha(self):
        self.juju('ensure-availability', ('-n', '3'))

    @staticmethod
    def get_controller_member_status(info_dict):
        return info_dict.get('state-server-member-status')

    def action_fetch(self, id, action=None, timeout="1m"):
        """Fetches the results of the action with the given id.

        Will wait for up to 1 minute for the action results.
        The action name here is just used for an more informational error in
        cases where it's available.
        Returns the yaml output of the fetched action.
        """
        # the command has to be "action fetch" so that the -e <env> args are
        # placed after "fetch", since that's where action requires them to be.
        out = self.get_juju_output("action fetch", id, "--wait", timeout)
        status = yaml_loads(out)["status"]
        if status != "completed":
            name = ""
            if action is not None:
                name = " " + action
            raise Exception(
                "timed out waiting for action%s to complete during fetch" %
                name)
        return out

    def action_do(self, unit, action, *args):
        """Performs the given action on the given unit.

        Action params should be given as args in the form foo=bar.
        Returns the id of the queued action.
        """
        args = (unit, action) + args

        # the command has to be "action do" so that the -e <env> args are
        # placed after "do", since that's where action requires them to be.
        output = self.get_juju_output("action do", *args)
        action_id_pattern = re.compile(
            'Action queued with id: ([a-f0-9\-]{36})')
        match = action_id_pattern.search(output)
        if match is None:
            raise Exception("Action id not found in output: %s" %
                            output)
        return match.group(1)

    def list_space(self):
        return yaml.safe_load(self.get_juju_output('space list'))

    def add_space(self, space):
        self.juju('space create', (space),)

    def add_subnet(self, subnet, space):
        self.juju('subnet add', (subnet, space))

    def set_model_constraints(self, constraints):
        constraint_strings = self._dict_as_option_strings(constraints)
        return self.juju('set-constraints', constraint_strings)

    def set_config(self, service, options):
        option_strings = ['{}={}'.format(*item) for item in options.items()]
        self.juju('set', (service,) + tuple(option_strings))

    def get_config(self, service):
        return yaml_loads(self.get_juju_output('get', service))

    def get_model_config(self):
        """Return the value of the environment's configured option."""
        return yaml.safe_load(self.get_juju_output('get-env'))

    def get_env_option(self, option):
        """Return the value of the environment's configured option."""
        return self.get_juju_output('get-env', option)

    def set_env_option(self, option, value):
        """Set the value of the option in the environment."""
        option_value = "%s=%s" % (option, value)
        return self.juju('set-env', (option_value,))


class EnvJujuClient1X(EnvJujuClient2A1):
    """Base for all 1.x client drivers."""

    # The environments.yaml options that are replaced by bootstrap options.
    # For Juju 1.x, no bootstrap options are used.
    bootstrap_replaces = frozenset()

    def get_bootstrap_args(self, upload_tools, bootstrap_series=None):
        """Return the bootstrap arguments for the substrate."""
        if self.env.maas:
            constraints = 'mem=2G arch=amd64'
        elif self.env.joyent:
            # Only accept kvm packages by requiring >1 cpu core, see lp:1446264
            constraints = 'mem=2G cpu-cores=1'
        else:
            constraints = 'mem=2G'
        args = ('--constraints', constraints)
        if upload_tools:
            args = ('--upload-tools',) + args
        if bootstrap_series is not None:
            env_val = self.env.config.get('default-series')
            if bootstrap_series != env_val:
                raise BootstrapMismatch(
                    'bootstrap-series', bootstrap_series, 'default-series',
                    env_val)
        return args

    def get_jes_command(self):
        """Return the JES command to destroy a controller.

        Juju 2.x has 'kill-controller'.
        Some intermediate versions had 'controller kill'.
        Juju 1.25 has 'system kill' when the jes feature flag is set.

        :raises: JESNotSupported when the version of Juju does not expose
            a JES command.
        :return: The JES command.
        """
        commands = self.get_juju_output('help', 'commands', include_e=False)
        for line in commands.splitlines():
            for cmd in _jes_cmds.keys():
                if line.startswith(cmd):
                    return cmd
        raise JESNotSupported()

    def create_environment(self, controller_client, config_file):
        seen_cmd = self.get_jes_command()
        if seen_cmd == SYSTEM:
            controller_option = ('-s', controller_client.env.environment)
        else:
            controller_option = ('-c', controller_client.env.environment)
        self.juju(_jes_cmds[seen_cmd]['create'], controller_option + (
            self.env.environment, '--config', config_file), include_e=False)

    def destroy_model(self):
        """With JES enabled, destroy-environment destroys the model."""
        self.destroy_environment(force=False)

    def destroy_environment(self, force=True, delete_jenv=False):
        if force:
            force_arg = ('--force',)
        else:
            force_arg = ()
        exit_status = self.juju(
            'destroy-environment',
            (self.env.environment,) + force_arg + ('-y',),
            self.env.needs_sudo(), check=False, include_e=False,
            timeout=timedelta(minutes=10).total_seconds())
        if delete_jenv:
            jenv_path = get_jenv_path(self.env.juju_home, self.env.environment)
            ensure_deleted(jenv_path)
        return exit_status

    def deploy_bundle(self, bundle, timeout=_DEFAULT_BUNDLE_TIMEOUT):
        """Deploy bundle using deployer for Juju 1.X version."""
        self.deployer(bundle, timeout=timeout)

    def upgrade_mongo(self):
        raise UpgradeMongoNotSupported()


class EnvJujuClient22(EnvJujuClient1X):

    used_feature_flags = frozenset(['actions'])

    def __init__(self, *args, **kwargs):
        super(EnvJujuClient22, self).__init__(*args, **kwargs)
        self.feature_flags.add('actions')


class EnvJujuClient26(EnvJujuClient1X):
    """Drives Juju 2.6-series clients."""

    used_feature_flags = frozenset(['address-allocation', 'cloudsigma', 'jes'])

    def __init__(self, *args, **kwargs):
        super(EnvJujuClient26, self).__init__(*args, **kwargs)
        if self.env is None or self.env.config is None:
            return
        if self.env.config.get('type') == 'cloudsigma':
            self.feature_flags.add('cloudsigma')

    def enable_jes(self):
        """Enable JES if JES is optional.

        :raises: JESByDefault when JES is always enabled; Juju has the
            'destroy-controller' command.
        :raises: JESNotSupported when JES is not supported; Juju does not have
            the 'system kill' command when the JES feature flag is set.
        """

        if 'jes' in self.feature_flags:
            return
        if self.is_jes_enabled():
            raise JESByDefault()
        self.feature_flags.add('jes')
        if not self.is_jes_enabled():
            self.feature_flags.remove('jes')
            raise JESNotSupported()

    def disable_jes(self):
        if 'jes' in self.feature_flags:
            self.feature_flags.remove('jes')

    def enable_container_address_allocation(self):
        self.feature_flags.add('address-allocation')


class EnvJujuClient25(EnvJujuClient26):
    """Drives Juju 2.5-series clients."""


class EnvJujuClient24(EnvJujuClient25):
    """Similar to EnvJujuClient25, but lacking JES support."""

    used_feature_flags = frozenset(['cloudsigma'])

    def enable_jes(self):
        raise JESNotSupported()

    def add_ssh_machines(self, machines):
        for machine in machines:
            self.juju('add-machine', ('ssh:' + machine,))


def get_local_root(juju_home, env):
    return os.path.join(juju_home, env.environment)


def bootstrap_from_env(juju_home, client):
    with temp_bootstrap_env(juju_home, client):
        client.bootstrap()


def quickstart_from_env(juju_home, client, bundle):
    with temp_bootstrap_env(juju_home, client):
        client.quickstart(bundle)


@contextmanager
def maybe_jes(client, jes_enabled, try_jes):
    """If JES is desired and not enabled, try to enable it for this context.

    JES will be in its previous state after exiting this context.
    If jes_enabled is True or try_jes is False, the context is a no-op.
    If enable_jes() raises JESNotSupported, JES will not be enabled in the
    context.

    The with value is True if JES is enabled in the context.
    """

    class JESUnwanted(Exception):
        """Non-error.  Used to avoid enabling JES if not wanted."""

    try:
        if not try_jes or jes_enabled:
            raise JESUnwanted
        client.enable_jes()
    except (JESNotSupported, JESUnwanted):
        yield jes_enabled
        return
    else:
        try:
            yield True
        finally:
            client.disable_jes()


def tear_down(client, jes_enabled, try_jes=False):
    """Tear down a JES or non-JES environment.

    JES environments are torn down via 'controller kill' or 'system kill',
    and non-JES environments are torn down via 'destroy-environment --force.'
    """
    with maybe_jes(client, jes_enabled, try_jes) as jes_enabled:
        if jes_enabled:
            client.kill_controller()
        else:
            if client.destroy_environment(force=False) != 0:
                client.destroy_environment(force=True)


def uniquify_local(env):
    """Ensure that local environments have unique port settings.

    This allows local environments to be duplicated despite
    https://bugs.launchpad.net/bugs/1382131
    """
    if not env.local:
        return
    port_defaults = {
        'api-port': 17070,
        'state-port': 37017,
        'storage-port': 8040,
        'syslog-port': 6514,
    }
    for key, default in port_defaults.items():
        env.config[key] = env.config.get(key, default) + 1


def dump_environments_yaml(juju_home, config):
    environments_path = get_environments_path(juju_home)
    with open(environments_path, 'w') as config_file:
        yaml.safe_dump(config, config_file)


@contextmanager
def _temp_env(new_config, parent=None, set_home=True):
    """Use the supplied config as juju environment.

    This is not a fully-formed version for bootstrapping.  See
    temp_bootstrap_env.
    """
    with temp_dir(parent) as temp_juju_home:
        dump_environments_yaml(temp_juju_home, new_config)
        if set_home:
            context = scoped_environ()
        else:
            context = nested()
        with context:
            if set_home:
                os.environ['JUJU_HOME'] = temp_juju_home
                os.environ['JUJU_DATA'] = temp_juju_home
            yield temp_juju_home


def jes_home_path(juju_home, dir_name):
    return os.path.join(juju_home, 'jes-homes', dir_name)


def get_cache_path(juju_home, models=False):
    if models:
        root = os.path.join(juju_home, 'models')
    else:
        root = os.path.join(juju_home, 'environments')
    return os.path.join(root, 'cache.yaml')


@contextmanager
def make_jes_home(juju_home, dir_name, config):
    home_path = jes_home_path(juju_home, dir_name)
    if os.path.exists(home_path):
        rmtree(home_path)
    os.makedirs(home_path)
    dump_environments_yaml(home_path, config)
    for filename in ['credentials.yaml', 'clouds.yaml']:
        copy2(os.path.join(juju_home, filename),
              os.path.join(home_path, filename))
    yield home_path


def make_safe_config(client):
    config = dict(client.env.config)
    if 'agent-version' in client.bootstrap_replaces:
        config.pop('agent-version', None)
    else:
        config['agent-version'] = client.get_matching_agent_version()
    # AFAICT, we *always* want to set test-mode to True.  If we ever find a
    # use-case where we don't, we can make this optional.
    config['test-mode'] = True
    # Explicitly set 'name', which Juju implicitly sets to env.environment to
    # ensure MAASAccount knows what the name will be.
    config['name'] = client.env.environment
    if config['type'] == 'local':
        config.setdefault('root-dir', get_local_root(client.env.juju_home,
                          client.env))
        # MongoDB requires a lot of free disk space, and the only
        # visible error message is from "juju bootstrap":
        # "cannot initiate replication set" if disk space is low.
        # What "low" exactly means, is unclear, but 8GB should be
        # enough.
        ensure_dir(config['root-dir'])
        check_free_disk_space(config['root-dir'], 8000000, "MongoDB files")
        if client.env.kvm:
            check_free_disk_space(
                "/var/lib/uvtool/libvirt/images", 2000000,
                "KVM disk files")
        else:
            check_free_disk_space(
                "/var/lib/lxc", 2000000, "LXC containers")
    return config


@contextmanager
def temp_bootstrap_env(juju_home, client, set_home=True, permanent=False):
    """Create a temporary environment for bootstrapping.

    This involves creating a temporary juju home directory and returning its
    location.

    :param set_home: Set JUJU_HOME to match the temporary home in this
        context.  If False, juju_home should be supplied to bootstrap.
    """
    new_config = {
        'environments': {client.env.environment: make_safe_config(client)}}
    # Always bootstrap a matching environment.
    jenv_path = get_jenv_path(juju_home, client.env.environment)
    if permanent:
        context = client.env.make_jes_home(
            juju_home, client.env.environment, new_config)
    else:
        context = _temp_env(new_config, juju_home, set_home)
    with context as temp_juju_home:
        if os.path.lexists(jenv_path):
            raise Exception('%s already exists!' % jenv_path)
        new_jenv_path = get_jenv_path(temp_juju_home, client.env.environment)
        # Create a symlink to allow access while bootstrapping, and to reduce
        # races.  Can't use a hard link because jenv doesn't exist until
        # partway through bootstrap.
        ensure_dir(os.path.join(juju_home, 'environments'))
        # Skip creating symlink where not supported (i.e. Windows).
        if not permanent and getattr(os, 'symlink', None) is not None:
            os.symlink(new_jenv_path, jenv_path)
        old_juju_home = client.env.juju_home
        client.env.juju_home = temp_juju_home
        try:
            yield temp_juju_home
        finally:
            if not permanent:
                # replace symlink with file before deleting temp home.
                try:
                    os.rename(new_jenv_path, jenv_path)
                except OSError as e:
                    if e.errno != errno.ENOENT:
                        raise
                    # Remove dangling symlink
                    try:
                        os.unlink(jenv_path)
                    except OSError as e:
                        if e.errno != errno.ENOENT:
                            raise
                client.env.juju_home = old_juju_home


def get_machine_dns_name(client, machine, timeout=600):
    """Wait for dns-name on a juju machine."""
    for status in client.status_until(timeout=timeout):
        try:
            return _dns_name_for_machine(status, machine)
        except KeyError:
            log.debug("No dns-name yet for machine %s", machine)


def _dns_name_for_machine(status, machine):
    host = status.status['machines'][machine]['dns-name']
    if is_ipv6_address(host):
        log.warning("Selected IPv6 address for machine %s: %r", machine, host)
    return host


class Status:

    def __init__(self, status, status_text):
        self.status = status
        self.status_text = status_text

    @classmethod
    def from_text(cls, text):
        status_yaml = yaml_loads(text)
        return cls(status_yaml, text)

    def iter_machines(self, containers=False, machines=True):
        for machine_name, machine in sorted(self.status['machines'].items()):
            if machines:
                yield machine_name, machine
            if containers:
                for contained, unit in machine.get('containers', {}).items():
                    yield contained, unit

    def iter_new_machines(self, old_status):
        for machine, data in self.iter_machines():
            if machine in old_status.status['machines']:
                continue
            yield machine, data

    def iter_units(self):
        for service_name, service in sorted(self.status['services'].items()):
            for unit_name, unit in sorted(service.get('units', {}).items()):
                yield unit_name, unit
                subordinates = unit.get('subordinates', ())
                for sub_name in sorted(subordinates):
                    yield sub_name, subordinates[sub_name]

    def agent_items(self):
        for machine_name, machine in self.iter_machines(containers=True):
            yield machine_name, machine
        for unit_name, unit in self.iter_units():
            yield unit_name, unit

    def agent_states(self):
        """Map agent states to the units and machines in those states."""
        states = defaultdict(list)
        for item_name, item in self.agent_items():
            states[coalesce_agent_status(item)].append(item_name)
        return states

    def check_agents_started(self, environment_name=None):
        """Check whether all agents are in the 'started' state.

        If not, return agent_states output.  If so, return None.
        If an error is encountered for an agent, raise ErroredUnit
        """
        bad_state_info = re.compile(
            '(.*error|^(cannot set up groups|cannot run instance)).*')
        for item_name, item in self.agent_items():
            state_info = item.get('agent-state-info', '')
            if bad_state_info.match(state_info):
                raise ErroredUnit(item_name, state_info)
        states = self.agent_states()
        if set(states.keys()).issubset(AGENTS_READY):
            return None
        for state, entries in states.items():
            if 'error' in state:
                raise ErroredUnit(entries[0], state)
        return states

    def get_service_count(self):
        return len(self.status.get('services', {}))

    def get_service_unit_count(self, service):
        return len(
            self.status.get('services', {}).get(service, {}).get('units', {}))

    def get_agent_versions(self):
        versions = defaultdict(set)
        for item_name, item in self.agent_items():
            versions[item.get('agent-version', 'unknown')].add(item_name)
        return versions

    def get_instance_id(self, machine_id):
        return self.status['machines'][machine_id]['instance-id']

    def get_unit(self, unit_name):
        """Return metadata about a unit."""
        for service in sorted(self.status['services'].values()):
            if unit_name in service.get('units', {}):
                return service['units'][unit_name]
        raise KeyError(unit_name)

    def service_subordinate_units(self, service_name):
        """Return subordinate metadata for a service_name."""
        services = self.status.get('services', {})
        if service_name in services:
            for unit in sorted(services[service_name].get(
                    'units', {}).values()):
                for sub_name, sub in unit.get('subordinates', {}).items():
                    yield sub_name, sub

    def get_open_ports(self, unit_name):
        """List the open ports for the specified unit.

        If no ports are listed for the unit, the empty list is returned.
        """
        return self.get_unit(unit_name).get('open-ports', [])


class SimpleEnvironment:

    def __init__(self, environment, config=None, juju_home=None):
        self.environment = environment
        self.config = config
        self.juju_home = juju_home
        if self.config is not None:
            self.local = bool(self.config.get('type') == 'local')
            self.kvm = (
                self.local and bool(self.config.get('container') == 'kvm'))
            self.maas = bool(self.config.get('type') == 'maas')
            self.joyent = bool(self.config.get('type') == 'joyent')
        else:
            self.local = False
            self.kvm = False
            self.maas = False
            self.joyent = False

    def __eq__(self, other):
        if type(self) != type(other):
            return False
        if self.environment != other.environment:
            return False
        if self.config != other.config:
            return False
        if self.local != other.local:
            return False
        if self.maas != other.maas:
            return False
        return True

    def __ne__(self, other):
        return not self == other

    @classmethod
    def from_config(cls, name):
        return cls._from_config(name)

    @classmethod
    def _from_config(cls, name):
        config, selected = get_selected_environment(name)
        if name is None:
            name = selected
        return cls(name, config)

    def needs_sudo(self):
        return self.local

    @contextmanager
    def make_jes_home(self, juju_home, dir_name, new_config):
        home_path = jes_home_path(juju_home, dir_name)
        if os.path.exists(home_path):
            rmtree(home_path)
        os.makedirs(home_path)
        self.dump_files(juju_home, home_path, new_config)
        yield home_path

    def dump_files(self, juju_home, home_path, config):
        dump_environments_yaml(home_path, config)


class JujuData(SimpleEnvironment):

    def __init__(self, environment, config=None, juju_home=None):
        if juju_home is None:
            juju_home = get_juju_home()
        super(JujuData, self).__init__(environment, config, juju_home)
        self.credentials = {}
        self.clouds = {}

    @classmethod
    def from_env(cls, env):
        juju_data = cls(env.environment, env.config, env.juju_home)
        juju_data.load_yaml()
        return juju_data

    def load_yaml(self):
        with open(os.path.join(self.juju_home, 'credentials.yaml')) as f:
            self.credentials = yaml.safe_load(f)
        with open(os.path.join(self.juju_home, 'clouds.yaml')) as f:
            self.clouds = yaml.safe_load(f)

    @classmethod
    def from_config(cls, name):
        juju_data = cls._from_config(name)
        juju_data.load_yaml()
        return juju_data

    def dump_files(self, juju_home, home_path, config):
        with open(os.path.join(home_path, 'credentials.yaml'), 'w') as f:
            yaml.safe_dump(self.credentials, f)
        with open(os.path.join(home_path, 'clouds.yaml'), 'w') as f:
            yaml.safe_dump(self.clouds, f)


class GroupReporter:

    def __init__(self, stream, expected):
        self.stream = stream
        self.expected = expected
        self.last_group = None
        self.ticks = 0
        self.wrap_offset = 0
        self.wrap_width = 79

    def _write(self, string):
        self.stream.write(string)
        self.stream.flush()

    def finish(self):
        if self.last_group:
            self._write("\n")

    def update(self, group):
        if group == self.last_group:
            if (self.wrap_offset + self.ticks) % self.wrap_width == 0:
                self._write("\n")
            self._write("." if self.ticks or not self.wrap_offset else " .")
            self.ticks += 1
            return
        value_listing = []
        for value, entries in sorted(group.items()):
            if value == self.expected:
                continue
            value_listing.append('%s: %s' % (value, ', '.join(entries)))
        string = ' | '.join(value_listing)
        lead_length = len(string) + 1
        if self.last_group:
            string = "\n" + string
        self._write(string)
        self.last_group = group
        self.ticks = 0
        self.wrap_offset = lead_length if lead_length < self.wrap_width else 0<|MERGE_RESOLUTION|>--- conflicted
+++ resolved
@@ -442,7 +442,6 @@
             constraints = 'mem=2G cpu-cores=1'
         else:
             constraints = 'mem=2G'
-<<<<<<< HEAD
         cloud_region = self.get_cloud_region(self.get_cloud(),
                                              self.get_region())
         args = ['--constraints', constraints, self.env.environment,
@@ -452,14 +451,6 @@
         else:
             args.extend(['--agent-version', self.get_matching_agent_version()])
 
-=======
-        args = ('--constraints', constraints)
-        if upload_tools:
-            args = ('--upload-tools',) + args
-        else:
-            args = args + ('--agent-version',
-                           self.get_matching_agent_version())
->>>>>>> fc92ed20
         if bootstrap_series is not None:
             args.extend(['--bootstrap-series', bootstrap_series])
         return tuple(args)
