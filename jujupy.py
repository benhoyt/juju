--- conflicted
+++ resolved
@@ -311,9 +311,8 @@
         raise Exception(
             'Timed out waiting for juju status to succeed: %s' % e)
 
-<<<<<<< HEAD
     def get_raw_status(self, timeout=60, *args):
-        """Get the current status as a dict."""
+        """Get the current status as a string."""
         for ignored in until_timeout(timeout):
             try:
                 return self.get_juju_output('status', *args)
@@ -322,7 +321,6 @@
         raise Exception(
             'Timed out waiting for juju status to succeed: %s' % e)
 
-=======
     def get_service_config(self, service, timeout=60):
         for ignored in until_timeout(timeout):
             try:
@@ -331,7 +329,7 @@
                 pass
         raise Exception(
             'Timed out waiting for juju get %s' % (service))
->>>>>>> 839fee23
+
 
     def get_env_option(self, option):
         """Return the value of the environment's configured option."""
