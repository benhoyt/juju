--- conflicted
+++ resolved
@@ -62,10 +62,6 @@
 	}
 
 	selectorLabels := utils.SelectorLabelsForApp(appName, k.IsLegacyLabels())
-<<<<<<< HEAD
-
-=======
->>>>>>> c3bc00cd
 	statefulSet := &apps.StatefulSet{
 		ObjectMeta: v1.ObjectMeta{
 			Name:   deploymentName,
