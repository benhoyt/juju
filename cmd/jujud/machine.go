// Copyright 2012, 2013 Canonical Ltd.
// Licensed under the AGPLv3, see LICENCE file for details.

package main

import (
	"fmt"
	"path/filepath"
	"time"

	"launchpad.net/gnuflag"
	"launchpad.net/tomb"

	"launchpad.net/juju-core/agent"
	"launchpad.net/juju-core/charm"
	"launchpad.net/juju-core/cmd"
	"launchpad.net/juju-core/instance"
	"launchpad.net/juju-core/log"
	"launchpad.net/juju-core/names"
	"launchpad.net/juju-core/provider"
	localstorage "launchpad.net/juju-core/provider/local/storage"
	"launchpad.net/juju-core/state"
	"launchpad.net/juju-core/state/api/params"
	"launchpad.net/juju-core/state/apiserver"
	"launchpad.net/juju-core/worker"
	"launchpad.net/juju-core/worker/cleaner"
	"launchpad.net/juju-core/worker/firewaller"
	"launchpad.net/juju-core/worker/logger"
	"launchpad.net/juju-core/worker/machiner"
	"launchpad.net/juju-core/worker/minunitsworker"
	"launchpad.net/juju-core/worker/provisioner"
	"launchpad.net/juju-core/worker/resumer"
	"launchpad.net/juju-core/worker/upgrader"
)

const bootstrapMachineId = "0"

var retryDelay = 3 * time.Second

// MachineAgent is a cmd.Command responsible for running a machine agent.
type MachineAgent struct {
	cmd.CommandBase
	tomb      tomb.Tomb
	Conf      AgentConf
	MachineId string
	runner    *worker.Runner
}

// Info returns usage information for the command.
func (a *MachineAgent) Info() *cmd.Info {
	return &cmd.Info{
		Name:    "machine",
		Purpose: "run a juju machine agent",
	}
}

func (a *MachineAgent) SetFlags(f *gnuflag.FlagSet) {
	a.Conf.addFlags(f)
	f.StringVar(&a.MachineId, "machine-id", "", "id of the machine to run")
}

// Init initializes the command for running.
func (a *MachineAgent) Init(args []string) error {
	if !names.IsMachine(a.MachineId) {
		return fmt.Errorf("--machine-id option must be set, and expects a non-negative integer")
	}
	if err := a.Conf.checkArgs(args); err != nil {
		return err
	}
	a.runner = worker.NewRunner(isFatal, moreImportant)
	return nil
}

// Wait waits for the machine agent to finish.
func (a *MachineAgent) Wait() error {
	return a.tomb.Wait()
}

// Stop stops the machine agent.
func (a *MachineAgent) Stop() error {
	a.runner.Kill()
	return a.tomb.Wait()
}

// Run runs a machine agent.
func (a *MachineAgent) Run(_ *cmd.Context) error {
	defer a.tomb.Done()
	log.Infof("machine agent %v start", a.Tag())
	if err := a.Conf.read(a.Tag()); err != nil {
		return err
	}
	charm.CacheDir = filepath.Join(a.Conf.dataDir, "charmcache")

	// ensureStateWorker ensures that there is a worker that
	// connects to the state that runs within itself all the workers
	// that need a state connection Unless we're bootstrapping, we
	// need to connect to the API server to find out if we need to
	// call this, so we make the APIWorker call it when necessary if
	// the machine requires it.  Note that ensureStateWorker can be
	// called many times - StartWorker does nothing if there is
	// already a worker started with the given name.
	ensureStateWorker := func() {
		a.runner.StartWorker("state", a.StateWorker)
	}
	if a.MachineId == bootstrapMachineId {
		// If we're bootstrapping, we don't have an API
		// server to connect to, so start the state worker regardless.

		// TODO(rog) When we have HA, we only want to do this
		// when we really are bootstrapping - once other
		// instances of the API server have been started, we
		// should follow the normal course of things and ignore
		// the fact that this was once the bootstrap machine.
		log.Infof("Starting StateWorker for machine-0")
		ensureStateWorker()
	}
	a.runner.StartWorker("api", func() (worker.Worker, error) {
		return a.APIWorker(ensureStateWorker)
	})
	err := agentDone(a.runner.Wait())
	a.tomb.Kill(err)
	return err
}

func allFatal(error) bool {
	return true
}

var stateJobs = map[params.MachineJob]bool{
	params.JobHostUnits:     true,
	params.JobManageEnviron: true,
	params.JobManageState:   true,
}

// APIWorker returns a Worker that connects to the API and starts any
// workers that need an API connection.
//
// If a state worker is necessary, APIWorker calls ensureStateWorker.
func (a *MachineAgent) APIWorker(ensureStateWorker func()) (worker.Worker, error) {
	st, entity, err := openAPIState(a.Conf.config, a)
	if err != nil {
		// There was an error connecting to the API,
		// https://launchpad.net/bugs/1199915 means that we may just
		// not have an API password set. So force a state connection at
		// this point.
		// TODO(jam): Once we can reliably trust that we have API
		//            passwords set, and we no longer need state
		//            connections (and possibly agents will be blocked
		//            from connecting directly to state) we can remove
		//            this. Currently needed because 1.10 does not set
		//            the API password and 1.11 requires it
		ensureStateWorker()
		return nil, err
	}
	needsStateWorker := false
	for _, job := range entity.Jobs() {
		needsStateWorker = needsStateWorker || stateJobs[job]
	}
	if needsStateWorker {
		ensureStateWorker()
	}
	runner := worker.NewRunner(allFatal, moreImportant)
	// Only the machiner currently connects to the API.
	// Add other workers here as they are ready.
	runner.StartWorker("machiner", func() (worker.Worker, error) {
		return machiner.NewMachiner(st.Machiner(), a.Tag()), nil
	})
	runner.StartWorker("upgrader", func() (worker.Worker, error) {
		// TODO(rog) use id instead of *Machine (or introduce Clone method)
		return upgrader.New(st.Upgrader(), a.Tag(), a.Conf.dataDir), nil
	})
	for _, job := range entity.Jobs() {
		switch job {
		case params.JobHostUnits:
			deployerTask, err := newDeployer(st.Deployer(), a.Tag(), a.Conf.dataDir)
			if err != nil {
				return nil, err
			}
			runner.StartWorker("deployer", func() (worker.Worker, error) {
				return deployerTask, nil
			})
		case params.JobManageEnviron:
			// Not yet implemented with the API.
		case params.JobManageState:
			// Not yet implemented with the API.
		default:
			// TODO(dimitern): Once all workers moved over to using
			// the API, report "unknown job type" here.
		}
	}
	return newCloseWorker(runner, st), nil // Note: a worker.Runner is itself a worker.Worker.
}

// StateJobs returns a worker running all the workers that require
// a *state.State cofnnection.
func (a *MachineAgent) StateWorker() (worker.Worker, error) {
	agentConfig := a.Conf.config
	st, entity, err := openState(agentConfig, a)
	if err != nil {
		return nil, err
	}
	reportOpenedState(st)
	m := entity.(*state.Machine)
	// TODO(rog) use more discriminating test for errors
	// rather than taking everything down indiscriminately.
	runner := worker.NewRunner(allFatal, moreImportant)
<<<<<<< HEAD
	runner.StartWorker("upgrader", func() (worker.Worker, error) {
		// TODO(rog) use id instead of *Machine (or introduce Clone method)
		return NewUpgrader(st, m, dataDir), nil
	})
	runner.StartWorker("logger", func() (worker.Worker, error) {
		return logger.NewLogger(st), nil
	})

=======
>>>>>>> a33a6fac
	// At this stage, since we don't embed lxc containers, just start an lxc
	// provisioner task for non-lxc containers.  Since we have only LXC
	// containers and normal machines, this effectively means that we only
	// have an LXC provisioner when we have a normally provisioned machine
	// (through the environ-provisioner).  With the upcoming advent of KVM
	// containers, it is likely that we will want an LXC provisioner on a KVM
	// machine, and once we get nested LXC containers, we can remove this
	// check.
	providerType := agentConfig.Value(agent.ProviderType)
	if providerType != provider.Local && m.ContainerType() != instance.LXC {
		workerName := fmt.Sprintf("%s-provisioner", provisioner.LXC)
		runner.StartWorker(workerName, func() (worker.Worker, error) {
			return provisioner.NewProvisioner(provisioner.LXC, st, a.MachineId, agentConfig), nil
		})
	}
	// Take advantage of special knowledge here in that we will only ever want
	// the storage provider on one machine, and that is the "bootstrap" node.
	if providerType == provider.Local && m.Id() == bootstrapMachineId {
		runner.StartWorker("local-storage", func() (worker.Worker, error) {
			return localstorage.NewWorker(agentConfig), nil
		})
	}
	for _, job := range m.Jobs() {
		switch job {
		case state.JobHostUnits:
			// Implemented in APIWorker.
		case state.JobManageEnviron:
			runner.StartWorker("environ-provisioner", func() (worker.Worker, error) {
				return provisioner.NewProvisioner(provisioner.ENVIRON, st, a.MachineId, agentConfig), nil
			})
			runner.StartWorker("firewaller", func() (worker.Worker, error) {
				return firewaller.NewFirewaller(st), nil
			})
		case state.JobManageState:
			runner.StartWorker("apiserver", func() (worker.Worker, error) {
				// If the configuration does not have the required information,
				// it is currently not a recoverable error, so we kill the whole
				// agent, potentially enabling human intervention to fix
				// the agent's configuration file. In the future, we may retrieve
				// the state server certificate and key from the state, and
				// this should then change.
				port, cert, key := a.Conf.config.APIServerDetails()
				if len(cert) == 0 || len(key) == 0 {
					return nil, &fatalError{"configuration does not have state server cert/key"}
				}
				return apiserver.NewServer(st, fmt.Sprintf(":%d", port), cert, key)
			})
			runner.StartWorker("cleaner", func() (worker.Worker, error) {
				return cleaner.NewCleaner(st), nil
			})
			runner.StartWorker("resumer", func() (worker.Worker, error) {
				// The action of resumer is so subtle that it is not tested,
				// because we can't figure out how to do so without brutalising
				// the transaction log.
				return resumer.NewResumer(st), nil
			})
			runner.StartWorker("minunitsworker", func() (worker.Worker, error) {
				return minunitsworker.NewMinUnitsWorker(st), nil
			})
		default:
			log.Warningf("ignoring unknown job %q", job)
		}
	}
	return newCloseWorker(runner, st), nil
}

func (a *MachineAgent) Entity(st *state.State) (AgentState, error) {
	m, err := st.Machine(a.MachineId)
	if err != nil {
		return nil, err
	}
	// Check the machine nonce as provisioned matches the agent.Conf value.
	if !m.CheckProvisioned(a.Conf.config.Nonce()) {
		// The agent is running on a different machine to the one it
		// should be according to state. It must stop immediately.
		log.Errorf("running machine %v agent on inappropriate instance", m)
		return nil, worker.ErrTerminateAgent
	}
	return m, nil
}

func (a *MachineAgent) Tag() string {
	return names.MachineTag(a.MachineId)
}

// Below pieces are used for testing,to give us access to the *State opened
// by the agent, and allow us to trigger syncs without waiting 5s for them
// to happen automatically.

var stateReporter chan<- *state.State

func reportOpenedState(st *state.State) {
	select {
	case stateReporter <- st:
	default:
	}
}

func sendOpenedStates(dst chan<- *state.State) (undo func()) {
	var original chan<- *state.State
	original, stateReporter = stateReporter, dst
	return func() { stateReporter = original }
}<|MERGE_RESOLUTION|>--- conflicted
+++ resolved
@@ -204,17 +204,9 @@
 	// TODO(rog) use more discriminating test for errors
 	// rather than taking everything down indiscriminately.
 	runner := worker.NewRunner(allFatal, moreImportant)
-<<<<<<< HEAD
-	runner.StartWorker("upgrader", func() (worker.Worker, error) {
-		// TODO(rog) use id instead of *Machine (or introduce Clone method)
-		return NewUpgrader(st, m, dataDir), nil
-	})
 	runner.StartWorker("logger", func() (worker.Worker, error) {
 		return logger.NewLogger(st), nil
 	})
-
-=======
->>>>>>> a33a6fac
 	// At this stage, since we don't embed lxc containers, just start an lxc
 	// provisioner task for non-lxc containers.  Since we have only LXC
 	// containers and normal machines, this effectively means that we only
