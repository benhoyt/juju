package main

import (
	. "launchpad.net/gocheck"
	"launchpad.net/gozk/zookeeper"
	"launchpad.net/juju/go/cmd"
<<<<<<< HEAD
	main "launchpad.net/juju/go/cmd/jujud"
	"launchpad.net/juju/go/environs/dummy"
	"launchpad.net/juju/go/state"
	"launchpad.net/juju/go/testing"
=======
>>>>>>> 1a7ed07f
)

type ProvisioningSuite struct {
	zkConn *zookeeper.Conn
	st     *state.State
}

var _ = Suite(&ProvisioningSuite{})

func (s *ProvisioningSuite) SetUpTest(c *C) {
	zk, session, err := zookeeper.Dial(zkAddr, 15e9)
	c.Assert(err, IsNil)
	event := <-session
	c.Assert(event.Ok(), Equals, true)
	c.Assert(event.Type, Equals, zookeeper.EVENT_SESSION)
	c.Assert(event.State, Equals, zookeeper.STATE_CONNECTED)

	s.zkConn = zk
	info := &state.Info{
		Addrs: []string{zkAddr},
	}
	s.st, err = state.Initialize(info)
	c.Assert(err, IsNil)

	dummy.Reset()

	// seed /environment to point to dummy
	env, err := s.st.Environment()
	c.Assert(err, IsNil)
	env.Set("type", "dummy")
	env.Set("zookeeper", false)
	env.Set("name", "testing")
	_, err = env.Write()
	c.Assert(err, IsNil)
}

func (s *ProvisioningSuite) TearDownTest(c *C) {
	testing.ZkRemoveTree(s.zkConn, "/")
	s.zkConn.Close()
}

func (s *ProvisioningSuite) TestParseSuccess(c *C) {
	create := func() (cmd.Command, *AgentConf) {
		a := &ProvisioningAgent{}
		return a, &a.Conf
	}
	CheckAgentCommand(c, create, []string{})
}

func (s *ProvisioningSuite) TestParseUnknown(c *C) {
	a := &ProvisioningAgent{}
	err := ParseAgentCommand(a, []string{"nincompoops"})
	c.Assert(err, ErrorMatches, `unrecognized args: \["nincompoops"\]`)
}

func initProvisioningAgent() (*main.ProvisioningAgent, error) {
	args := []string{"--zookeeper-servers", zkAddr}
	c := &main.ProvisioningAgent{}
	return c, initCmd(c, args)
}

func (s *ProvisioningSuite) TestProvisionerStartStop(c *C) {
	p := main.NewProvisioner(s.st)
	c.Assert(p.Stop(), IsNil)
}<|MERGE_RESOLUTION|>--- conflicted
+++ resolved
@@ -4,13 +4,9 @@
 	. "launchpad.net/gocheck"
 	"launchpad.net/gozk/zookeeper"
 	"launchpad.net/juju/go/cmd"
-<<<<<<< HEAD
-	main "launchpad.net/juju/go/cmd/jujud"
 	"launchpad.net/juju/go/environs/dummy"
 	"launchpad.net/juju/go/state"
 	"launchpad.net/juju/go/testing"
-=======
->>>>>>> 1a7ed07f
 )
 
 type ProvisioningSuite struct {
@@ -66,13 +62,13 @@
 	c.Assert(err, ErrorMatches, `unrecognized args: \["nincompoops"\]`)
 }
 
-func initProvisioningAgent() (*main.ProvisioningAgent, error) {
+func initProvisioningAgent() (*ProvisioningAgent, error) {
 	args := []string{"--zookeeper-servers", zkAddr}
-	c := &main.ProvisioningAgent{}
+	c := &ProvisioningAgent{}
 	return c, initCmd(c, args)
 }
 
 func (s *ProvisioningSuite) TestProvisionerStartStop(c *C) {
-	p := main.NewProvisioner(s.st)
+	p := NewProvisioner(s.st)
 	c.Assert(p.Stop(), IsNil)
 }