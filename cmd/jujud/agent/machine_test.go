// Copyright 2012, 2013 Canonical Ltd.
// Licensed under the AGPLv3, see LICENCE file for details.

package agent

import (
	"io"
	"io/ioutil"
	"os"
	"path/filepath"
	"reflect"
	"runtime"
	"strings"
	"sync"
	"sync/atomic"
	"time"

	"github.com/juju/cmd"
	"github.com/juju/cmd/cmdtesting"
	"github.com/juju/errors"
	"github.com/juju/names"
	gitjujutesting "github.com/juju/testing"
	jc "github.com/juju/testing/checkers"
	"github.com/juju/utils"
	"github.com/juju/utils/arch"
	"github.com/juju/utils/proxy"
	"github.com/juju/utils/series"
	"github.com/juju/utils/set"
	"github.com/juju/utils/ssh"
	sshtesting "github.com/juju/utils/ssh/testing"
	"github.com/juju/utils/symlink"
	gc "gopkg.in/check.v1"
	"gopkg.in/juju/charm.v6-unstable"
	"gopkg.in/juju/charmrepo.v2-unstable"
	"gopkg.in/natefinch/lumberjack.v2"

	"github.com/juju/juju/agent"
	"github.com/juju/juju/api"
	apiaddresser "github.com/juju/juju/api/addresser"
	apideployer "github.com/juju/juju/api/deployer"
	apienvironment "github.com/juju/juju/api/environment"
	apifirewaller "github.com/juju/juju/api/firewaller"
	"github.com/juju/juju/api/imagemetadata"
	apiinstancepoller "github.com/juju/juju/api/instancepoller"
	apimetricsmanager "github.com/juju/juju/api/metricsmanager"
	apinetworker "github.com/juju/juju/api/networker"
	apirsyslog "github.com/juju/juju/api/rsyslog"
	apiundertaker "github.com/juju/juju/api/undertaker"
	charmtesting "github.com/juju/juju/apiserver/charmrevisionupdater/testing"
	"github.com/juju/juju/apiserver/params"
	"github.com/juju/juju/cert"
	agenttesting "github.com/juju/juju/cmd/jujud/agent/testing"
	cmdutil "github.com/juju/juju/cmd/jujud/util"
	lxctesting "github.com/juju/juju/container/lxc/testing"
	"github.com/juju/juju/environs/config"
	envtesting "github.com/juju/juju/environs/testing"
	"github.com/juju/juju/feature"
	"github.com/juju/juju/instance"
	"github.com/juju/juju/juju"
	jujutesting "github.com/juju/juju/juju/testing"
	"github.com/juju/juju/mongo"
	"github.com/juju/juju/network"
	"github.com/juju/juju/provider/dummy"
	"github.com/juju/juju/service/upstart"
	"github.com/juju/juju/state"
	"github.com/juju/juju/state/watcher"
	"github.com/juju/juju/storage"
	coretesting "github.com/juju/juju/testing"
	"github.com/juju/juju/testing/factory"
	"github.com/juju/juju/tools"
	"github.com/juju/juju/version"
	"github.com/juju/juju/worker"
	"github.com/juju/juju/worker/addresser"
	"github.com/juju/juju/worker/apicaller"
	"github.com/juju/juju/worker/authenticationworker"
	"github.com/juju/juju/worker/certupdater"
	"github.com/juju/juju/worker/deployer"
	"github.com/juju/juju/worker/diskmanager"
	"github.com/juju/juju/worker/instancepoller"
	"github.com/juju/juju/worker/machiner"
	"github.com/juju/juju/worker/networker"
	"github.com/juju/juju/worker/peergrouper"
	"github.com/juju/juju/worker/proxyupdater"
	"github.com/juju/juju/worker/resumer"
	"github.com/juju/juju/worker/rsyslog"
	"github.com/juju/juju/worker/singular"
	"github.com/juju/juju/worker/storageprovisioner"
	"github.com/juju/juju/worker/upgrader"
)

var (
	_ = gc.Suite(&MachineSuite{})
	_ = gc.Suite(&MachineWithCharmsSuite{})
	_ = gc.Suite(&mongoSuite{})
)

type commonMachineSuite struct {
	singularRecord *singularRunnerRecord
	lxctesting.TestSuite
	fakeEnsureMongo *agenttesting.FakeEnsureMongo
	AgentSuite
}

func (s *commonMachineSuite) SetUpSuite(c *gc.C) {
	s.AgentSuite.SetUpSuite(c)
	s.TestSuite.SetUpSuite(c)
}

func (s *commonMachineSuite) TearDownSuite(c *gc.C) {
	s.TestSuite.TearDownSuite(c)
	s.AgentSuite.TearDownSuite(c)
}

func (s *commonMachineSuite) SetUpTest(c *gc.C) {
	s.AgentSuite.PatchValue(&version.Current, coretesting.FakeVersionNumber)
	s.AgentSuite.SetUpTest(c)
	s.TestSuite.SetUpTest(c)
	s.AgentSuite.PatchValue(&charmrepo.CacheDir, c.MkDir())
	s.AgentSuite.PatchValue(&stateWorkerDialOpts, mongo.DefaultDialOpts())

	// Patch ssh user to avoid touching ~ubuntu/.ssh/authorized_keys.
	s.AgentSuite.PatchValue(&authenticationworker.SSHUser, "")

	testpath := c.MkDir()
	s.AgentSuite.PatchEnvPathPrepend(testpath)
	// mock out the start method so we can fake install services without sudo
	fakeCmd(filepath.Join(testpath, "start"))
	fakeCmd(filepath.Join(testpath, "stop"))

	s.AgentSuite.PatchValue(&upstart.InitDir, c.MkDir())

	s.singularRecord = newSingularRunnerRecord()
	s.AgentSuite.PatchValue(&newSingularRunner, s.singularRecord.newSingularRunner)
	s.AgentSuite.PatchValue(&peergrouperNew, func(st *state.State) (worker.Worker, error) {
		return newDummyWorker(), nil
	})

	s.fakeEnsureMongo = agenttesting.InstallFakeEnsureMongo(s)
	s.AgentSuite.PatchValue(&maybeInitiateMongoServer, s.fakeEnsureMongo.InitiateMongo)
}

func (s *commonMachineSuite) assertChannelActive(c *gc.C, aChannel chan struct{}, intent string) {
	// Wait for channel to be active.
	select {
	case <-aChannel:
	case <-time.After(coretesting.LongWait):
		c.Fatalf("timeout while waiting for %v", intent)
	}
}

func (s *commonMachineSuite) assertChannelInactive(c *gc.C, aChannel chan struct{}, intent string) {
	// Now make sure the channel is not active.
	select {
	case <-aChannel:
		c.Fatalf("%v unexpectedly", intent)
	case <-time.After(startWorkerWait):
	}
}

func fakeCmd(path string) {
	err := ioutil.WriteFile(path, []byte("#!/bin/bash --norc\nexit 0"), 0755)
	if err != nil {
		panic(err)
	}
}

func (s *commonMachineSuite) TearDownTest(c *gc.C) {
	s.TestSuite.TearDownTest(c)
	s.AgentSuite.TearDownTest(c)
}

// primeAgent adds a new Machine to run the given jobs, and sets up the
// machine agent's directory.  It returns the new machine, the
// agent's configuration and the tools currently running.
func (s *commonMachineSuite) primeAgent(c *gc.C, jobs ...state.MachineJob) (m *state.Machine, agentConfig agent.ConfigSetterWriter, tools *tools.Tools) {
	vers := version.Binary{
		Number: version.Current,
		Arch:   arch.HostArch(),
		Series: series.HostSeries(),
	}
	return s.primeAgentVersion(c, vers, jobs...)
}

// primeAgentVersion is similar to primeAgent, but permits the
// caller to specify the version.Binary to prime with.
func (s *commonMachineSuite) primeAgentVersion(c *gc.C, vers version.Binary, jobs ...state.MachineJob) (m *state.Machine, agentConfig agent.ConfigSetterWriter, tools *tools.Tools) {
	m, err := s.State.AddMachine("quantal", jobs...)
	c.Assert(err, jc.ErrorIsNil)
	return s.primeAgentWithMachine(c, m, vers)
}

func (s *commonMachineSuite) primeAgentWithMachine(c *gc.C, m *state.Machine, vers version.Binary) (*state.Machine, agent.ConfigSetterWriter, *tools.Tools) {
	pinger, err := m.SetAgentPresence()
	c.Assert(err, jc.ErrorIsNil)
	s.AddCleanup(func(c *gc.C) {
		err := pinger.Stop()
		c.Check(err, jc.ErrorIsNil)
	})
	return s.configureMachine(c, m.Id(), vers)
}

func (s *commonMachineSuite) configureMachine(c *gc.C, machineId string, vers version.Binary) (
	machine *state.Machine, agentConfig agent.ConfigSetterWriter, tools *tools.Tools,
) {
	m, err := s.State.Machine(machineId)
	c.Assert(err, jc.ErrorIsNil)

	// Add a machine and ensure it is provisioned.
	inst, md := jujutesting.AssertStartInstance(c, s.Environ, machineId)
	c.Assert(m.SetProvisioned(inst.Id(), agent.BootstrapNonce, md), jc.ErrorIsNil)

	// Add an address for the tests in case the maybeInitiateMongoServer
	// codepath is exercised.
	s.setFakeMachineAddresses(c, m)

	// Set up the new machine.
	err = m.SetAgentVersion(vers)
	c.Assert(err, jc.ErrorIsNil)
	err = m.SetPassword(initialMachinePassword)
	c.Assert(err, jc.ErrorIsNil)
	tag := m.Tag()
	if m.IsManager() {
		err = m.SetMongoPassword(initialMachinePassword)
		c.Assert(err, jc.ErrorIsNil)
		agentConfig, tools = s.PrimeStateAgentVersion(c, tag, initialMachinePassword, vers)
		info, ok := agentConfig.StateServingInfo()
		c.Assert(ok, jc.IsTrue)
		ssi := cmdutil.ParamsStateServingInfoToStateStateServingInfo(info)
		err = s.State.SetStateServingInfo(ssi)
		c.Assert(err, jc.ErrorIsNil)
	} else {
		agentConfig, tools = s.PrimeAgentVersion(c, tag, initialMachinePassword, vers)
	}
	err = agentConfig.Write()
	c.Assert(err, jc.ErrorIsNil)
	return m, agentConfig, tools
}

// newAgent returns a new MachineAgent instance
func (s *commonMachineSuite) newAgent(c *gc.C, m *state.Machine) *MachineAgent {
	agentConf := agentConf{dataDir: s.DataDir()}
	agentConf.ReadConfig(names.NewMachineTag(m.Id()).String())
	machineAgentFactory := MachineAgentFactoryFn(
		&agentConf, nil, &mockLoopDeviceManager{}, c.MkDir(),
	)
	return machineAgentFactory(m.Id())
}

func (s *MachineSuite) TestParseSuccess(c *gc.C) {
	create := func() (cmd.Command, AgentConf) {
		agentConf := agentConf{dataDir: s.DataDir()}
		a := NewMachineAgentCmd(
			nil,
			MachineAgentFactoryFn(&agentConf, nil, &mockLoopDeviceManager{}, c.MkDir()),
			&agentConf,
			&agentConf,
		)
		a.(*machineAgentCmd).logToStdErr = true

		return a, &agentConf
	}
	a := CheckAgentCommand(c, create, []string{"--machine-id", "42"})
	c.Assert(a.(*machineAgentCmd).machineId, gc.Equals, "42")
}

type MachineSuite struct {
	commonMachineSuite
	metricAPI *mockMetricAPI
}

var perEnvSingularWorkers = []string{
	"cleaner",
	"minunitsworker",
	"addresserworker",
	"environ-provisioner",
	"charm-revision-updater",
	"instancepoller",
	"firewaller",
	"unitassigner",
}

const initialMachinePassword = "machine-password-1234567890"

func (s *MachineSuite) SetUpTest(c *gc.C) {
	s.commonMachineSuite.SetUpTest(c)
	s.metricAPI = newMockMetricAPI()
	s.PatchValue(&getMetricAPI, func(_ api.Connection) (apimetricsmanager.MetricsManagerClient, error) {
		return s.metricAPI, nil
	})
	s.AddCleanup(func(*gc.C) { s.metricAPI.Stop() })
	// Most of these tests normally finish sub-second on a fast machine.
	// If any given test hits a minute, we have almost certainly become
	// wedged, so dump the logs.
	coretesting.DumpTestLogsAfter(time.Minute, c, s)
}

func (s *MachineSuite) TestParseNonsense(c *gc.C) {
	for _, args := range [][]string{
		{},
		{"--machine-id", "-4004"},
	} {
		var agentConf agentConf
		err := ParseAgentCommand(&machineAgentCmd{agentInitializer: &agentConf}, args)
		c.Assert(err, gc.ErrorMatches, "--machine-id option must be set, and expects a non-negative integer")
	}
}

func (s *MachineSuite) TestParseUnknown(c *gc.C) {
	var agentConf agentConf
	a := &machineAgentCmd{agentInitializer: &agentConf}
	err := ParseAgentCommand(a, []string{"--machine-id", "42", "blistering barnacles"})
	c.Assert(err, gc.ErrorMatches, `unrecognized args: \["blistering barnacles"\]`)
}

func (s *MachineSuite) TestRunInvalidMachineId(c *gc.C) {
	c.Skip("agents don't yet distinguish between temporary and permanent errors")
	m, _, _ := s.primeAgent(c, state.JobHostUnits)
	err := s.newAgent(c, m).Run(nil)
	c.Assert(err, gc.ErrorMatches, "some error")
}

func (s *MachineSuite) TestUseLumberjack(c *gc.C) {
	ctx := cmdtesting.Context(c)
	agentConf := FakeAgentConfig{}

	a := NewMachineAgentCmd(
		ctx,
		MachineAgentFactoryFn(agentConf, nil, &mockLoopDeviceManager{}, c.MkDir()),
		agentConf,
		agentConf,
	)
	// little hack to set the data that Init expects to already be set
	a.(*machineAgentCmd).machineId = "42"

	err := a.Init(nil)
	c.Assert(err, gc.IsNil)

	l, ok := ctx.Stderr.(*lumberjack.Logger)
	c.Assert(ok, jc.IsTrue)
	c.Check(l.MaxAge, gc.Equals, 0)
	c.Check(l.MaxBackups, gc.Equals, 2)
	c.Check(l.Filename, gc.Equals, filepath.FromSlash("/var/log/juju/machine-42.log"))
	c.Check(l.MaxSize, gc.Equals, 300)
}

func (s *MachineSuite) TestDontUseLumberjack(c *gc.C) {
	ctx := cmdtesting.Context(c)
	agentConf := FakeAgentConfig{}

	a := NewMachineAgentCmd(
		ctx,
		MachineAgentFactoryFn(agentConf, nil, &mockLoopDeviceManager{}, c.MkDir()),
		agentConf,
		agentConf,
	)
	// little hack to set the data that Init expects to already be set
	a.(*machineAgentCmd).machineId = "42"

	// set the value that normally gets set by the flag parsing
	a.(*machineAgentCmd).logToStdErr = true

	err := a.Init(nil)
	c.Assert(err, gc.IsNil)

	_, ok := ctx.Stderr.(*lumberjack.Logger)
	c.Assert(ok, jc.IsFalse)
}

func (s *MachineSuite) TestRunStop(c *gc.C) {
	m, ac, _ := s.primeAgent(c, state.JobHostUnits)
	a := s.newAgent(c, m)
	done := make(chan error)
	go func() {
		done <- a.Run(nil)
	}()
	err := a.Stop()
	c.Assert(err, jc.ErrorIsNil)
	c.Assert(<-done, jc.ErrorIsNil)
	c.Assert(charmrepo.CacheDir, gc.Equals, filepath.Join(ac.DataDir(), "charmcache"))
}

func (s *MachineSuite) TestWithDeadMachine(c *gc.C) {
	m, _, _ := s.primeAgent(c, state.JobHostUnits)
	err := m.EnsureDead()
	c.Assert(err, jc.ErrorIsNil)
	a := s.newAgent(c, m)
	err = runWithTimeout(a)
	c.Assert(err, jc.ErrorIsNil)
}

func (s *MachineSuite) TestWithRemovedMachine(c *gc.C) {
	m, ac, _ := s.primeAgent(c, state.JobHostUnits)
	err := m.EnsureDead()
	c.Assert(err, jc.ErrorIsNil)
	err = m.Remove()
	c.Assert(err, jc.ErrorIsNil)
	a := s.newAgent(c, m)
	err = runWithTimeout(a)
	c.Assert(err, jc.ErrorIsNil)

	// Since the machine is removed from state, when
	// the agent attempts to open the API connection
	// it will receive an error stating that either
	// the entity does not exist, or the agent is
	// not authorised. Since we don't know which, we
	// do not uninstall unless the uninstall-agent
	// file is found (which we haven't written in
	// this test).
	//
	// Since the machine agent is responsible for
	// setting itself to Dead, this could only happen
	// if it failed to write the uninstall-agent file,
	// and then bounced.
	_, err = os.Stat(ac.DataDir())
	c.Assert(err, jc.ErrorIsNil)
}

func (s *MachineSuite) TestDyingMachine(c *gc.C) {
	m, _, _ := s.primeAgent(c, state.JobHostUnits)
	a := s.newAgent(c, m)
	done := make(chan error)
	go func() {
		done <- a.Run(nil)
	}()
	defer func() {
		c.Check(a.Stop(), jc.ErrorIsNil)
	}()
	// Wait for configuration to be finished
	<-a.WorkersStarted()
	err := m.Destroy()
	c.Assert(err, jc.ErrorIsNil)
	select {
	case err := <-done:
		c.Assert(err, jc.ErrorIsNil)
	case <-time.After(watcher.Period * 5 / 4):
		// TODO(rog) Fix this so it doesn't wait for so long.
		// https://bugs.launchpad.net/juju-core/+bug/1163983
		c.Fatalf("timed out waiting for agent to terminate")
	}
	err = m.Refresh()
	c.Assert(err, jc.ErrorIsNil)
	c.Assert(m.Life(), gc.Equals, state.Dead)
}

func (s *MachineSuite) TestHostUnits(c *gc.C) {
	m, _, _ := s.primeAgent(c, state.JobHostUnits)
	a := s.newAgent(c, m)
	ctx, reset := patchDeployContext(c, s.BackingState)
	defer reset()
	go func() { c.Check(a.Run(nil), jc.ErrorIsNil) }()
	defer func() { c.Check(a.Stop(), jc.ErrorIsNil) }()

	// check that unassigned units don't trigger any deployments.
	svc := s.AddTestingService(c, "wordpress", s.AddTestingCharm(c, "wordpress"))
	u0, err := svc.AddUnit()
	c.Assert(err, jc.ErrorIsNil)
	u1, err := svc.AddUnit()
	c.Assert(err, jc.ErrorIsNil)

	ctx.waitDeployed(c)

	// assign u0, check it's deployed.
	err = u0.AssignToMachine(m)
	c.Assert(err, jc.ErrorIsNil)
	ctx.waitDeployed(c, u0.Name())

	// "start the agent" for u0 to prevent short-circuited remove-on-destroy;
	// check that it's kept deployed despite being Dying.
	err = u0.SetAgentStatus(state.StatusIdle, "", nil)
	c.Assert(err, jc.ErrorIsNil)
	err = u0.Destroy()
	c.Assert(err, jc.ErrorIsNil)
	ctx.waitDeployed(c, u0.Name())

	// add u1 to the machine, check it's deployed.
	err = u1.AssignToMachine(m)
	c.Assert(err, jc.ErrorIsNil)
	ctx.waitDeployed(c, u0.Name(), u1.Name())

	// make u0 dead; check the deployer recalls the unit and removes it from
	// state.
	err = u0.EnsureDead()
	c.Assert(err, jc.ErrorIsNil)
	ctx.waitDeployed(c, u1.Name())

	// The deployer actually removes the unit just after
	// removing its deployment, so we need to poll here
	// until it actually happens.
	for attempt := coretesting.LongAttempt.Start(); attempt.Next(); {
		err := u0.Refresh()
		if err == nil && attempt.HasNext() {
			continue
		}
		c.Assert(err, jc.Satisfies, errors.IsNotFound)
	}

	// short-circuit-remove u1 after it's been deployed; check it's recalled
	// and removed from state.
	err = u1.Destroy()
	c.Assert(err, jc.ErrorIsNil)
	err = u1.Refresh()
	c.Assert(err, jc.Satisfies, errors.IsNotFound)
	ctx.waitDeployed(c)
}

func patchDeployContext(c *gc.C, st *state.State) (*fakeContext, func()) {
	ctx := &fakeContext{
		inited:   newSignal(),
		deployed: make(set.Strings),
	}
	orig := newDeployContext
	newDeployContext = func(dst *apideployer.State, agentConfig agent.Config) deployer.Context {
		ctx.st = st
		ctx.agentConfig = agentConfig
		ctx.inited.trigger()
		return ctx
	}
	return ctx, func() { newDeployContext = orig }
}

func (s *commonMachineSuite) setFakeMachineAddresses(c *gc.C, machine *state.Machine) {
	addrs := network.NewAddresses("0.1.2.3")
	err := machine.SetProviderAddresses(addrs...)
	c.Assert(err, jc.ErrorIsNil)
	// Set the addresses in the environ instance as well so that if the instance poller
	// runs it won't overwrite them.
	instId, err := machine.InstanceId()
	c.Assert(err, jc.ErrorIsNil)
	insts, err := s.Environ.Instances([]instance.Id{instId})
	c.Assert(err, jc.ErrorIsNil)
	dummy.SetInstanceAddresses(insts[0], addrs)
}

func (s *MachineSuite) TestManageEnviron(c *gc.C) {
	usefulVersion := version.Binary{
		Number: version.Current,
		Arch:   arch.HostArch(),
		Series: "quantal", // to match the charm created below
	}
	envtesting.AssertUploadFakeToolsVersions(c, s.DefaultToolsStorage, s.Environ.Config().AgentStream(), s.Environ.Config().AgentStream(), usefulVersion)
	m, _, _ := s.primeAgent(c, state.JobManageEnviron)
	op := make(chan dummy.Operation, 200)
	dummy.Listen(op)

	a := s.newAgent(c, m)
	// Make sure the agent is stopped even if the test fails.
	defer a.Stop()
	done := make(chan error)
	go func() {
		done <- a.Run(nil)
	}()

	// See state server runners start
	r0 := s.singularRecord.nextRunner(c)
	r0.waitForWorker(c, "txnpruner")

	r1 := s.singularRecord.nextRunner(c)
	r1.waitForWorkers(c, perEnvSingularWorkers)

	// Check that the provisioner and firewaller are alive by doing
	// a rudimentary check that it responds to state changes.

	// Add one unit to a service; it should get allocated a machine
	// and then its ports should be opened.
	charm := s.AddTestingCharm(c, "dummy")
	svc := s.AddTestingService(c, "test-service", charm)
	err := svc.SetExposed()
	c.Assert(err, jc.ErrorIsNil)
	units, err := juju.AddUnits(s.State, svc, 1, "")
	c.Assert(err, jc.ErrorIsNil)
	c.Check(opRecvTimeout(c, s.State, op, dummy.OpStartInstance{}), gc.NotNil)

	// Wait for the instance id to show up in the state.
	s.waitProvisioned(c, units[0])
	err = units[0].OpenPort("tcp", 999)
	c.Assert(err, jc.ErrorIsNil)

	c.Check(opRecvTimeout(c, s.State, op, dummy.OpOpenPorts{}), gc.NotNil)

	// Check that the metrics workers have started by adding metrics
	select {
	case <-time.After(coretesting.LongWait):
		c.Fatalf("timed out waiting for metric cleanup API to be called")
	case <-s.metricAPI.CleanupCalled():
	}
	select {
	case <-time.After(coretesting.LongWait):
		c.Fatalf("timed out waiting for metric sender API to be called")
	case <-s.metricAPI.SendCalled():
	}

	err = a.Stop()
	c.Assert(err, jc.ErrorIsNil)

	select {
	case err := <-done:
		c.Assert(err, jc.ErrorIsNil)
	case <-time.After(5 * time.Second):
		c.Fatalf("timed out waiting for agent to terminate")
	}
}

func (s *MachineSuite) TestManageEnvironRunsResumer(c *gc.C) {
	started := newSignal()
	s.AgentSuite.PatchValue(&newResumer, func(st resumer.TransactionResumer) *resumer.Resumer {
		started.trigger()
		return resumer.NewResumer(st)
	})

	m, _, _ := s.primeAgent(c, state.JobManageEnviron)
	a := s.newAgent(c, m)
	defer a.Stop()
	go func() {
		c.Check(a.Run(nil), jc.ErrorIsNil)
	}()

	// Wait for the worker that starts before the resumer to start.
	_ = s.singularRecord.nextRunner(c)
	r := s.singularRecord.nextRunner(c)
	r.waitForWorker(c, "charm-revision-updater")
<<<<<<< HEAD

	// Now make sure the resumer starts.
	select {
	case <-started.triggered():
	case <-time.After(coretesting.LongWait):
		c.Fatalf("resumer worker not started as expected")
	}
=======
	s.assertChannelActive(c, started, "resumer worker to start")
>>>>>>> fc73776d
}

func (s *MachineSuite) TestManageEnvironStartsInstancePoller(c *gc.C) {
	started := newSignal()
	s.AgentSuite.PatchValue(&newInstancePoller, func(st *apiinstancepoller.API) (worker.Worker, error) {
		started.trigger()
		return instancepoller.NewWorker(st)
	})

	m, _, _ := s.primeAgent(c, state.JobManageEnviron)
	a := s.newAgent(c, m)
	defer a.Stop()
	go func() {
		c.Check(a.Run(nil), jc.ErrorIsNil)
	}()

	// Wait for the worker that starts before the instancepoller to
	// start.
	_ = s.singularRecord.nextRunner(c)
	r := s.singularRecord.nextRunner(c)
	r.waitForWorker(c, "charm-revision-updater")
<<<<<<< HEAD

	// Now make sure the resumer starts.
	select {
	case <-started.triggered():
	case <-time.After(coretesting.LongWait):
		c.Fatalf("instancepoller worker not started as expected")
	}
=======
	s.assertChannelActive(c, started, "instancepoller worker to start")
>>>>>>> fc73776d
}

const startWorkerWait = 250 * time.Millisecond

func (s *MachineSuite) TestManageEnvironDoesNotRunFirewallerWhenModeIsNone(c *gc.C) {
	s.PatchValue(&getFirewallMode, func(api.Connection) (string, error) {
		return config.FwNone, nil
	})
	started := newSignal()
	s.AgentSuite.PatchValue(&newFirewaller, func(st *apifirewaller.State) (worker.Worker, error) {
		started.trigger()
		return newDummyWorker(), nil
	})

	m, _, _ := s.primeAgent(c, state.JobManageEnviron)
	a := s.newAgent(c, m)
	defer a.Stop()
	go func() {
		c.Check(a.Run(nil), jc.ErrorIsNil)
	}()

	// Wait for the worker that starts before the firewaller to start.
	_ = s.singularRecord.nextRunner(c)
	r := s.singularRecord.nextRunner(c)
	r.waitForWorker(c, "charm-revision-updater")
<<<<<<< HEAD

	// Now make sure the firewaller doesn't start.
	select {
	case <-started.triggered():
		c.Fatalf("firewaller worker unexpectedly started")
	case <-time.After(startWorkerWait):
	}
=======
	s.assertChannelInactive(c, started, "firewaller started")
>>>>>>> fc73776d
}

func (s *MachineSuite) TestManageEnvironRunsInstancePoller(c *gc.C) {
	s.AgentSuite.PatchValue(&instancepoller.ShortPoll, 500*time.Millisecond)
	usefulVersion := version.Binary{
		Number: version.Current,
		Arch:   arch.HostArch(),
		Series: "quantal", // to match the charm created below
	}
	envtesting.AssertUploadFakeToolsVersions(
		c, s.DefaultToolsStorage,
		s.Environ.Config().AgentStream(),
		s.Environ.Config().AgentStream(),
		usefulVersion,
	)
	m, _, _ := s.primeAgent(c, state.JobManageEnviron)
	a := s.newAgent(c, m)
	defer a.Stop()
	go func() {
		c.Check(a.Run(nil), jc.ErrorIsNil)
	}()

	// Add one unit to a service;
	charm := s.AddTestingCharm(c, "dummy")
	svc := s.AddTestingService(c, "test-service", charm)
	units, err := juju.AddUnits(s.State, svc, 1, "")
	c.Assert(err, jc.ErrorIsNil)

	m, instId := s.waitProvisioned(c, units[0])
	insts, err := s.Environ.Instances([]instance.Id{instId})
	c.Assert(err, jc.ErrorIsNil)
	addrs := network.NewAddresses("1.2.3.4")
	dummy.SetInstanceAddresses(insts[0], addrs)
	dummy.SetInstanceStatus(insts[0], "running")

	for a := coretesting.LongAttempt.Start(); a.Next(); {
		if !a.HasNext() {
			c.Logf("final machine addresses: %#v", m.Addresses())
			c.Fatalf("timed out waiting for machine to get address")
		}
		err := m.Refresh()
		c.Assert(err, jc.ErrorIsNil)
		instStatus, err := m.InstanceStatus()
		c.Assert(err, jc.ErrorIsNil)
		if reflect.DeepEqual(m.Addresses(), addrs) && instStatus == "running" {
			break
		}
	}
}

func (s *MachineSuite) TestManageEnvironRunsPeergrouper(c *gc.C) {
	started := newSignal()
	s.AgentSuite.PatchValue(&peergrouperNew, func(st *state.State) (worker.Worker, error) {
		c.Check(st, gc.NotNil)
		started.trigger()
		return newDummyWorker(), nil
	})
	m, _, _ := s.primeAgent(c, state.JobManageEnviron)
	a := s.newAgent(c, m)
	defer a.Stop()
	go func() {
		c.Check(a.Run(nil), jc.ErrorIsNil)
	}()
<<<<<<< HEAD
	select {
	case <-started.triggered():
	case <-time.After(coretesting.LongWait):
		c.Fatalf("timed out waiting for peergrouper worker to be started")
	}
=======
	s.assertChannelActive(c, started, "peergroupercworker to start")
>>>>>>> fc73776d
}

func (s *MachineSuite) testAddresserNewWorkerResult(c *gc.C, expectFinished bool) {
	// TODO(dimitern): Fix this in a follow-up.
	c.Skip("Test temporarily disabled as flaky - see bug lp:1488576")

	started := newSignal()
	s.PatchValue(&newAddresser, func(api *apiaddresser.API) (worker.Worker, error) {
		started.trigger()
		w, err := addresser.NewWorker(api)
		c.Check(err, jc.ErrorIsNil)
		if expectFinished {
			// When the address-allocation feature flag is disabled.
			c.Check(w, gc.FitsTypeOf, worker.FinishedWorker{})
		} else {
			// When the address-allocation feature flag is enabled.
			c.Check(w, gc.Not(gc.FitsTypeOf), worker.FinishedWorker{})
		}
		return w, err
	})

	m, _, _ := s.primeAgent(c, state.JobManageEnviron)
	a := s.newAgent(c, m)
	defer a.Stop()
	go func() {
		c.Check(a.Run(nil), jc.ErrorIsNil)
	}()

	// Wait for the worker that starts before the addresser to start.
	_ = s.singularRecord.nextRunner(c)
	r := s.singularRecord.nextRunner(c)
	r.waitForWorker(c, "cleaner")
<<<<<<< HEAD

	select {
	case <-started.triggered():
	case <-time.After(coretesting.LongWait):
		c.Fatalf("timed out waiting for addresser to start")
	}
=======
	s.assertChannelActive(c, started, "addresser to start")
>>>>>>> fc73776d
}

func (s *MachineSuite) TestAddresserWorkerDoesNotStopWhenAddressDeallocationSupported(c *gc.C) {
	s.SetFeatureFlags(feature.AddressAllocation)
	s.testAddresserNewWorkerResult(c, false)
}

func (s *MachineSuite) TestAddresserWorkerStopsWhenAddressDeallocationNotSupported(c *gc.C) {
	s.SetFeatureFlags()
	s.testAddresserNewWorkerResult(c, true)
}

func (s *MachineSuite) TestManageEnvironRunsDbLogPrunerIfFeatureFlagEnabled(c *gc.C) {
	m, _, _ := s.primeAgent(c, state.JobManageEnviron)
	a := s.newAgent(c, m)
	defer func() { c.Check(a.Stop(), jc.ErrorIsNil) }()
	go func() { c.Check(a.Run(nil), jc.ErrorIsNil) }()

	runner := s.singularRecord.nextRunner(c)
	runner.waitForWorker(c, "dblogpruner")
}

func (s *MachineSuite) TestManageEnvironRunsStatusHistoryPruner(c *gc.C) {
	m, _, _ := s.primeAgent(c, state.JobManageEnviron)
	a := s.newAgent(c, m)
	defer func() { c.Check(a.Stop(), jc.ErrorIsNil) }()
	go func() { c.Check(a.Run(nil), jc.ErrorIsNil) }()

	_ = s.singularRecord.nextRunner(c)
	runner := s.singularRecord.nextRunner(c)
	runner.waitForWorker(c, "statushistorypruner")
}

func (s *MachineSuite) TestManageEnvironCallsUseMultipleCPUs(c *gc.C) {
	// If it has been enabled, the JobManageEnviron agent should call utils.UseMultipleCPUs
	usefulVersion := version.Binary{
		Number: version.Current,
		Arch:   arch.HostArch(),
		Series: "quantal", // to match the charm created below
	}
	envtesting.AssertUploadFakeToolsVersions(
		c, s.DefaultToolsStorage, s.Environ.Config().AgentStream(), s.Environ.Config().AgentStream(), usefulVersion)
	m, _, _ := s.primeAgent(c, state.JobManageEnviron)
	calledChan := make(chan struct{}, 1)
	s.AgentSuite.PatchValue(&useMultipleCPUs, func() { calledChan <- struct{}{} })
	// Now, start the agent, and observe that a JobManageEnviron agent
	// calls UseMultipleCPUs
	a := s.newAgent(c, m)
	defer a.Stop()
	go func() {
		c.Check(a.Run(nil), jc.ErrorIsNil)
	}()
	// Wait for configuration to be finished
	<-a.WorkersStarted()
	s.assertChannelActive(c, calledChan, "UseMultipleCPUs() to be called")

	c.Check(a.Stop(), jc.ErrorIsNil)
	// However, an agent that just JobHostUnits doesn't call UseMultipleCPUs
	m2, _, _ := s.primeAgent(c, state.JobHostUnits)
	a2 := s.newAgent(c, m2)
	defer a2.Stop()
	go func() {
		c.Check(a2.Run(nil), jc.ErrorIsNil)
	}()
	// Wait until all the workers have been started, and then kill everything
	<-a2.workersStarted
	c.Check(a2.Stop(), jc.ErrorIsNil)
	s.assertChannelInactive(c, calledChan, "UseMultipleCPUs() was called")
}

func (s *MachineSuite) waitProvisioned(c *gc.C, unit *state.Unit) (*state.Machine, instance.Id) {
	c.Logf("waiting for unit %q to be provisioned", unit)
	machineId, err := unit.AssignedMachineId()
	c.Assert(err, jc.ErrorIsNil)
	m, err := s.State.Machine(machineId)
	c.Assert(err, jc.ErrorIsNil)
	w := m.Watch()
	defer w.Stop()
	timeout := time.After(coretesting.LongWait)
	for {
		select {
		case <-timeout:
			c.Fatalf("timed out waiting for provisioning")
		case _, ok := <-w.Changes():
			c.Assert(ok, jc.IsTrue)
			err := m.Refresh()
			c.Assert(err, jc.ErrorIsNil)
			if instId, err := m.InstanceId(); err == nil {
				c.Logf("unit provisioned with instance %s", instId)
				return m, instId
			} else {
				c.Check(err, jc.Satisfies, errors.IsNotProvisioned)
			}
		}
	}
}

func (s *MachineSuite) testUpgradeRequest(c *gc.C, agent runner, tag string, currentTools *tools.Tools) {
	newVers := version.Binary{
		Number: version.Current,
		Arch:   arch.HostArch(),
		Series: series.HostSeries(),
	}
	newVers.Patch++
	newTools := envtesting.AssertUploadFakeToolsVersions(
		c, s.DefaultToolsStorage, s.Environ.Config().AgentStream(), s.Environ.Config().AgentStream(), newVers)[0]
	err := s.State.SetEnvironAgentVersion(newVers.Number)
	c.Assert(err, jc.ErrorIsNil)
	err = runWithTimeout(agent)
	envtesting.CheckUpgraderReadyError(c, err, &upgrader.UpgradeReadyError{
		AgentName: tag,
		OldTools:  currentTools.Version,
		NewTools:  newTools.Version,
		DataDir:   s.DataDir(),
	})
}

func (s *MachineSuite) TestUpgradeRequest(c *gc.C) {
	m, _, currentTools := s.primeAgent(c, state.JobManageEnviron, state.JobHostUnits)
	a := s.newAgent(c, m)
	s.testUpgradeRequest(c, a, m.Tag().String(), currentTools)
	c.Assert(a.isInitialUpgradeCheckPending(), jc.IsTrue)
}

func (s *MachineSuite) TestNoUpgradeRequired(c *gc.C) {
	m, _, _ := s.primeAgent(c, state.JobManageEnviron, state.JobHostUnits)
	a := s.newAgent(c, m)
	done := make(chan error)
	go func() { done <- a.Run(nil) }()
	select {
	case <-a.initialUpgradeCheckComplete.Unlocked():
	case <-time.After(coretesting.LongWait):
		c.Fatalf("timeout waiting for upgrade check")
	}
	defer a.Stop() // in case of failure
	s.waitStopped(c, state.JobManageEnviron, a, done)
	c.Assert(a.isInitialUpgradeCheckPending(), jc.IsFalse)
}

var fastDialOpts = api.DialOpts{
	Timeout:    coretesting.LongWait,
	RetryDelay: coretesting.ShortWait,
}

func (s *MachineSuite) waitStopped(c *gc.C, job state.MachineJob, a *MachineAgent, done chan error) {
	err := a.Stop()
	if job == state.JobManageEnviron {
		// When shutting down, the API server can be shut down before
		// the other workers that connect to it, so they get an error so
		// they then die, causing Stop to return an error.  It's not
		// easy to control the actual error that's received in this
		// circumstance so we just log it rather than asserting that it
		// is not nil.
		if err != nil {
			c.Logf("error shutting down state manager: %v", err)
		}
	} else {
		c.Assert(err, jc.ErrorIsNil)
	}

	select {
	case err := <-done:
		c.Assert(err, jc.ErrorIsNil)
	case <-time.After(5 * time.Second):
		c.Fatalf("timed out waiting for agent to terminate")
	}
}

func (s *MachineSuite) assertJobWithState(
	c *gc.C,
	job state.MachineJob,
	test func(agent.Config, *state.State),
) {
	paramsJob := job.ToParams()
	if !paramsJob.NeedsState() {
		c.Fatalf("%v does not use state", paramsJob)
	}
	s.assertAgentOpensState(c, &reportOpenedState, job, func(cfg agent.Config, st interface{}) {
		test(cfg, st.(*state.State))
	})
}

// assertAgentOpensState asserts that a machine agent started with the
// given job will call the function pointed to by reportOpened. The
// agent's configuration and the value passed to reportOpened are then
// passed to the test function for further checking.
func (s *MachineSuite) assertAgentOpensState(c *gc.C, reportOpened *func(io.Closer), job state.MachineJob, test func(agent.Config, interface{})) {
	stm, conf, _ := s.primeAgent(c, job)
	a := s.newAgent(c, stm)
	defer a.Stop()
	logger.Debugf("new agent %#v", a)

	// All state jobs currently also run an APIWorker, so no
	// need to check for that here, like in assertJobWithState.
	agentAPI, done := s.waitForOpenState(c, reportOpened, a)
	test(conf, agentAPI)
	s.waitStopped(c, job, a, done)
}

func (s *MachineSuite) waitForOpenState(c *gc.C, reportOpened *func(io.Closer), a *MachineAgent) (interface{}, chan error) {
	agentAPIs := make(chan io.Closer, 1)
	s.AgentSuite.PatchValue(reportOpened, func(st io.Closer) {
		select {
		case agentAPIs <- st:
		default:
		}
	})

	done := make(chan error)
	go func() {
		done <- a.Run(nil)
	}()

	select {
	case agentAPI := <-agentAPIs:
		c.Assert(agentAPI, gc.NotNil)
		return agentAPI, done
	case <-time.After(coretesting.LongWait):
		c.Fatalf("API not opened")
	}
	panic("can't happen")
}

func (s *MachineSuite) TestManageEnvironServesAPI(c *gc.C) {
	s.assertJobWithState(c, state.JobManageEnviron, func(conf agent.Config, agentState *state.State) {
		apiInfo, ok := conf.APIInfo()
		c.Assert(ok, jc.IsTrue)
		st, err := api.Open(apiInfo, fastDialOpts)
		c.Assert(err, jc.ErrorIsNil)
		defer st.Close()
		m, err := st.Machiner().Machine(conf.Tag().(names.MachineTag))
		c.Assert(err, jc.ErrorIsNil)
		c.Assert(m.Life(), gc.Equals, params.Alive)
	})
}

func (s *MachineSuite) assertAgentSetsToolsVersion(c *gc.C, job state.MachineJob) {
	vers := version.Binary{
		Number: version.Current,
		Arch:   arch.HostArch(),
		Series: series.HostSeries(),
	}
	vers.Minor++
	m, _, _ := s.primeAgentVersion(c, vers, job)
	a := s.newAgent(c, m)
	go func() { c.Check(a.Run(nil), jc.ErrorIsNil) }()
	defer func() { c.Check(a.Stop(), jc.ErrorIsNil) }()

	timeout := time.After(coretesting.LongWait)
	for done := false; !done; {
		select {
		case <-timeout:
			c.Fatalf("timeout while waiting for agent version to be set")
		case <-time.After(coretesting.ShortWait):
			c.Log("Refreshing")
			err := m.Refresh()
			c.Assert(err, jc.ErrorIsNil)
			c.Log("Fetching agent tools")
			agentTools, err := m.AgentTools()
			c.Assert(err, jc.ErrorIsNil)
			c.Logf("(%v vs. %v)", agentTools.Version, version.Current)
			if agentTools.Version.Minor != version.Current.Minor {
				continue
			}
			c.Assert(agentTools.Version.Number, gc.DeepEquals, version.Current)
			done = true
		}
	}
}

func (s *MachineSuite) TestAgentSetsToolsVersionManageEnviron(c *gc.C) {
	s.assertAgentSetsToolsVersion(c, state.JobManageEnviron)
}

func (s *MachineSuite) TestAgentSetsToolsVersionHostUnits(c *gc.C) {
	s.assertAgentSetsToolsVersion(c, state.JobHostUnits)
}

func (s *MachineSuite) TestManageEnvironRunsCleaner(c *gc.C) {
	s.assertJobWithState(c, state.JobManageEnviron, func(conf agent.Config, agentState *state.State) {
		// Create a service and unit, and destroy the service.
		service := s.AddTestingService(c, "wordpress", s.AddTestingCharm(c, "wordpress"))
		unit, err := service.AddUnit()
		c.Assert(err, jc.ErrorIsNil)
		err = service.Destroy()
		c.Assert(err, jc.ErrorIsNil)

		// Check the unit was not yet removed.
		err = unit.Refresh()
		c.Assert(err, jc.ErrorIsNil)
		w := unit.Watch()
		defer w.Stop()

		// Trigger a sync on the state used by the agent, and wait
		// for the unit to be removed.
		agentState.StartSync()
		timeout := time.After(coretesting.LongWait)
		for done := false; !done; {
			select {
			case <-timeout:
				c.Fatalf("unit not cleaned up")
			case <-time.After(coretesting.ShortWait):
				s.State.StartSync()
			case <-w.Changes():
				err := unit.Refresh()
				if errors.IsNotFound(err) {
					done = true
				} else {
					c.Assert(err, jc.ErrorIsNil)
				}
			}
		}
	})
}

func (s *MachineSuite) TestJobManageEnvironRunsMinUnitsWorker(c *gc.C) {
	s.assertJobWithState(c, state.JobManageEnviron, func(conf agent.Config, agentState *state.State) {
		// Ensure that the MinUnits worker is alive by doing a simple check
		// that it responds to state changes: add a service, set its minimum
		// number of units to one, wait for the worker to add the missing unit.
		service := s.AddTestingService(c, "wordpress", s.AddTestingCharm(c, "wordpress"))
		err := service.SetMinUnits(1)
		c.Assert(err, jc.ErrorIsNil)
		w := service.Watch()
		defer w.Stop()

		// Trigger a sync on the state used by the agent, and wait for the unit
		// to be created.
		agentState.StartSync()
		timeout := time.After(coretesting.LongWait)
		for {
			select {
			case <-timeout:
				c.Fatalf("unit not created")
			case <-time.After(coretesting.ShortWait):
				s.State.StartSync()
			case <-w.Changes():
				units, err := service.AllUnits()
				c.Assert(err, jc.ErrorIsNil)
				if len(units) == 1 {
					return
				}
			}
		}
	})
}

func (s *MachineSuite) TestMachineAgentRunsAuthorisedKeysWorker(c *gc.C) {
	//TODO(bogdanteleaga): Fix once we get authentication worker up on windows
	if runtime.GOOS == "windows" {
		c.Skip("bug 1403084: authentication worker not yet implemented on windows")
	}
	// Start the machine agent.
	m, _, _ := s.primeAgent(c, state.JobHostUnits)
	a := s.newAgent(c, m)
	go func() { c.Check(a.Run(nil), jc.ErrorIsNil) }()
	defer func() { c.Check(a.Stop(), jc.ErrorIsNil) }()

	// Update the keys in the environment.
	sshKey := sshtesting.ValidKeyOne.Key + " user@host"
	err := s.BackingState.UpdateEnvironConfig(map[string]interface{}{"authorized-keys": sshKey}, nil, nil)
	c.Assert(err, jc.ErrorIsNil)

	// Wait for ssh keys file to be updated.
	s.State.StartSync()
	timeout := time.After(coretesting.LongWait)
	sshKeyWithCommentPrefix := sshtesting.ValidKeyOne.Key + " Juju:user@host"
	for {
		select {
		case <-timeout:
			c.Fatalf("timeout while waiting for authorised ssh keys to change")
		case <-time.After(coretesting.ShortWait):
			keys, err := ssh.ListKeys(authenticationworker.SSHUser, ssh.FullKeys)
			c.Assert(err, jc.ErrorIsNil)
			keysStr := strings.Join(keys, "\n")
			if sshKeyWithCommentPrefix != keysStr {
				continue
			}
			return
		}
	}
}

// opRecvTimeout waits for any of the given kinds of operation to
// be received from ops, and times out if not.
func opRecvTimeout(c *gc.C, st *state.State, opc <-chan dummy.Operation, kinds ...dummy.Operation) dummy.Operation {
	st.StartSync()
	for {
		select {
		case op := <-opc:
			for _, k := range kinds {
				if reflect.TypeOf(op) == reflect.TypeOf(k) {
					return op
				}
			}
			c.Logf("discarding unknown event %#v", op)
		case <-time.After(15 * time.Second):
			c.Fatalf("time out wating for operation")
		}
	}
}

func (s *MachineSuite) TestOpenAPIStateWorksForJobHostUnits(c *gc.C) {
	machine, conf, _ := s.primeAgent(c, state.JobHostUnits)
	s.runOpenAPIStateTest(c, machine, conf)
}

func (s *MachineSuite) TestOpenAPIStateWorksForJobManageNetworking(c *gc.C) {
	machine, conf, _ := s.primeAgent(c, state.JobManageNetworking)
	s.runOpenAPIStateTest(c, machine, conf)
}

func (s *MachineSuite) TestOpenAPIStateWorksForJobManageEnviron(c *gc.C) {
	machine, conf, _ := s.primeAgent(c, state.JobManageEnviron)
	s.runOpenAPIStateTest(c, machine, conf)
}

func (s *MachineSuite) runOpenAPIStateTest(c *gc.C, machine *state.Machine, conf agent.Config) {
	configPath := agent.ConfigPath(conf.DataDir(), conf.Tag())

	// Set a failing password...
	confW, err := agent.ReadConfig(configPath)
	c.Assert(err, jc.ErrorIsNil)
	confW.SetPassword("not-set-on-state-server")

	// ...and also make sure the api info points to the testing api
	// server (and not, as for JobManageEnviron machines, to the port
	// chosen for the agent's own API server to run on. This is usually
	// sane, but inconvenient here because we're not running the full
	// agent and so the configured API server is not actually there).
	apiInfo := s.APIInfo(c)
	hostPorts, err := network.ParseHostPorts(apiInfo.Addrs...)
	c.Assert(err, jc.ErrorIsNil)
	confW.SetAPIHostPorts([][]network.HostPort{hostPorts})
	err = confW.Write()
	c.Assert(err, jc.ErrorIsNil)

	// Check that it successfully connects with the conf's old password.
	assertOpen := func() {
		tagString := conf.Tag().String()
		agent := NewAgentConf(conf.DataDir())
		err := agent.ReadConfig(tagString)
		c.Assert(err, jc.ErrorIsNil)
		st, err := apicaller.OpenAPIState(agent)
		c.Assert(err, jc.ErrorIsNil)
		c.Assert(st, gc.NotNil)
		st.Close()
	}
	assertOpen()

	// Check that the initial password is no longer valid.
	assertPassword := func(password string, valid bool) {
		err := machine.Refresh()
		c.Assert(err, jc.ErrorIsNil)
		c.Check(machine.PasswordValid(password), gc.Equals, valid)
	}
	assertPassword(initialMachinePassword, false)

	// Read the configuration and check that we can connect with it.
	confR, err := agent.ReadConfig(configPath)
	c.Assert(err, gc.IsNil)
	apiInfo, ok := confR.APIInfo()
	c.Assert(ok, jc.IsTrue)
	newPassword := apiInfo.Password
	assertPassword(newPassword, true)

	// Double-check that we can open a fresh connection with the stored
	// conf ... and that the password hasn't been changed again.
	assertOpen()
	assertPassword(newPassword, true)
}

func (s *MachineSuite) TestMachineAgentSymlinks(c *gc.C) {
	stm, _, _ := s.primeAgent(c, state.JobManageEnviron)
	a := s.newAgent(c, stm)
	defer a.Stop()
	_, done := s.waitForOpenState(c, &reportOpenedState, a)

	// Symlinks should have been created
	for _, link := range []string{jujuRun, jujuDumpLogs} {
		_, err := os.Stat(utils.EnsureBaseDir(a.rootDir, link))
		c.Assert(err, jc.ErrorIsNil, gc.Commentf(link))
	}

	s.waitStopped(c, state.JobManageEnviron, a, done)
}

func (s *MachineSuite) TestMachineAgentSymlinkJujuRunExists(c *gc.C) {
	if runtime.GOOS == "windows" {
		// Cannot make symlink to nonexistent file on windows or
		// create a file point a symlink to it then remove it
		c.Skip("Cannot test this on windows")
	}

	stm, _, _ := s.primeAgent(c, state.JobManageEnviron)
	a := s.newAgent(c, stm)
	defer a.Stop()

	// Pre-create the symlinks, but pointing to the incorrect location.
	links := []string{jujuRun, jujuDumpLogs}
	a.rootDir = c.MkDir()
	for _, link := range links {
		fullLink := utils.EnsureBaseDir(a.rootDir, link)
		c.Assert(os.MkdirAll(filepath.Dir(fullLink), os.FileMode(0755)), jc.ErrorIsNil)
		c.Assert(symlink.New("/nowhere/special", fullLink), jc.ErrorIsNil, gc.Commentf(link))
	}

	// Start the agent and wait for it be running.
	_, done := s.waitForOpenState(c, &reportOpenedState, a)

	// juju-run symlink should have been recreated.
	for _, link := range links {
		fullLink := utils.EnsureBaseDir(a.rootDir, link)
		linkTarget, err := symlink.Read(fullLink)
		c.Assert(err, jc.ErrorIsNil)
		c.Assert(linkTarget, gc.Not(gc.Equals), "/nowhere/special", gc.Commentf(link))
	}

	s.waitStopped(c, state.JobManageEnviron, a, done)
}

func (s *MachineSuite) TestProxyUpdaterWithSystemFileUpdate(c *gc.C) {
	s.assertProxyUpdater(c, true)
}

func (s *MachineSuite) TestProxyUpdaterNoSystemFileUpdate(c *gc.C) {
	s.assertProxyUpdater(c, false)
}

func (s *MachineSuite) assertProxyUpdater(c *gc.C, expectWriteSystemFiles bool) {
	// Patch out the func that decides whether we should write system files.
	var gotConf agent.Config
	s.AgentSuite.PatchValue(&shouldWriteProxyFiles, func(conf agent.Config) bool {
		gotConf = conf
		return expectWriteSystemFiles
	})

	// Make sure there are some proxy settings to write.
	expectSettings := proxy.Settings{
		Http:  "http proxy",
		Https: "https proxy",
		Ftp:   "ftp proxy",
	}
	updateAttrs := config.ProxyConfigMap(expectSettings)
	err := s.State.UpdateEnvironConfig(updateAttrs, nil, nil)
	c.Assert(err, jc.ErrorIsNil)

	// Patch out the actual worker func.
	started := newSignal()
	mockNew := func(api *apienvironment.Facade, writeSystemFiles bool) (worker.Worker, error) {
		// Direct check of the behaviour flag.
		c.Check(writeSystemFiles, gc.Equals, expectWriteSystemFiles)
		// Indirect check that we get a functional API.
		conf, err := api.EnvironConfig()
		if c.Check(err, jc.ErrorIsNil) {
			actualSettings := conf.ProxySettings()
			c.Check(actualSettings, jc.DeepEquals, expectSettings)
		}
		return worker.NewSimpleWorker(func(_ <-chan struct{}) error {
			started.trigger()
			return nil
		}), nil
	}
	s.AgentSuite.PatchValue(&proxyupdater.New, mockNew)

	m, _, _ := s.primeAgent(c, state.JobHostUnits)
	a := s.newAgent(c, m)
	go func() { c.Check(a.Run(nil), jc.ErrorIsNil) }()
	defer func() { c.Check(a.Stop(), jc.ErrorIsNil) }()

	select {
	case <-time.After(coretesting.LongWait):
		c.Fatalf("timeout while waiting for proxy updater to start")
	case <-started.triggered():
		c.Assert(gotConf, jc.DeepEquals, a.CurrentConfig())
	}
}

func (s *MachineSuite) TestMachineAgentUninstall(c *gc.C) {
	m, ac, _ := s.primeAgent(c, state.JobHostUnits)
	err := m.EnsureDead()
	c.Assert(err, jc.ErrorIsNil)
	a := s.newAgent(c, m)
	err = runWithTimeout(a)
	c.Assert(err, jc.ErrorIsNil)

	// juju-run and juju-dumplogs symlinks should have been removed on
	// termination.
	for _, link := range []string{jujuRun, jujuDumpLogs} {
		_, err = os.Stat(utils.EnsureBaseDir(a.rootDir, link))
		c.Assert(err, jc.Satisfies, os.IsNotExist)
	}

	// data-dir should have been removed on termination
	_, err = os.Stat(ac.DataDir())
	c.Assert(err, jc.Satisfies, os.IsNotExist)
}

func (s *MachineSuite) TestMachineAgentRsyslogManageEnviron(c *gc.C) {
	s.testMachineAgentRsyslogConfigWorker(c, state.JobManageEnviron, rsyslog.RsyslogModeAccumulate)
}

func (s *MachineSuite) TestMachineAgentRsyslogHostUnits(c *gc.C) {
	s.testMachineAgentRsyslogConfigWorker(c, state.JobHostUnits, rsyslog.RsyslogModeForwarding)
}

func (s *MachineSuite) testMachineAgentRsyslogConfigWorker(c *gc.C, job state.MachineJob, expectedMode rsyslog.RsyslogMode) {
	created := make(chan rsyslog.RsyslogMode, 1)
	s.PatchValue(&cmdutil.NewRsyslogConfigWorker, func(_ *apirsyslog.State, _ agent.Config, mode rsyslog.RsyslogMode) (worker.Worker, error) {
		created <- mode
		return newDummyWorker(), nil
	})

	stm, _, _ := s.primeAgent(c, job)
	a := s.newAgent(c, stm)
	go func() { c.Check(a.Run(nil), jc.ErrorIsNil) }()
	defer func() { c.Check(a.Stop(), jc.ErrorIsNil) }()

	select {
	case <-time.After(coretesting.LongWait):
		c.Fatalf("timeout while waiting for rsyslog worker to be created")
	case mode := <-created:
		c.Assert(mode, gc.Equals, expectedMode)
	}
}

func (s *MachineSuite) TestMachineAgentRunsAPIAddressUpdaterWorker(c *gc.C) {
	// Start the machine agent.
	m, _, _ := s.primeAgent(c, state.JobHostUnits)
	a := s.newAgent(c, m)
	go func() { c.Check(a.Run(nil), jc.ErrorIsNil) }()
	defer func() { c.Check(a.Stop(), jc.ErrorIsNil) }()

	// Update the API addresses.
	updatedServers := [][]network.HostPort{
		network.NewHostPorts(1234, "localhost"),
	}
	err := s.BackingState.SetAPIHostPorts(updatedServers)
	c.Assert(err, jc.ErrorIsNil)

	// Wait for config to be updated.
	s.BackingState.StartSync()
	for attempt := coretesting.LongAttempt.Start(); attempt.Next(); {
		addrs, err := a.CurrentConfig().APIAddresses()
		c.Assert(err, jc.ErrorIsNil)
		if reflect.DeepEqual(addrs, []string{"localhost:1234"}) {
			return
		}
	}
	c.Fatalf("timeout while waiting for agent config to change")
}

func (s *MachineSuite) TestMachineAgentRunsDiskManagerWorker(c *gc.C) {
	// Patch out the worker func before starting the agent.
	started := newSignal()
	newWorker := func(diskmanager.ListBlockDevicesFunc, diskmanager.BlockDeviceSetter) worker.Worker {
		started.trigger()
		return worker.NewNoOpWorker()
	}
	s.PatchValue(&newDiskManager, newWorker)

	// Start the machine agent.
	m, _, _ := s.primeAgent(c, state.JobHostUnits)
	a := s.newAgent(c, m)
	go func() { c.Check(a.Run(nil), jc.ErrorIsNil) }()
	defer func() { c.Check(a.Stop(), jc.ErrorIsNil) }()
<<<<<<< HEAD

	// Wait for worker to be started.
	select {
	case <-started.triggered():
	case <-time.After(coretesting.LongWait):
		c.Fatalf("timeout while waiting for diskmanager worker to start")
	}
=======
	s.assertChannelActive(c, started, "diskmanager worker to start")
>>>>>>> fc73776d
}

func (s *MachineSuite) TestDiskManagerWorkerUpdatesState(c *gc.C) {
	expected := []storage.BlockDevice{{DeviceName: "whatever"}}
	s.PatchValue(&diskmanager.DefaultListBlockDevices, func() ([]storage.BlockDevice, error) {
		return expected, nil
	})

	// Start the machine agent.
	m, _, _ := s.primeAgent(c, state.JobHostUnits)
	a := s.newAgent(c, m)
	go func() { c.Check(a.Run(nil), jc.ErrorIsNil) }()
	defer func() { c.Check(a.Stop(), jc.ErrorIsNil) }()

	// Wait for state to be updated.
	s.BackingState.StartSync()
	for attempt := coretesting.LongAttempt.Start(); attempt.Next(); {
		devices, err := s.BackingState.BlockDevices(m.MachineTag())
		c.Assert(err, jc.ErrorIsNil)
		if len(devices) > 0 {
			c.Assert(devices, gc.HasLen, 1)
			c.Assert(devices[0].DeviceName, gc.Equals, expected[0].DeviceName)
			return
		}
	}
	c.Fatalf("timeout while waiting for block devices to be recorded")
}

func (s *MachineSuite) TestMachineAgentDoesNotRunMetadataWorkerForHostUnits(c *gc.C) {
	s.checkMetadataWorkerNotRun(c, state.JobHostUnits, "can host units")
}

func (s *MachineSuite) TestMachineAgentDoesNotRunMetadataWorkerForManageNetworking(c *gc.C) {
	s.checkMetadataWorkerNotRun(c, state.JobManageNetworking, "can manage networking")
}

func (s *MachineSuite) TestMachineAgentDoesNotRunMetadataWorkerForManageStateDeprecated(c *gc.C) {
	s.checkMetadataWorkerNotRun(c, state.JobManageStateDeprecated, "can manage state (deprecated)")
}

<<<<<<< HEAD
func (s *MachineSuite) checkMetadataWorkerNotRun(c *gc.C, job state.MachineJob, suffix string) {
	// Patch out the worker func before starting the agent.
	started := newSignal()
	newWorker := func(cl *imagemetadata.Client) worker.Worker {
		started.trigger()
		return worker.NewNoOpWorker()
	}
	s.PatchValue(&newMetadataUpdater, newWorker)

	// Start the machine agent.
	m, _, _ := s.primeAgent(c, job)
	a := s.newAgent(c, m)
	go func() { c.Check(a.Run(nil), jc.ErrorIsNil) }()
	defer func() { c.Check(a.Stop(), jc.ErrorIsNil) }()

	// Wait for worker to be started.
	select {
	case <-started.triggered():
		c.Fatalf("metadata update worker unexpectedly started for non-state server machine that %v", suffix)
	case <-time.After(coretesting.ShortWait):
	}
=======
func (s *MachineSuite) TestMachineAgentDoesNotRunMetadataWorkerForNonSimpleStreamDependentProviders(c *gc.C) {
	s.checkMetadataWorkerNotRun(c, state.JobManageEnviron, "has provider which doesn't depend on simple streams")
>>>>>>> fc73776d
}

func (s *MachineSuite) checkMetadataWorkerNotRun(c *gc.C, job state.MachineJob, suffix string) {
	// Patch out the worker func before starting the agent.
	started := newSignal()
	newWorker := func(cl *imagemetadata.Client) worker.Worker {
		started.trigger()
		return worker.NewNoOpWorker()
	}
	s.PatchValue(&newMetadataUpdater, newWorker)

	// Start the machine agent.
	m, _, _ := s.primeAgent(c, job)
	a := s.newAgent(c, m)
	go func() { c.Check(a.Run(nil), jc.ErrorIsNil) }()
	defer func() { c.Check(a.Stop(), jc.ErrorIsNil) }()
<<<<<<< HEAD

	// Wait for worker to be started.
	select {
	case <-started.triggered():
	case <-time.After(coretesting.LongWait):
		c.Fatalf("timeout while waiting for metadata update worker to start")
	}
=======
	s.assertChannelInactive(c, started, "metadata update worker started")
>>>>>>> fc73776d
}

func (s *MachineSuite) TestMachineAgentRunsMachineStorageWorker(c *gc.C) {
	m, _, _ := s.primeAgent(c, state.JobHostUnits)

	started := newSignal()
	newWorker := func(config storageprovisioner.Config) (worker.Worker, error) {
		c.Check(config.Scope, gc.Equals, m.Tag())
		c.Check(config.Validate(), jc.ErrorIsNil)
		started.trigger()
		return worker.NewNoOpWorker(), nil
	}
	s.PatchValue(&newStorageWorker, newWorker)

	// Start the machine agent.
	a := s.newAgent(c, m)
	go func() { c.Check(a.Run(nil), jc.ErrorIsNil) }()
	defer func() { c.Check(a.Stop(), jc.ErrorIsNil) }()
<<<<<<< HEAD

	// Wait for worker to be started.
	select {
	case <-started.triggered():
	case <-time.After(coretesting.LongWait):
		c.Fatalf("timeout while waiting for storage worker to start")
	}
=======
	s.assertChannelActive(c, started, "storage worker to start")
>>>>>>> fc73776d
}

func (s *MachineSuite) TestMachineAgentRunsEnvironStorageWorker(c *gc.C) {
	m, _, _ := s.primeAgent(c, state.JobManageEnviron)

	var numWorkers, machineWorkers, environWorkers uint32
	started := newSignal()
	newWorker := func(config storageprovisioner.Config) (worker.Worker, error) {
		c.Check(config.Validate(), jc.ErrorIsNil)
		switch config.Scope {
		case s.State.EnvironTag():
			c.Check(atomic.AddUint32(&environWorkers, 1), gc.Equals, uint32(1))
			atomic.AddUint32(&numWorkers, 1)
		case m.Tag():
			c.Check(atomic.AddUint32(&machineWorkers, 1), gc.Equals, uint32(1))
			atomic.AddUint32(&numWorkers, 1)
		default:
			c.Errorf("unexpected scope %v", config.Scope)
		}
		if atomic.LoadUint32(&environWorkers) == 1 && atomic.LoadUint32(&machineWorkers) == 1 {
			started.trigger()
		}
		return worker.NewNoOpWorker(), nil
	}
	s.PatchValue(&newStorageWorker, newWorker)

	// Start the machine agent.
	a := s.newAgent(c, m)
	go func() { c.Check(a.Run(nil), jc.ErrorIsNil) }()
	defer func() { c.Check(a.Stop(), jc.ErrorIsNil) }()

	// Wait for worker to be started.
	select {
	case <-started.triggered():
		c.Assert(atomic.LoadUint32(&numWorkers), gc.Equals, uint32(2))
	case <-time.After(coretesting.LongWait):
		c.Fatalf("timeout while waiting for storage worker to start")
	}
}

func (s *MachineSuite) TestMachineAgentRunsCertificateUpdateWorkerForStateServer(c *gc.C) {
	started := newSignal()
	newUpdater := func(certupdater.AddressWatcher, certupdater.StateServingInfoGetter, certupdater.EnvironConfigGetter,
		certupdater.APIHostPortsGetter, certupdater.StateServingInfoSetter,
	) worker.Worker {
		started.trigger()
		return worker.NewNoOpWorker()
	}
	s.PatchValue(&newCertificateUpdater, newUpdater)

	// Start the machine agent.
	m, _, _ := s.primeAgent(c, state.JobManageEnviron)
	a := s.newAgent(c, m)
	go func() { c.Check(a.Run(nil), jc.ErrorIsNil) }()
	defer func() { c.Check(a.Stop(), jc.ErrorIsNil) }()
<<<<<<< HEAD

	// Wait for worker to be started.
	select {
	case <-started.triggered():
	case <-time.After(coretesting.LongWait):
		c.Fatalf("timeout while waiting for certificate update worker to start")
	}
=======
	s.assertChannelActive(c, started, "certificate to be updated")
>>>>>>> fc73776d
}

func (s *MachineSuite) TestMachineAgentDoesNotRunsCertificateUpdateWorkerForNonStateServer(c *gc.C) {
	started := newSignal()
	newUpdater := func(certupdater.AddressWatcher, certupdater.StateServingInfoGetter, certupdater.EnvironConfigGetter,
		certupdater.APIHostPortsGetter, certupdater.StateServingInfoSetter,
	) worker.Worker {
		started.trigger()
		return worker.NewNoOpWorker()
	}
	s.PatchValue(&newCertificateUpdater, newUpdater)

	// Start the machine agent.
	m, _, _ := s.primeAgent(c, state.JobHostUnits)
	a := s.newAgent(c, m)
	go func() { c.Check(a.Run(nil), jc.ErrorIsNil) }()
	defer func() { c.Check(a.Stop(), jc.ErrorIsNil) }()
<<<<<<< HEAD

	// Ensure the worker is not started.
	select {
	case <-started.triggered():
		c.Fatalf("certificate update worker unexpectedly started")
	case <-time.After(coretesting.ShortWait):
	}
=======
	s.assertChannelInactive(c, started, "certificate was updated")
>>>>>>> fc73776d
}

func (s *MachineSuite) TestCertificateUpdateWorkerUpdatesCertificate(c *gc.C) {
	// Set up the machine agent.
	m, _, _ := s.primeAgent(c, state.JobManageEnviron)
	a := s.newAgent(c, m)
	a.ReadConfig(names.NewMachineTag(m.Id()).String())

	// Set up check that certificate has been updated.
	updated := make(chan struct{})
	go func() {
		for {
			stateInfo, _ := a.CurrentConfig().StateServingInfo()
			srvCert, err := cert.ParseCert(stateInfo.Cert)
			c.Assert(err, jc.ErrorIsNil)
			sanIPs := make([]string, len(srvCert.IPAddresses))
			for i, ip := range srvCert.IPAddresses {
				sanIPs[i] = ip.String()
			}
			if len(sanIPs) == 1 && sanIPs[0] == "0.1.2.3" {
				close(updated)
				break
			}
			time.Sleep(10 * time.Millisecond)
		}
	}()

	go func() { c.Check(a.Run(nil), jc.ErrorIsNil) }()
	defer func() { c.Check(a.Stop(), jc.ErrorIsNil) }()
	s.assertChannelActive(c, updated, "certificate to be updated")
}

func (s *MachineSuite) TestCertificateDNSUpdated(c *gc.C) {
	// Disable the certificate work so it doesn't update the certificate.
	newUpdater := func(certupdater.AddressWatcher, certupdater.StateServingInfoGetter, certupdater.EnvironConfigGetter,
		certupdater.APIHostPortsGetter, certupdater.StateServingInfoSetter,
	) worker.Worker {
		return worker.NewNoOpWorker()
	}
	s.PatchValue(&newCertificateUpdater, newUpdater)

	// Set up the machine agent.
	m, _, _ := s.primeAgent(c, state.JobManageEnviron)
	a := s.newAgent(c, m)

	// Set up check that certificate has been updated when the agent starts.
	updated := make(chan struct{})
	expectedDnsNames := set.NewStrings("local", "juju-apiserver", "juju-mongodb")
	go func() {
		for {
			stateInfo, _ := a.CurrentConfig().StateServingInfo()
			srvCert, err := cert.ParseCert(stateInfo.Cert)
			c.Assert(err, jc.ErrorIsNil)
			certDnsNames := set.NewStrings(srvCert.DNSNames...)
			if !expectedDnsNames.Difference(certDnsNames).IsEmpty() {
				continue
			}
			pemContent, err := ioutil.ReadFile(filepath.Join(s.DataDir(), "server.pem"))
			c.Assert(err, jc.ErrorIsNil)
			if string(pemContent) == stateInfo.Cert+"\n"+stateInfo.PrivateKey {
				close(updated)
				break
			}
			time.Sleep(10 * time.Millisecond)
		}
	}()

	go func() { c.Check(a.Run(nil), jc.ErrorIsNil) }()
	defer func() { c.Check(a.Stop(), jc.ErrorIsNil) }()
	s.assertChannelActive(c, updated, "certificate to be updated")
}

func (s *MachineSuite) TestMachineAgentNetworkerMode(c *gc.C) {
	tests := []struct {
		about          string
		managedNetwork bool
		jobs           []state.MachineJob
		intrusiveMode  bool
	}{{
		about:          "network management enabled, network management job set",
		managedNetwork: true,
		jobs:           []state.MachineJob{state.JobHostUnits, state.JobManageNetworking},
		intrusiveMode:  true,
	}, {
		about:          "network management disabled, network management job set",
		managedNetwork: false,
		jobs:           []state.MachineJob{state.JobHostUnits, state.JobManageNetworking},
		intrusiveMode:  false,
	}, {
		about:          "network management enabled, network management job not set",
		managedNetwork: true,
		jobs:           []state.MachineJob{state.JobHostUnits},
		intrusiveMode:  false,
	}, {
		about:          "network management disabled, network management job not set",
		managedNetwork: false,
		jobs:           []state.MachineJob{state.JobHostUnits},
		intrusiveMode:  false,
	}}
	// Perform tests.
	for i, test := range tests {
		c.Logf("test #%d: %s", i, test.about)

		modeCh := make(chan bool, 1)
		s.AgentSuite.PatchValue(&newNetworker, func(
			st apinetworker.State,
			conf agent.Config,
			intrusiveMode bool,
			configBaseDir string,
		) (*networker.Networker, error) {
			select {
			case modeCh <- intrusiveMode:
			default:
			}
			return networker.NewNetworker(st, conf, intrusiveMode, configBaseDir)
		})

		attrs := coretesting.Attrs{"disable-network-management": !test.managedNetwork}
		err := s.BackingState.UpdateEnvironConfig(attrs, nil, nil)
		c.Assert(err, jc.ErrorIsNil)

		m, _, _ := s.primeAgent(c, test.jobs...)
		a := s.newAgent(c, m)
		defer a.Stop()
		doneCh := make(chan error)
		go func() {
			doneCh <- a.Run(nil)
		}()

		select {
		case intrusiveMode := <-modeCh:
			if intrusiveMode != test.intrusiveMode {
				c.Fatalf("expected networker intrusive mode = %v, got mode = %v", test.intrusiveMode, intrusiveMode)
			}
		case <-time.After(coretesting.LongWait):
			c.Fatalf("timed out waiting for the networker to start")
		}
		s.waitStopped(c, state.JobManageNetworking, a, doneCh)
	}
}

func (s *MachineSuite) setupIgnoreAddresses(c *gc.C, expectedIgnoreValue bool) chan bool {
	ignoreAddressCh := make(chan bool, 1)
	s.AgentSuite.PatchValue(&newMachiner, func(cfg machiner.Config) (worker.Worker, error) {
		select {
		case ignoreAddressCh <- cfg.ClearMachineAddressesOnStart:
		default:
		}
		return machiner.NewMachiner(cfg)
	})

	attrs := coretesting.Attrs{"ignore-machine-addresses": expectedIgnoreValue}
	err := s.BackingState.UpdateEnvironConfig(attrs, nil, nil)
	c.Assert(err, jc.ErrorIsNil)
	return ignoreAddressCh
}

func (s *MachineSuite) TestMachineAgentIgnoreAddresses(c *gc.C) {
	for _, expectedIgnoreValue := range []bool{true, false} {
		ignoreAddressCh := s.setupIgnoreAddresses(c, expectedIgnoreValue)

		m, _, _ := s.primeAgent(c, state.JobHostUnits)
		a := s.newAgent(c, m)
		defer a.Stop()
		doneCh := make(chan error)
		go func() {
			doneCh <- a.Run(nil)
		}()

		select {
		case ignoreMachineAddresses := <-ignoreAddressCh:
			if ignoreMachineAddresses != expectedIgnoreValue {
				c.Fatalf("expected ignore-machine-addresses = %v, got = %v", expectedIgnoreValue, ignoreMachineAddresses)
			}
		case <-time.After(coretesting.LongWait):
			c.Fatalf("timed out waiting for the machiner to start")
		}
		s.waitStopped(c, state.JobHostUnits, a, doneCh)
	}
}

func (s *MachineSuite) TestMachineAgentIgnoreAddressesContainer(c *gc.C) {
	ignoreAddressCh := s.setupIgnoreAddresses(c, true)

	parent, err := s.State.AddMachine("quantal", state.JobHostUnits)
	c.Assert(err, jc.ErrorIsNil)
	m, err := s.State.AddMachineInsideMachine(
		state.MachineTemplate{
			Series: "trusty",
			Jobs:   []state.MachineJob{state.JobHostUnits},
		},
		parent.Id(),
		instance.LXC,
	)
	c.Assert(err, jc.ErrorIsNil)

	vers := version.Binary{
		Number: version.Current,
		Arch:   arch.HostArch(),
		Series: series.HostSeries(),
	}
	s.primeAgentWithMachine(c, m, vers)
	a := s.newAgent(c, m)
	defer a.Stop()
	doneCh := make(chan error)
	go func() {
		doneCh <- a.Run(nil)
	}()

	select {
	case ignoreMachineAddresses := <-ignoreAddressCh:
		if ignoreMachineAddresses {
			c.Fatalf("expected ignore-machine-addresses = false, got = true")
		}
	case <-time.After(coretesting.LongWait):
		c.Fatalf("timed out waiting for the machiner to start")
	}
	s.waitStopped(c, state.JobHostUnits, a, doneCh)
}

func (s *MachineSuite) TestMachineAgentUpgradeMongo(c *gc.C) {
	m, agentConfig, _ := s.primeAgent(c, state.JobManageEnviron)
	agentConfig.SetUpgradedToVersion(version.MustParse("1.18.0"))
	err := agentConfig.Write()
	c.Assert(err, jc.ErrorIsNil)
	err = s.State.MongoSession().DB("admin").RemoveUser(m.Tag().String())
	c.Assert(err, jc.ErrorIsNil)

	s.fakeEnsureMongo.ServiceInstalled = true
	s.fakeEnsureMongo.ReplicasetInitiated = false

	s.AgentSuite.PatchValue(&ensureMongoAdminUser, func(p mongo.EnsureAdminUserParams) (bool, error) {
		err := s.State.MongoSession().DB("admin").AddUser(p.User, p.Password, false)
		c.Assert(err, jc.ErrorIsNil)
		return true, nil
	})

	stateOpened := make(chan interface{}, 1)
	s.AgentSuite.PatchValue(&reportOpenedState, func(st io.Closer) {
		select {
		case stateOpened <- st:
		default:
		}
	})

	// Start the machine agent, and wait for state to be opened.
	a := s.newAgent(c, m)
	done := make(chan error)
	go func() { done <- a.Run(nil) }()
	defer a.Stop() // in case of failure
	select {
	case st := <-stateOpened:
		c.Assert(st, gc.NotNil)
	case <-time.After(coretesting.LongWait):
		c.Fatalf("state not opened")
	}
	s.waitStopped(c, state.JobManageEnviron, a, done)
	c.Assert(s.fakeEnsureMongo.EnsureCount, gc.Equals, 1)
	c.Assert(s.fakeEnsureMongo.InitiateCount, gc.Equals, 1)
}

func (s *MachineSuite) TestMachineAgentSetsPrepareRestore(c *gc.C) {
	// Start the machine agent.
	m, _, _ := s.primeAgent(c, state.JobHostUnits)
	a := s.newAgent(c, m)
	go func() { c.Check(a.Run(nil), jc.ErrorIsNil) }()
	defer func() { c.Check(a.Stop(), jc.ErrorIsNil) }()
	c.Check(a.IsRestorePreparing(), jc.IsFalse)
	c.Check(a.IsRestoreRunning(), jc.IsFalse)
	err := a.PrepareRestore()
	c.Assert(err, jc.ErrorIsNil)
	c.Assert(a.IsRestorePreparing(), jc.IsTrue)
	c.Assert(a.IsRestoreRunning(), jc.IsFalse)
	err = a.PrepareRestore()
	c.Assert(err, gc.ErrorMatches, "already in restore mode")
}

func (s *MachineSuite) TestMachineAgentSetsRestoreInProgress(c *gc.C) {
	// Start the machine agent.
	m, _, _ := s.primeAgent(c, state.JobHostUnits)
	a := s.newAgent(c, m)
	go func() { c.Check(a.Run(nil), jc.ErrorIsNil) }()
	defer func() { c.Check(a.Stop(), jc.ErrorIsNil) }()
	c.Check(a.IsRestorePreparing(), jc.IsFalse)
	c.Check(a.IsRestoreRunning(), jc.IsFalse)
	err := a.PrepareRestore()
	c.Assert(err, jc.ErrorIsNil)
	c.Assert(a.IsRestorePreparing(), jc.IsTrue)
	err = a.BeginRestore()
	c.Assert(err, jc.ErrorIsNil)
	c.Assert(a.IsRestoreRunning(), jc.IsTrue)
	err = a.BeginRestore()
	c.Assert(err, gc.ErrorMatches, "already restoring")
}

func (s *MachineSuite) TestMachineAgentRestoreRequiresPrepare(c *gc.C) {
	// Start the machine agent.
	m, _, _ := s.primeAgent(c, state.JobHostUnits)
	a := s.newAgent(c, m)
	go func() { c.Check(a.Run(nil), jc.ErrorIsNil) }()
	defer func() { c.Check(a.Stop(), jc.ErrorIsNil) }()
	c.Check(a.IsRestorePreparing(), jc.IsFalse)
	c.Check(a.IsRestoreRunning(), jc.IsFalse)
	err := a.BeginRestore()
	c.Assert(err, gc.ErrorMatches, "not in restore mode, cannot begin restoration")
	c.Assert(a.IsRestoreRunning(), jc.IsFalse)
}

func (s *MachineSuite) TestNewEnvironmentStartsNewWorkers(c *gc.C) {
	_, closer := s.setUpNewEnvironment(c)
	defer closer()
	expectedWorkers, closer := s.setUpAgent(c)
	defer closer()

	r1 := s.singularRecord.nextRunner(c)
	workers := r1.waitForWorker(c, "firewaller")
	c.Assert(workers, jc.SameContents, expectedWorkers)
}

func (s *MachineSuite) TestNewStorageWorkerIsScopedToNewEnviron(c *gc.C) {
	st, closer := s.setUpNewEnvironment(c)
	defer closer()

	// Check that newStorageWorker is called and the environ tag is scoped to
	// that of the new environment tag.
	started := newSignal()
	newWorker := func(config storageprovisioner.Config) (worker.Worker, error) {
		c.Check(config.Validate(), jc.ErrorIsNil)
		if config.Scope == st.EnvironTag() {
			started.trigger()
		}
		return worker.NewNoOpWorker(), nil
	}
	s.PatchValue(&newStorageWorker, newWorker)

	_, closer = s.setUpAgent(c)
	defer closer()
<<<<<<< HEAD

	// Wait for newStorageWorker to be started.
	select {
	case <-started.triggered():
	case <-time.After(coretesting.LongWait):
		c.Fatalf("timeout while waiting for storage worker to start")
	}
=======
	s.assertChannelActive(c, started, "storage worker to start")
>>>>>>> fc73776d
}

func (s *MachineSuite) setUpNewEnvironment(c *gc.C) (newSt *state.State, closer func()) {
	// Create a new environment, tests can now watch if workers start for it.
	newSt = s.Factory.MakeEnvironment(c, &factory.EnvParams{
		ConfigAttrs: map[string]interface{}{
			"state-server": false,
		},
		Prepare: true,
	})
	return newSt, func() {
		newSt.Close()
	}
}

func (s *MachineSuite) setUpAgent(c *gc.C) (expectedWorkers []string, closer func()) {
	expectedWorkers = make([]string, 0, len(perEnvSingularWorkers)+1)
	for _, w := range perEnvSingularWorkers {
		expectedWorkers = append(expectedWorkers, w)
		if w == "environ-provisioner" {
			expectedWorkers = append(expectedWorkers, "environ-storageprovisioner")
		}
	}
	s.PatchValue(&watcher.Period, 100*time.Millisecond)

	m, _, _ := s.primeAgent(c, state.JobManageEnviron)
	a := s.newAgent(c, m)
	go func() { c.Check(a.Run(nil), jc.ErrorIsNil) }()

	_ = s.singularRecord.nextRunner(c) // Don't care about this one for this test.

	// Wait for the workers for the initial env to start. The
	// firewaller is the last worker started for a new environment.
	r0 := s.singularRecord.nextRunner(c)
	workers := r0.waitForWorker(c, "firewaller")
	c.Assert(workers, jc.SameContents, expectedWorkers)

	return expectedWorkers, func() {
		c.Check(a.Stop(), jc.ErrorIsNil)
	}
}

func (s *MachineSuite) TestReplicasetInitiation(c *gc.C) {
	if runtime.GOOS == "windows" {
		c.Skip("state servers on windows aren't supported")
	}

	s.fakeEnsureMongo.ReplicasetInitiated = false

	m, _, _ := s.primeAgent(c, state.JobManageEnviron)
	a := s.newAgent(c, m)
	agentConfig := a.CurrentConfig()

	err := a.ensureMongoServer(agentConfig)
	c.Assert(err, jc.ErrorIsNil)

	c.Assert(s.fakeEnsureMongo.EnsureCount, gc.Equals, 1)
	c.Assert(s.fakeEnsureMongo.InitiateCount, gc.Equals, 1)
}

func (s *MachineSuite) TestReplicasetAlreadyInitiated(c *gc.C) {
	if runtime.GOOS == "windows" {
		c.Skip("state servers on windows aren't supported")
	}

	s.fakeEnsureMongo.ReplicasetInitiated = true

	m, _, _ := s.primeAgent(c, state.JobManageEnviron)
	a := s.newAgent(c, m)
	agentConfig := a.CurrentConfig()

	err := a.ensureMongoServer(agentConfig)
	c.Assert(err, jc.ErrorIsNil)

	c.Assert(s.fakeEnsureMongo.EnsureCount, gc.Equals, 1)
	c.Assert(s.fakeEnsureMongo.InitiateCount, gc.Equals, 0)
}

func (s *MachineSuite) TestReplicasetInitForNewStateServer(c *gc.C) {
	if runtime.GOOS == "windows" {
		c.Skip("state servers on windows aren't supported")
	}

	s.fakeEnsureMongo.ServiceInstalled = false
	s.fakeEnsureMongo.ReplicasetInitiated = true

	m, _, _ := s.primeAgent(c, state.JobManageEnviron)
	a := s.newAgent(c, m)
	agentConfig := a.CurrentConfig()

	err := a.ensureMongoServer(agentConfig)
	c.Assert(err, jc.ErrorIsNil)

	c.Assert(s.fakeEnsureMongo.EnsureCount, gc.Equals, 1)
	c.Assert(s.fakeEnsureMongo.InitiateCount, gc.Equals, 0)
}

func (s *MachineSuite) TestManageEnvironRunsUndertaker(c *gc.C) {
	started := make(chan struct{})
	s.AgentSuite.PatchValue(&getUndertakerAPI, func(st api.Connection) apiundertaker.UndertakerClient {
		close(started)
		return apiundertaker.NewClient(st)
	})

	st, closer := s.setUpNewEnvironment(c)
	defer closer()

	m, _, _ := s.primeAgent(c, state.JobManageEnviron)
	a := s.newAgent(c, m)
	defer a.Stop()
	go func() {
		c.Check(a.Run(nil), jc.ErrorIsNil)
	}()

	// state server workers.
	_ = s.singularRecord.nextRunner(c)
	// new environ workers.
	_ = s.singularRecord.nextRunner(c)

	env, err := st.Environment()
	c.Assert(err, jc.ErrorIsNil)
	c.Assert(env.Destroy(), jc.ErrorIsNil)

	// state server workers.
	_ = s.singularRecord.nextRunner(c)
	// new environ workers.
	r := s.singularRecord.nextRunner(c)
	r.waitForWorker(c, "undertaker")
	s.assertChannelActive(c, started, "undertaker worker to start")
}

// MachineWithCharmsSuite provides infrastructure for tests which need to
// work with charms.
type MachineWithCharmsSuite struct {
	commonMachineSuite
	charmtesting.CharmSuite

	machine *state.Machine
}

func (s *MachineWithCharmsSuite) SetUpSuite(c *gc.C) {
	s.commonMachineSuite.SetUpSuite(c)
	s.CharmSuite.SetUpSuite(c, &s.commonMachineSuite.JujuConnSuite)
}

func (s *MachineWithCharmsSuite) TearDownSuite(c *gc.C) {
	s.CharmSuite.TearDownSuite(c)
	s.commonMachineSuite.TearDownSuite(c)
}

func (s *MachineWithCharmsSuite) SetUpTest(c *gc.C) {
	s.commonMachineSuite.SetUpTest(c)
	s.CharmSuite.SetUpTest(c)
}

func (s *MachineWithCharmsSuite) TearDownTest(c *gc.C) {
	s.CharmSuite.TearDownTest(c)
	s.commonMachineSuite.TearDownTest(c)
}

func (s *MachineWithCharmsSuite) TestManageEnvironRunsCharmRevisionUpdater(c *gc.C) {
	m, _, _ := s.primeAgent(c, state.JobManageEnviron)

	s.SetupScenario(c)

	a := s.newAgent(c, m)
	go func() {
		c.Check(a.Run(nil), jc.ErrorIsNil)
	}()
	defer func() { c.Check(a.Stop(), jc.ErrorIsNil) }()

	checkRevision := func() bool {
		curl := charm.MustParseURL("cs:quantal/mysql")
		placeholder, err := s.State.LatestPlaceholderCharm(curl)
		return err == nil && placeholder.String() == curl.WithRevision(23).String()
	}
	success := false
	for attempt := coretesting.LongAttempt.Start(); attempt.Next(); {
		if success = checkRevision(); success {
			break
		}
	}
	c.Assert(success, jc.IsTrue)
}

type mongoSuite struct {
	coretesting.BaseSuite
}

func (s *mongoSuite) TestStateWorkerDialSetsWriteMajority(c *gc.C) {
	s.testStateWorkerDialSetsWriteMajority(c, true)
}

func (s *mongoSuite) TestStateWorkerDialDoesNotSetWriteMajorityWithoutReplsetConfig(c *gc.C) {
	s.testStateWorkerDialSetsWriteMajority(c, false)
}

func (s *mongoSuite) testStateWorkerDialSetsWriteMajority(c *gc.C, configureReplset bool) {
	inst := gitjujutesting.MgoInstance{
		EnableJournal: true,
		Params:        []string{"--replSet", "juju"},
	}
	err := inst.Start(coretesting.Certs)
	c.Assert(err, jc.ErrorIsNil)
	defer inst.Destroy()

	var expectedWMode string
	dialOpts := stateWorkerDialOpts
	if configureReplset {
		info := inst.DialInfo()
		args := peergrouper.InitiateMongoParams{
			DialInfo:       info,
			MemberHostPort: inst.Addr(),
		}
		err = peergrouper.MaybeInitiateMongoServer(args)
		c.Assert(err, jc.ErrorIsNil)
		expectedWMode = "majority"
	} else {
		dialOpts.Direct = true
	}

	mongoInfo := mongo.Info{
		Addrs:  []string{inst.Addr()},
		CACert: coretesting.CACert,
	}
	session, err := mongo.DialWithInfo(mongoInfo, dialOpts)
	c.Assert(err, jc.ErrorIsNil)
	defer session.Close()

	safe := session.Safe()
	c.Assert(safe, gc.NotNil)
	c.Assert(safe.WMode, gc.Equals, expectedWMode)
	c.Assert(safe.J, jc.IsTrue) // always enabled
}

type shouldWriteProxyFilesSuite struct {
	coretesting.BaseSuite
}

var _ = gc.Suite(&shouldWriteProxyFilesSuite{})

func (s *shouldWriteProxyFilesSuite) TestAll(c *gc.C) {
	tests := []struct {
		description  string
		providerType string
		machineId    string
		expect       bool
	}{{
		description:  "local provider machine 0 must not write",
		providerType: "local",
		machineId:    "0",
		expect:       false,
	}, {
		description:  "local provider other machine must write 1",
		providerType: "local",
		machineId:    "0/kvm/0",
		expect:       true,
	}, {
		description:  "local provider other machine must write 2",
		providerType: "local",
		machineId:    "123",
		expect:       true,
	}, {
		description:  "other provider machine 0 must write",
		providerType: "anything",
		machineId:    "0",
		expect:       true,
	}, {
		description:  "other provider other machine must write 1",
		providerType: "dummy",
		machineId:    "0/kvm/0",
		expect:       true,
	}, {
		description:  "other provider other machine must write 2",
		providerType: "blahblahblah",
		machineId:    "123",
		expect:       true,
	}}
	for i, test := range tests {
		c.Logf("test %d: %s", i, test.description)
		mockConf := &mockAgentConfig{
			providerType: test.providerType,
			tag:          names.NewMachineTag(test.machineId),
		}
		c.Check(shouldWriteProxyFiles(mockConf), gc.Equals, test.expect)
	}
}

type mockAgentConfig struct {
	agent.Config
	providerType string
	tag          names.Tag
}

func (m *mockAgentConfig) Tag() names.Tag {
	return m.tag
}

func (m *mockAgentConfig) Value(key string) string {
	if key == agent.ProviderType {
		return m.providerType
	}
	return ""
}

type singularRunnerRecord struct {
	runnerC chan *fakeSingularRunner
}

func newSingularRunnerRecord() *singularRunnerRecord {
	return &singularRunnerRecord{
		runnerC: make(chan *fakeSingularRunner, 5),
	}
}

func (r *singularRunnerRecord) newSingularRunner(runner worker.Runner, conn singular.Conn) (worker.Runner, error) {
	sr, err := singular.New(runner, conn)
	if err != nil {
		return nil, err
	}
	fakeRunner := &fakeSingularRunner{
		Runner: sr,
		startC: make(chan string, 64),
	}
	r.runnerC <- fakeRunner
	return fakeRunner, nil
}

// nextRunner blocks until a new singular runner is created.
func (r *singularRunnerRecord) nextRunner(c *gc.C) *fakeSingularRunner {
	for {
		select {
		case r := <-r.runnerC:
			return r
		case <-time.After(coretesting.LongWait):
			c.Fatal("timed out waiting for singular runner to be created")
		}
	}
}

type fakeSingularRunner struct {
	worker.Runner
	startC chan string
}

func (r *fakeSingularRunner) StartWorker(name string, start func() (worker.Worker, error)) error {
	r.startC <- name
	return r.Runner.StartWorker(name, start)
}

// waitForWorker waits for a given worker to be started, returning all
// workers started while waiting.
func (r *fakeSingularRunner) waitForWorker(c *gc.C, target string) []string {
	var seen []string
	timeout := time.After(coretesting.LongWait)
	for {
		select {
		case workerName := <-r.startC:
			seen = append(seen, workerName)
			if workerName == target {
				return seen
			}
		case <-timeout:
			c.Fatal("timed out waiting for " + target)
		}
	}
}

// waitForWorkers waits for a given worker to be started, returning all
// workers started while waiting.
func (r *fakeSingularRunner) waitForWorkers(c *gc.C, targets []string) []string {
	var seen []string
	seenTargets := make(map[string]bool)
	numSeenTargets := 0
	timeout := time.After(coretesting.LongWait)
	for {
		select {
		case workerName := <-r.startC:
			if seenTargets[workerName] == true {
				c.Fatal("worker started twice: " + workerName)
			}
			seenTargets[workerName] = true
			numSeenTargets++
			seen = append(seen, workerName)
			if numSeenTargets == len(targets) {
				return seen
			}
		case <-timeout:
			c.Fatalf("timed out waiting for %v", targets)
		}
	}
}

type mockMetricAPI struct {
	stop          chan struct{}
	cleanUpCalled chan struct{}
	sendCalled    chan struct{}
}

func newMockMetricAPI() *mockMetricAPI {
	return &mockMetricAPI{
		stop:          make(chan struct{}),
		cleanUpCalled: make(chan struct{}),
		sendCalled:    make(chan struct{}),
	}
}

func (m *mockMetricAPI) CleanupOldMetrics() error {
	go func() {
		select {
		case m.cleanUpCalled <- struct{}{}:
		case <-m.stop:
			break
		}
	}()
	return nil
}

func (m *mockMetricAPI) SendMetrics() error {
	go func() {
		select {
		case m.sendCalled <- struct{}{}:
		case <-m.stop:
			break
		}
	}()
	return nil
}

func (m *mockMetricAPI) SendCalled() <-chan struct{} {
	return m.sendCalled
}

func (m *mockMetricAPI) CleanupCalled() <-chan struct{} {
	return m.cleanUpCalled
}

func (m *mockMetricAPI) Stop() {
	close(m.stop)
}

func mkdtemp(prefix string) string {
	d, err := ioutil.TempDir("", prefix)
	if err != nil {
		panic(err)
	}
	return d
}

func mktemp(prefix string, content string) string {
	f, err := ioutil.TempFile("", prefix)
	if err != nil {
		panic(err)
	}
	_, err = f.WriteString(content)
	if err != nil {
		panic(err)
	}
	f.Close()
	return f.Name()
}

type mockLoopDeviceManager struct {
	detachLoopDevicesArgRootfs string
	detachLoopDevicesArgPrefix string
}

func (m *mockLoopDeviceManager) DetachLoopDevices(rootfs, prefix string) error {
	m.detachLoopDevicesArgRootfs = rootfs
	m.detachLoopDevicesArgPrefix = prefix
	return nil
}

func newSignal() *signal {
	return &signal{ch: make(chan struct{})}
}

type signal struct {
	mu sync.Mutex
	ch chan struct{}
}

func (s *signal) triggered() <-chan struct{} {
	return s.ch
}

func (s *signal) trigger() {
	s.mu.Lock()
	defer s.mu.Unlock()

	select {
	case <-s.ch:
		// Already closed.
	default:
		close(s.ch)
	}
}<|MERGE_RESOLUTION|>--- conflicted
+++ resolved
@@ -618,17 +618,7 @@
 	_ = s.singularRecord.nextRunner(c)
 	r := s.singularRecord.nextRunner(c)
 	r.waitForWorker(c, "charm-revision-updater")
-<<<<<<< HEAD
-
-	// Now make sure the resumer starts.
-	select {
-	case <-started.triggered():
-	case <-time.After(coretesting.LongWait):
-		c.Fatalf("resumer worker not started as expected")
-	}
-=======
-	s.assertChannelActive(c, started, "resumer worker to start")
->>>>>>> fc73776d
+	started.assertTriggered(c, "resumer worker to start")
 }
 
 func (s *MachineSuite) TestManageEnvironStartsInstancePoller(c *gc.C) {
@@ -650,17 +640,7 @@
 	_ = s.singularRecord.nextRunner(c)
 	r := s.singularRecord.nextRunner(c)
 	r.waitForWorker(c, "charm-revision-updater")
-<<<<<<< HEAD
-
-	// Now make sure the resumer starts.
-	select {
-	case <-started.triggered():
-	case <-time.After(coretesting.LongWait):
-		c.Fatalf("instancepoller worker not started as expected")
-	}
-=======
-	s.assertChannelActive(c, started, "instancepoller worker to start")
->>>>>>> fc73776d
+	started.assertTriggered(c, "instancepoller worker to start")
 }
 
 const startWorkerWait = 250 * time.Millisecond
@@ -686,17 +666,7 @@
 	_ = s.singularRecord.nextRunner(c)
 	r := s.singularRecord.nextRunner(c)
 	r.waitForWorker(c, "charm-revision-updater")
-<<<<<<< HEAD
-
-	// Now make sure the firewaller doesn't start.
-	select {
-	case <-started.triggered():
-		c.Fatalf("firewaller worker unexpectedly started")
-	case <-time.After(startWorkerWait):
-	}
-=======
-	s.assertChannelInactive(c, started, "firewaller started")
->>>>>>> fc73776d
+	started.assertNotTriggered(c, startWorkerWait, "firewaller started")
 }
 
 func (s *MachineSuite) TestManageEnvironRunsInstancePoller(c *gc.C) {
@@ -760,15 +730,7 @@
 	go func() {
 		c.Check(a.Run(nil), jc.ErrorIsNil)
 	}()
-<<<<<<< HEAD
-	select {
-	case <-started.triggered():
-	case <-time.After(coretesting.LongWait):
-		c.Fatalf("timed out waiting for peergrouper worker to be started")
-	}
-=======
-	s.assertChannelActive(c, started, "peergroupercworker to start")
->>>>>>> fc73776d
+	started.assertTriggered(c, "peergrouperworker to start")
 }
 
 func (s *MachineSuite) testAddresserNewWorkerResult(c *gc.C, expectFinished bool) {
@@ -801,16 +763,7 @@
 	_ = s.singularRecord.nextRunner(c)
 	r := s.singularRecord.nextRunner(c)
 	r.waitForWorker(c, "cleaner")
-<<<<<<< HEAD
-
-	select {
-	case <-started.triggered():
-	case <-time.After(coretesting.LongWait):
-		c.Fatalf("timed out waiting for addresser to start")
-	}
-=======
-	s.assertChannelActive(c, started, "addresser to start")
->>>>>>> fc73776d
+	started.assertTriggered(c, "addresser to start")
 }
 
 func (s *MachineSuite) TestAddresserWorkerDoesNotStopWhenAddressDeallocationSupported(c *gc.C) {
@@ -1477,17 +1430,7 @@
 	a := s.newAgent(c, m)
 	go func() { c.Check(a.Run(nil), jc.ErrorIsNil) }()
 	defer func() { c.Check(a.Stop(), jc.ErrorIsNil) }()
-<<<<<<< HEAD
-
-	// Wait for worker to be started.
-	select {
-	case <-started.triggered():
-	case <-time.After(coretesting.LongWait):
-		c.Fatalf("timeout while waiting for diskmanager worker to start")
-	}
-=======
-	s.assertChannelActive(c, started, "diskmanager worker to start")
->>>>>>> fc73776d
+	started.assertTriggered(c, "diskmanager worker to start")
 }
 
 func (s *MachineSuite) TestDiskManagerWorkerUpdatesState(c *gc.C) {
@@ -1528,7 +1471,10 @@
 	s.checkMetadataWorkerNotRun(c, state.JobManageStateDeprecated, "can manage state (deprecated)")
 }
 
-<<<<<<< HEAD
+func (s *MachineSuite) TestMachineAgentDoesNotRunMetadataWorkerForNonSimpleStreamDependentProviders(c *gc.C) {
+	s.checkMetadataWorkerNotRun(c, state.JobManageEnviron, "has provider which doesn't depend on simple streams")
+}
+
 func (s *MachineSuite) checkMetadataWorkerNotRun(c *gc.C, job state.MachineJob, suffix string) {
 	// Patch out the worker func before starting the agent.
 	started := newSignal()
@@ -1543,44 +1489,7 @@
 	a := s.newAgent(c, m)
 	go func() { c.Check(a.Run(nil), jc.ErrorIsNil) }()
 	defer func() { c.Check(a.Stop(), jc.ErrorIsNil) }()
-
-	// Wait for worker to be started.
-	select {
-	case <-started.triggered():
-		c.Fatalf("metadata update worker unexpectedly started for non-state server machine that %v", suffix)
-	case <-time.After(coretesting.ShortWait):
-	}
-=======
-func (s *MachineSuite) TestMachineAgentDoesNotRunMetadataWorkerForNonSimpleStreamDependentProviders(c *gc.C) {
-	s.checkMetadataWorkerNotRun(c, state.JobManageEnviron, "has provider which doesn't depend on simple streams")
->>>>>>> fc73776d
-}
-
-func (s *MachineSuite) checkMetadataWorkerNotRun(c *gc.C, job state.MachineJob, suffix string) {
-	// Patch out the worker func before starting the agent.
-	started := newSignal()
-	newWorker := func(cl *imagemetadata.Client) worker.Worker {
-		started.trigger()
-		return worker.NewNoOpWorker()
-	}
-	s.PatchValue(&newMetadataUpdater, newWorker)
-
-	// Start the machine agent.
-	m, _, _ := s.primeAgent(c, job)
-	a := s.newAgent(c, m)
-	go func() { c.Check(a.Run(nil), jc.ErrorIsNil) }()
-	defer func() { c.Check(a.Stop(), jc.ErrorIsNil) }()
-<<<<<<< HEAD
-
-	// Wait for worker to be started.
-	select {
-	case <-started.triggered():
-	case <-time.After(coretesting.LongWait):
-		c.Fatalf("timeout while waiting for metadata update worker to start")
-	}
-=======
-	s.assertChannelInactive(c, started, "metadata update worker started")
->>>>>>> fc73776d
+	started.assertNotTriggered(c, startWorkerWait, "metadata update worker started")
 }
 
 func (s *MachineSuite) TestMachineAgentRunsMachineStorageWorker(c *gc.C) {
@@ -1599,17 +1508,7 @@
 	a := s.newAgent(c, m)
 	go func() { c.Check(a.Run(nil), jc.ErrorIsNil) }()
 	defer func() { c.Check(a.Stop(), jc.ErrorIsNil) }()
-<<<<<<< HEAD
-
-	// Wait for worker to be started.
-	select {
-	case <-started.triggered():
-	case <-time.After(coretesting.LongWait):
-		c.Fatalf("timeout while waiting for storage worker to start")
-	}
-=======
-	s.assertChannelActive(c, started, "storage worker to start")
->>>>>>> fc73776d
+	started.assertTriggered(c, "storage worker to start")
 }
 
 func (s *MachineSuite) TestMachineAgentRunsEnvironStorageWorker(c *gc.C) {
@@ -1665,17 +1564,7 @@
 	a := s.newAgent(c, m)
 	go func() { c.Check(a.Run(nil), jc.ErrorIsNil) }()
 	defer func() { c.Check(a.Stop(), jc.ErrorIsNil) }()
-<<<<<<< HEAD
-
-	// Wait for worker to be started.
-	select {
-	case <-started.triggered():
-	case <-time.After(coretesting.LongWait):
-		c.Fatalf("timeout while waiting for certificate update worker to start")
-	}
-=======
-	s.assertChannelActive(c, started, "certificate to be updated")
->>>>>>> fc73776d
+	started.assertTriggered(c, "certificate to be updated")
 }
 
 func (s *MachineSuite) TestMachineAgentDoesNotRunsCertificateUpdateWorkerForNonStateServer(c *gc.C) {
@@ -1693,17 +1582,7 @@
 	a := s.newAgent(c, m)
 	go func() { c.Check(a.Run(nil), jc.ErrorIsNil) }()
 	defer func() { c.Check(a.Stop(), jc.ErrorIsNil) }()
-<<<<<<< HEAD
-
-	// Ensure the worker is not started.
-	select {
-	case <-started.triggered():
-		c.Fatalf("certificate update worker unexpectedly started")
-	case <-time.After(coretesting.ShortWait):
-	}
-=======
-	s.assertChannelInactive(c, started, "certificate was updated")
->>>>>>> fc73776d
+	started.assertNotTriggered(c, startWorkerWait, "certificate was updated")
 }
 
 func (s *MachineSuite) TestCertificateUpdateWorkerUpdatesCertificate(c *gc.C) {
@@ -2041,17 +1920,7 @@
 
 	_, closer = s.setUpAgent(c)
 	defer closer()
-<<<<<<< HEAD
-
-	// Wait for newStorageWorker to be started.
-	select {
-	case <-started.triggered():
-	case <-time.After(coretesting.LongWait):
-		c.Fatalf("timeout while waiting for storage worker to start")
-	}
-=======
-	s.assertChannelActive(c, started, "storage worker to start")
->>>>>>> fc73776d
+	started.assertTriggered(c, "storage worker to start")
 }
 
 func (s *MachineSuite) setUpNewEnvironment(c *gc.C) (newSt *state.State, closer func()) {
@@ -2538,6 +2407,22 @@
 	return s.ch
 }
 
+func (s *signal) assertTriggered(c *gc.C, thing string) {
+	select {
+	case <-s.triggered():
+	case <-time.After(coretesting.LongWait):
+		c.Fatalf("timed out waiting for " + thing)
+	}
+}
+
+func (s *signal) assertNotTriggered(c *gc.C, wait time.Duration, thing string) {
+	select {
+	case <-s.triggered():
+		c.Fatalf("%v unexpectedly", thing)
+	case <-time.After(wait):
+	}
+}
+
 func (s *signal) trigger() {
 	s.mu.Lock()
 	defer s.mu.Unlock()
