--- conflicted
+++ resolved
@@ -285,23 +285,15 @@
 			StateAddresses:    stateInfo.Addrs,
 			APIAddresses:      apiAddr,
 			CACert:            stateInfo.CACert,
-<<<<<<< HEAD
-			StateServerCert:   []byte(coretesting.ServerCert),
-			StateServerKey:    []byte(coretesting.ServerKey),
-			StatePort:         coretesting.MgoServer.Port(),
-			APIPort:           port,
-=======
 		},
 		params.StateServingInfo{
 			Cert:       coretesting.ServerCert,
 			PrivateKey: coretesting.ServerKey,
 			StatePort:  coretesting.MgoServer.Port(),
 			APIPort:    port,
->>>>>>> 2fb49bdc
 		})
 	c.Assert(err, gc.IsNil)
 	conf.SetPassword(password)
-	c.Assert(conf.StateServer(), jc.IsTrue)
 	c.Assert(conf.Write(), gc.IsNil)
 	return conf
 }
