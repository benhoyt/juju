--- conflicted
+++ resolved
@@ -93,9 +93,6 @@
 	// Removed immediately since there are no units.
 	_, err = s.State.RemoteApplication("remote-app")
 	c.Assert(err, jc.Satisfies, errors.IsNotFound)
-<<<<<<< HEAD
-=======
-	s.stub.CheckNoCalls(c)
 }
 
 func (s *RemoveApplicationSuite) TestRemoveLocalMetered(c *gc.C) {
@@ -108,8 +105,6 @@
 	riak, err := s.State.Application("metered")
 	c.Assert(err, jc.ErrorIsNil)
 	c.Assert(riak.Life(), gc.Equals, state.Dying)
-	s.stub.CheckNoCalls(c)
->>>>>>> 5bc5f77b
 }
 
 func (s *RemoveApplicationSuite) TestBlockRemoveService(c *gc.C) {
@@ -126,13 +121,6 @@
 
 func (s *RemoveApplicationSuite) TestFailure(c *gc.C) {
 	// Destroy an application that does not exist.
-<<<<<<< HEAD
-	err := runRemoveApplication(c, "gargleblaster")
-	c.Assert(errors.Cause(err), gc.DeepEquals, &rpc.RequestError{
-		Message: `application "gargleblaster" not found`,
-		Code:    "not found",
-	})
-=======
 	ctx, err := runRemoveApplication(c, "gargleblaster")
 	c.Assert(err, gc.Equals, cmd.ErrSilent)
 
@@ -140,8 +128,6 @@
 	c.Assert(stderr, gc.Equals, `
 removing application gargleblaster failed: application "gargleblaster" not found
 `[1:])
-	s.stub.CheckNoCalls(c)
->>>>>>> 5bc5f77b
 }
 
 func (s *RemoveApplicationSuite) TestInvalidArgs(c *gc.C) {
@@ -191,30 +177,4 @@
 	_, err := testing.RunCommand(c, cmd, "cs:quantal/metered-1")
 	c.Assert(err, jc.ErrorIsNil)
 
-<<<<<<< HEAD
-=======
-}
-
-func (s *RemoveCharmStoreCharmsSuite) TestRemoveAllocation(c *gc.C) {
-	_, err := runRemoveApplication(c, "metered")
-	c.Assert(err, jc.ErrorIsNil)
-	s.stub.CheckCalls(c, []jutesting.StubCall{{
-		"DeleteAllocation", []interface{}{testing.ModelTag.Id(), "metered"}}})
-}
-
-type mockBudgetAPIClient struct {
-	*jutesting.Stub
-}
-
-// CreateAllocation implements apiClient.
-func (c *mockBudgetAPIClient) CreateAllocation(budget, limit, model string, applications []string) (string, error) {
-	c.MethodCall(c, "CreateAllocation", budget, limit, model, applications)
-	return "Allocation created.", c.NextErr()
-}
-
-// DeleteAllocation implements apiClient.
-func (c *mockBudgetAPIClient) DeleteAllocation(model, application string) (string, error) {
-	c.MethodCall(c, "DeleteAllocation", model, application)
-	return "Allocation removed.", c.NextErr()
->>>>>>> 5bc5f77b
 }