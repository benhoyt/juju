--- conflicted
+++ resolved
@@ -9,10 +9,6 @@
 	"launchpad.net/juju-core/environs/dummy"
 	"launchpad.net/juju-core/testing"
 	"launchpad.net/juju-core/version"
-<<<<<<< HEAD
-	"os"
-=======
->>>>>>> 8ea7080c
 )
 
 type BootstrapSuite struct {
@@ -44,11 +40,7 @@
 }
 
 func (*BootstrapSuite) TestBootstrapCommand(c *C) {
-<<<<<<< HEAD
-	defer makeFakeHome(c, "peckham", "brokenenv").restore()
-=======
 	defer makeFakeHome(c, "brokenenv").restore()
->>>>>>> 8ea7080c
 	err := ioutil.WriteFile(homePath(".juju", "environments.yaml"), []byte(envConfig), 0666)
 	c.Assert(err, IsNil)
 
@@ -59,14 +51,9 @@
 
 	// Check that the CA certificate has been automatically generated
 	// for the environment.
-<<<<<<< HEAD
-	_, err = os.Stat(homePath(".juju", "peckham.pem"))
-	c.Assert(err, IsNil)
-=======
 	// TODO(rog) reenable
 	//_, err = os.Stat(homePath(".juju", "peckham.pem"))
 	//c.Assert(err, IsNil)
->>>>>>> 8ea7080c
 
 	// bootstrap with tool uploading - checking that a file
 	// is uploaded should be sufficient, as the detailed semantics
