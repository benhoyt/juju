// Copyright 2012, 2013 Canonical Ltd.
// Licensed under the AGPLv3, see LICENCE file for details.

package commands

import (
	"io/ioutil"
	"os"
	"path/filepath"
	"runtime"
	"sort"
	"strings"

	"github.com/juju/cmd"
	gitjujutesting "github.com/juju/testing"
	jc "github.com/juju/testing/checkers"
	"github.com/juju/utils/arch"
	"github.com/juju/utils/featureflag"
	"github.com/juju/utils/series"
	"github.com/juju/utils/set"
	gc "gopkg.in/check.v1"

	"github.com/juju/juju/cmd/juju/block"
	"github.com/juju/juju/cmd/juju/helptopics"
	"github.com/juju/juju/cmd/juju/service"
	"github.com/juju/juju/cmd/modelcmd"
	cmdtesting "github.com/juju/juju/cmd/testing"
	"github.com/juju/juju/juju/osenv"
	_ "github.com/juju/juju/provider/dummy"
	"github.com/juju/juju/testing"
	"github.com/juju/juju/version"
)

type MainSuite struct {
	testing.FakeJujuXDGDataHomeSuite
}

var _ = gc.Suite(&MainSuite{})

func deployHelpText() string {
	return cmdtesting.HelpText(service.NewDeployCommand(), "juju deploy")
}
func setconfigHelpText() string {
	return cmdtesting.HelpText(service.NewSetCommand(), "juju set-config")
}

func syncToolsHelpText() string {
	return cmdtesting.HelpText(newSyncToolsCommand(), "juju sync-tools")
}

func blockHelpText() string {
	return cmdtesting.HelpText(block.NewSuperBlockCommand(), "juju block")
}

func (s *MainSuite) TestRunMain(c *gc.C) {
	// The test array structure needs to be inline here as some of the
	// expected values below use deployHelpText().  This constructs the deploy
	// command and runs gets the help for it.  When the deploy command is
	// setting the flags (which is needed for the help text) it is accessing
	// osenv.JujuXDGDataHome(), which panics if SetJujuXDGDataHome has not been called.
	// The FakeHome from testing does this.
	for i, t := range []struct {
		summary string
		args    []string
		code    int
		out     string
	}{{
		summary: "no params shows help",
		args:    []string{},
		code:    0,
		out:     strings.TrimLeft(helptopics.Basics, "\n"),
	}, {
		summary: "juju help is the same as juju",
		args:    []string{"help"},
		code:    0,
		out:     strings.TrimLeft(helptopics.Basics, "\n"),
	}, {
		summary: "juju --help works too",
		args:    []string{"--help"},
		code:    0,
		out:     strings.TrimLeft(helptopics.Basics, "\n"),
	}, {
		summary: "juju help basics is the same as juju",
		args:    []string{"help", "basics"},
		code:    0,
		out:     strings.TrimLeft(helptopics.Basics, "\n"),
	}, {
		summary: "juju help foo doesn't exist",
		args:    []string{"help", "foo"},
		code:    1,
		out:     "ERROR unknown command or topic for foo\n",
	}, {
		summary: "juju help deploy shows the default help without global options",
		args:    []string{"help", "deploy"},
		code:    0,
		out:     deployHelpText(),
	}, {
		summary: "juju --help deploy shows the same help as 'help deploy'",
		args:    []string{"--help", "deploy"},
		code:    0,
		out:     deployHelpText(),
	}, {
		summary: "juju deploy --help shows the same help as 'help deploy'",
		args:    []string{"deploy", "--help"},
		code:    0,
		out:     deployHelpText(),
	}, {
		summary: "juju --help set-config shows the same help as 'help set-config'",
		args:    []string{"--help", "set-config"},
		code:    0,
		out:     setconfigHelpText(),
	}, {
		summary: "juju set-config --help shows the same help as 'help set-config'",
		args:    []string{"set-config", "--help"},
		code:    0,
		out:     setconfigHelpText(),
	}, {
		summary: "unknown command",
		args:    []string{"discombobulate"},
		code:    1,
		out:     "ERROR unrecognized command: juju discombobulate\n",
	}, {
		summary: "unknown option before command",
		args:    []string{"--cheese", "bootstrap"},
		code:    2,
		out:     "error: flag provided but not defined: --cheese\n",
	}, {
		summary: "unknown option after command",
		args:    []string{"bootstrap", "--cheese"},
		code:    2,
		out:     "error: flag provided but not defined: --cheese\n",
	}, {
		summary: "known option, but specified before command",
		args:    []string{"--model", "blah", "bootstrap"},
		code:    2,
		out:     "error: flag provided but not defined: --model\n",
	}, {
		summary: "juju sync-tools registered properly",
		args:    []string{"sync-tools", "--help"},
		code:    0,
		out:     syncToolsHelpText(),
	}, {
		summary: "check version command returns a fully qualified version string",
		args:    []string{"version"},
		code:    0,
		out: version.Binary{
			Number: version.Current,
			Arch:   arch.HostArch(),
			Series: series.HostSeries(),
		}.String() + "\n",
	}, {
		summary: "check block command registered properly",
		args:    []string{"block", "-h"},
		code:    0,
		out:     blockHelpText(),
	}, {
		summary: "check unblock command registered properly",
		args:    []string{"unblock"},
		code:    0,
		out:     "error: must specify one of [destroy-model | remove-object | all-changes] to unblock\n",
	},
	} {
		c.Logf("test %d: %s", i, t.summary)
		out := badrun(c, t.code, t.args...)
		c.Assert(out, gc.Equals, t.out)
	}
}

func (s *MainSuite) TestActualRunJujuArgOrder(c *gc.C) {
	//TODO(bogdanteleaga): cannot read the env file because of some suite
	//problems. The juju home, when calling something from the command line is
	//not the same as in the test suite.
	if runtime.GOOS == "windows" {
		c.Skip("bug 1403084: cannot read env file on windows because of suite problems")
	}
	logpath := filepath.Join(c.MkDir(), "log")
	tests := [][]string{
		{"--log-file", logpath, "--debug", "switch"}, // global flags before
		{"switch", "--log-file", logpath, "--debug"}, // after
		{"--log-file", logpath, "switch", "--debug"}, // mixed
	}
	for i, test := range tests {
		c.Logf("test %d: %v", i, test)
		badrun(c, 0, test...)
		content, err := ioutil.ReadFile(logpath)
		c.Assert(err, jc.ErrorIsNil)
		c.Assert(string(content), gc.Matches, "(.|\n)*running juju(.|\n)*command finished(.|\n)*")
		err = os.Remove(logpath)
		c.Assert(err, jc.ErrorIsNil)
	}
}

var commandNames = []string{
	"action",
	"add-machine",
	"add-machines",
	"add-relation",
	"add-ssh-key",
	"add-ssh-keys",
	"add-unit",
	"add-units",
	"agree",
	"allocate",
	"api-endpoints",
	"api-info",
	"add-space",
	"add-storage",
	"add-subnet",
	"add-user",
	"backups",
	"block",
	"bootstrap",
	"cached-images",
	"change-user-password",
<<<<<<< HEAD
	"collect-metrics",
	"create-backup",
	"create-budget",
	"create-model",
=======
	"charm",
	"create-environment",
	"create-model", // alias for create-environment
>>>>>>> fb530c06
	"debug-hooks",
	"debug-log",
	"debug-metrics",
	"deploy",
	"destroy-controller",
	"destroy-model",
	"destroy-relation",
	"destroy-service",
	"destroy-unit",
	"disable-user",
	"enable-ha",
	"enable-user",
	"expose",
	"generate-config", // alias for init
	"get-config",
	"get-configs",
	"get-constraints",
	"get-model-config",
	"get-model-constraints",
	"get-user-credentials",
	"help",
	"help-tool",
	"import-ssh-key",
	"import-ssh-keys",
	"init",
	"kill-controller",
	"list-actions",
	"list-all-blocks",
	"list-budgets",
	"list-controllers",
	"list-machine",
	"list-machines",
	"list-models",
	"list-plans",
	"list-shares",
	"list-ssh-key",
	"list-ssh-keys",
	"list-spaces",
	"list-storage",
	"list-users",
	"login",
	"machine",
	"machines",
	"publish",
	"remove-all-blocks",
	"remove-machine",
	"remove-machines",
	"remove-relation", // alias for destroy-relation
	"remove-service",  // alias for destroy-service
	"remove-ssh-key",
	"remove-ssh-keys",
	"remove-unit", // alias for destroy-unit
	"resolved",
	"restore-backup",
	"retry-provisioning",
	"run",
	"run-action",
	"scp",
	"set-budget",
	"set-config",
	"set-configs",
	"set-constraints",
	"set-meter-status",
	"set-model-config",
	"set-model-constraints",
	"set-plan",
	"share-model",
	"ssh-key",
	"ssh-keys",
	"show-action-output",
	"show-action-status",
	"show-budget",
	"show-machine",
	"show-machines",
	"show-status",
	"show-storage",
	"show-user",
	"space",
	"ssh",
	"status",
	"status-history",
	"storage",
	"subnet",
	"switch",
	"sync-tools",
	"use-model",
	"unblock",
	"unexpose",
	"update-allocation",
	"unset-model-config",
	"unshare-model",
	"upgrade-charm",
	"upgrade-juju",
	"version",
}

func (s *MainSuite) TestHelpCommands(c *gc.C) {
	defer osenv.SetJujuXDGDataHome(osenv.SetJujuXDGDataHome(c.MkDir()))

	// Check that we have correctly registered all the commands
	// by checking the help output.
	// First check default commands, and then check commands that are
	// activated by feature flags.

	// Here we can add feature flags for any commands we want to hide by default.
	devFeatures := []string{}

	// remove features behind dev_flag for the first test
	// since they are not enabled.
	cmdSet := set.NewStrings(commandNames...)
	for _, feature := range devFeatures {
		cmdSet.Remove(feature)
	}

	// 1. Default Commands. Disable all features.
	setFeatureFlags("")
	// Use sorted values here so we can better see what is wrong.
	registered := getHelpCommandNames(c)
	unknown := registered.Difference(cmdSet)
	c.Assert(unknown, jc.DeepEquals, set.NewStrings())
	missing := cmdSet.Difference(registered)
	c.Assert(missing, jc.DeepEquals, set.NewStrings())

	// 2. Enable development features, and test again.
	setFeatureFlags(strings.Join(devFeatures, ","))
	registered = getHelpCommandNames(c)
	unknown = registered.Difference(cmdSet)
	c.Assert(unknown, jc.DeepEquals, set.NewStrings())
	missing = cmdSet.Difference(registered)
	c.Assert(missing, jc.DeepEquals, set.NewStrings())
}

func getHelpCommandNames(c *gc.C) set.Strings {
	out := badrun(c, 0, "help", "commands")
	lines := strings.Split(out, "\n")
	names := set.NewStrings()
	for _, line := range lines {
		f := strings.Fields(line)
		if len(f) == 0 {
			continue
		}
		names.Add(f[0])
	}
	return names
}

func setFeatureFlags(flags string) {
	if err := os.Setenv(osenv.JujuFeatureFlagEnvKey, flags); err != nil {
		panic(err)
	}
	featureflag.SetFlagsFromEnvironment(osenv.JujuFeatureFlagEnvKey)
}

var topicNames = []string{
	"azure-provider",
	"basics",
	"commands",
	"constraints",
	"controllers",
	"ec2-provider",
	"global-options",
	"glossary",
	"hpcloud-provider",
	"juju",
	"logging",
	"maas-provider",
	"openstack-provider",
	"placement",
	"plugins",
	"spaces",
	"topics",
	"users",
}

func (s *MainSuite) TestHelpTopics(c *gc.C) {
	// Check that we have correctly registered all the topics
	// by checking the help output.
	defer osenv.SetJujuXDGDataHome(osenv.SetJujuXDGDataHome(c.MkDir()))
	out := badrun(c, 0, "help", "topics")
	lines := strings.Split(out, "\n")
	var names []string
	for _, line := range lines {
		f := strings.Fields(line)
		if len(f) == 0 {
			continue
		}
		names = append(names, f[0])
	}
	// The names should be output in alphabetical order, so don't sort.
	c.Assert(names, gc.DeepEquals, topicNames)
}

var globalFlags = []string{
	"--debug .*",
	"--description .*",
	"-h, --help .*",
	"--log-file .*",
	"--logging-config .*",
	"-q, --quiet .*",
	"--show-log .*",
	"-v, --verbose .*",
}

func (s *MainSuite) TestHelpGlobalOptions(c *gc.C) {
	// Check that we have correctly registered all the topics
	// by checking the help output.
	defer osenv.SetJujuXDGDataHome(osenv.SetJujuXDGDataHome(c.MkDir()))
	out := badrun(c, 0, "help", "global-options")
	c.Assert(out, gc.Matches, `Global Options

These options may be used with any command, and may appear in front of any
command\.(.|\n)*`)
	lines := strings.Split(out, "\n")
	var flags []string
	for _, line := range lines {
		f := strings.Fields(line)
		if len(f) == 0 || line[0] != '-' {
			continue
		}
		flags = append(flags, line)
	}
	c.Assert(len(flags), gc.Equals, len(globalFlags))
	for i, line := range flags {
		c.Assert(line, gc.Matches, globalFlags[i])
	}
}

func (s *MainSuite) TestRegisterCommands(c *gc.C) {
	stub := &gitjujutesting.Stub{}
	extraNames := []string{"cmd-a", "cmd-b"}
	for i := range extraNames {
		name := extraNames[i]
		RegisterCommand(func() cmd.Command {
			return &stubCommand{
				stub: stub,
				info: &cmd.Info{
					Name: name,
				},
			}
		})
	}

	registry := &stubRegistry{stub: stub}
	registry.names = append(registry.names, "help", "version") // implicit
	registerCommands(registry, testing.Context(c))
	sort.Strings(registry.names)

	expected := make([]string, len(commandNames))
	copy(expected, commandNames)
	expected = append(expected, extraNames...)
	sort.Strings(expected)
	c.Check(registry.names, jc.DeepEquals, expected)
}

type commands []cmd.Command

func (r *commands) Register(c cmd.Command) {
	*r = append(*r, c)
}

func (r *commands) RegisterDeprecated(c cmd.Command, check cmd.DeprecationCheck) {
	if !check.Obsolete() {
		*r = append(*r, c)
	}
}

func (r *commands) RegisterSuperAlias(name, super, forName string, check cmd.DeprecationCheck) {
	// Do nothing.
}

func (s *MainSuite) TestModelCommands(c *gc.C) {
	var commands commands
	registerCommands(&commands, testing.Context(c))
	// There should not be any ModelCommands registered.
	// ModelCommands must be wrapped using modelcmd.Wrap.
	for _, cmd := range commands {
		c.Logf("%v", cmd.Info().Name)
		c.Check(cmd, gc.Not(gc.FitsTypeOf), modelcmd.ModelCommand(&bootstrapCommand{}))
	}
}

func (s *MainSuite) TestAllCommandsPurposeDocCapitalization(c *gc.C) {
	// Verify each command that:
	// - the Purpose field is not empty and begins with a lowercase
	// letter, and,
	// - if set, the Doc field either begins with the name of the
	// command or and uppercase letter.
	//
	// The first makes Purpose a required documentation. Also, makes
	// both "help commands"'s output and "help <cmd>"'s header more
	// uniform. The second makes the Doc content either start like a
	// sentence, or start godoc-like by using the command's name in
	// lowercase.
	var commands commands
	registerCommands(&commands, testing.Context(c))
	for _, cmd := range commands {
		info := cmd.Info()
		c.Logf("%v", info.Name)
		purpose := strings.TrimSpace(info.Purpose)
		doc := strings.TrimSpace(info.Doc)
		comment := func(message string) interface{} {
			return gc.Commentf("command %q %s", info.Name, message)
		}

		c.Check(purpose, gc.Not(gc.Equals), "", comment("has empty Purpose"))
		if purpose != "" {
			prefix := string(purpose[0])
			c.Check(prefix, gc.Equals, strings.ToLower(prefix),
				comment("expected lowercase first-letter Purpose"),
			)
		}
		if doc != "" && !strings.HasPrefix(doc, info.Name) {
			prefix := string(doc[0])
			c.Check(prefix, gc.Equals, strings.ToUpper(prefix),
				comment("expected uppercase first-letter Doc"),
			)
		}
	}
}

func (s *MainSuite) TestTwoDotOhDeprecation(c *gc.C) {
	check := twoDotOhDeprecation("the replacement")

	// first check pre-2.0
	s.PatchValue(&version.Current, version.MustParse("1.26.4"))
	deprecated, replacement := check.Deprecated()
	c.Check(deprecated, jc.IsFalse)
	c.Check(replacement, gc.Equals, "")
	c.Check(check.Obsolete(), jc.IsFalse)

	s.PatchValue(&version.Current, version.MustParse("2.0-alpha1"))
	deprecated, replacement = check.Deprecated()
	c.Check(deprecated, jc.IsTrue)
	c.Check(replacement, gc.Equals, "the replacement")
	c.Check(check.Obsolete(), jc.IsFalse)

	s.PatchValue(&version.Current, version.MustParse("3.0-alpha1"))
	deprecated, replacement = check.Deprecated()
	c.Check(deprecated, jc.IsTrue)
	c.Check(replacement, gc.Equals, "the replacement")
	c.Check(check.Obsolete(), jc.IsTrue)
}<|MERGE_RESOLUTION|>--- conflicted
+++ resolved
@@ -212,16 +212,9 @@
 	"bootstrap",
 	"cached-images",
 	"change-user-password",
-<<<<<<< HEAD
-	"collect-metrics",
-	"create-backup",
-	"create-budget",
-	"create-model",
-=======
 	"charm",
 	"create-environment",
 	"create-model", // alias for create-environment
->>>>>>> fb530c06
 	"debug-hooks",
 	"debug-log",
 	"debug-metrics",
