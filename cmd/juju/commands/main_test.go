--- conflicted
+++ resolved
@@ -96,11 +96,7 @@
 		summary: "juju help foo doesn't exist",
 		args:    []string{"help", "foo"},
 		code:    1,
-<<<<<<< HEAD
-		out:     missingCommandMessage("foo", "run"),
-=======
 		out:     missingCommandMessage("foo", "find"),
->>>>>>> 893ab973
 	}, {
 		summary: "juju help deploy shows the default help without global options",
 		args:    []string{"help", "deploy"},
@@ -505,11 +501,7 @@
 
 // optionalFeatures are feature flags that impact registration of commands.
 var optionalFeatures = []string{
-<<<<<<< HEAD
-	feature.CharmHubIntegration,
-=======
 	feature.ActionsV2,
->>>>>>> 893ab973
 }
 
 // These are the commands that are behind the `devFeatures`.
