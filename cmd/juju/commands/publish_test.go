--- conflicted
+++ resolved
@@ -114,11 +114,7 @@
 
 func (s *PublishSuite) TestMissingSeries(c *gc.C) {
 	_, err := s.runPublish(c, "cs:wordpress")
-<<<<<<< HEAD
-	c.Assert(err, gc.ErrorMatches, `charm url series is not resolved`)
-=======
 	c.Assert(err, gc.ErrorMatches, `cannot infer charm or bundle URL for "cs:wordpress": charm or bundle url series is not resolved`)
->>>>>>> 562a22ce
 }
 
 func (s *PublishSuite) TestNotClean(c *gc.C) {
