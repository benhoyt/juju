--- conflicted
+++ resolved
@@ -144,12 +144,9 @@
 	"deploy",
 	"destroy-environment",
 	"expose",
-<<<<<<< HEAD
-	"ssh",
-=======
 	"get",
 	"set",
->>>>>>> e0a0142e
+	"ssh",
 	"status",
 	"unexpose",
 	"upgrade-juju",
