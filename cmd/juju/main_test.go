--- conflicted
+++ resolved
@@ -144,15 +144,10 @@
 	"expose",
 	"generate-config", // alias for init
 	"get",
-<<<<<<< HEAD
+	"get-constraints",
 	"init",
 	"remove-relation", // alias for destory-relation
 	"remove-unit",     // alias for destroy-unit
-=======
-	"get-constraints",
-	"remove-relation",
-	"remove-unit",
->>>>>>> 92c0d773
 	"resolved",
 	"scp",
 	"set",
