--- conflicted
+++ resolved
@@ -42,16 +42,9 @@
 	f.BoolVar(&c.public, "public", false, "tools are for a public cloud, so generate mirrors information")
 }
 
-<<<<<<< HEAD
-func (c *ToolsMetadataCommand) Init(args []string) (err error) {
-	err = c.EnvCommandBase.Init()
-	if err != nil {
-		return
-=======
 func (c *ToolsMetadataCommand) Init(args []string) error {
 	if err := c.EnvCommandBase.EnsureEnvName(); err != nil {
 		return err
->>>>>>> d9bb9d9b
 	}
 	return cmd.CheckEmpty(args)
 }
