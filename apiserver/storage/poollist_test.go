--- conflicted
+++ resolved
@@ -52,10 +52,6 @@
 	s.createPools(c, 2)
 	pools, err := s.api.ListPools(params.StoragePoolFilter{})
 	c.Assert(err, jc.ErrorIsNil)
-<<<<<<< HEAD
-
-=======
->>>>>>> 53bad816
 	assertPoolNames(c, pools.Results,
 		"testpool0", "testpool1",
 		"dummy", "loop",
@@ -86,10 +82,6 @@
 	pools, err := s.api.ListPools(params.StoragePoolFilter{
 		Providers: []string{tstType}})
 	c.Assert(err, jc.ErrorIsNil)
-<<<<<<< HEAD
-	c.Assert(pools.Results, gc.HasLen, 2)
-=======
->>>>>>> 53bad816
 	assertPoolNames(c, pools.Results, "rayofsunshine", "tmpfs")
 }
 
@@ -148,15 +140,7 @@
 	pools, err := s.api.ListPools(params.StoragePoolFilter{
 		Providers: []string{tstType, string(provider.LoopProviderType)}})
 	c.Assert(err, jc.ErrorIsNil)
-<<<<<<< HEAD
-
-	assertPoolNames(c, pools.Results,
-		"testpool0", "testpool1",
-		"rayofsunshine", "loop",
-		"tmpfs")
-=======
 	assertPoolNames(c, pools.Results, "testpool0", "testpool1", "rayofsunshine", "loop", "tmpfs")
->>>>>>> 53bad816
 }
 
 func (s *poolSuite) TestListNoPools(c *gc.C) {
