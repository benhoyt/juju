--- conflicted
+++ resolved
@@ -15,7 +15,7 @@
 
 	apiservererrors "github.com/juju/juju/apiserver/errors"
 	"github.com/juju/juju/apiserver/params"
-	corenetwork "github.com/juju/juju/core/network"
+	"github.com/juju/juju/core/network"
 	"github.com/juju/juju/state"
 )
 
@@ -23,7 +23,7 @@
 	ProcessAPIRequest(params.NetworkInfoParams) (params.NetworkInfoResults, error)
 	NetworksForRelation(
 		binding string, rel *state.Relation, pollPublic bool,
-	) (boundSpace string, ingress corenetwork.SpaceAddresses, egress []string, err error)
+	) (boundSpace string, ingress network.SpaceAddresses, egress []string, err error)
 }
 
 // TODO (manadart 2019-10-09):
@@ -118,17 +118,9 @@
 	result := params.NetworkInfoResults{Results: make(map[string]params.NetworkInfoResult)}
 
 	for _, endpoint := range endpoints {
-<<<<<<< HEAD
-		if _, ok := n.bindings[endpoint]; ok {
-			valid.Add(endpoint)
-		} else {
-			err := errors.NotValidf("undefined for unit charm: endpoint %q", endpoint)
+		if err := n.validateEndpoint(endpoint); err != nil {
 			result.Results[endpoint] = params.NetworkInfoResult{Error: apiservererrors.ServerError(err)}
-=======
-		if err := n.validateEndpoint(endpoint); err != nil {
-			result.Results[endpoint] = params.NetworkInfoResult{Error: common.ServerError(err)}
-			continue
->>>>>>> daf11d2d
+			continue
 		}
 		valid.Add(endpoint)
 	}
@@ -163,7 +155,7 @@
 // input relation is cross-model and pollAddr is passed as true.
 // The unit public address is preferred, but we will fall back to the private
 // address if it does not become available in the polling window.
-func (n *NetworkInfoBase) maybeGetUnitAddress(rel *state.Relation) (corenetwork.SpaceAddresses, error) {
+func (n *NetworkInfoBase) maybeGetUnitAddress(rel *state.Relation) (network.SpaceAddresses, error) {
 	_, crossModel, err := rel.RemoteApplication()
 	if err != nil {
 		return nil, errors.Trace(err)
@@ -177,14 +169,14 @@
 		logger.Warningf(
 			"no public address for unit %q in cross model relation %q, will use private address", n.unit.Name(), rel)
 	} else if address.Value != "" {
-		return corenetwork.SpaceAddresses{address}, nil
+		return network.SpaceAddresses{address}, nil
 	}
 
 	address, err = n.pollForAddress(n.unit.PrivateAddress)
 	if err != nil {
 		logger.Warningf("no private address for unit %q in relation %q", n.unit.Name(), rel)
 	} else if address.Value != "" {
-		return corenetwork.SpaceAddresses{address}, nil
+		return network.SpaceAddresses{address}, nil
 	}
 
 	return nil, nil
@@ -195,7 +187,7 @@
 // If there are none, it attempts to resolve a subnet from the input
 // ingress addresses.
 func (n *NetworkInfoBase) getEgressForRelation(
-	rel *state.Relation, ingress corenetwork.SpaceAddresses,
+	rel *state.Relation, ingress network.SpaceAddresses,
 ) ([]string, error) {
 	egressSubnets, err := state.NewRelationEgressNetworks(n.st).Networks(rel.Tag().Id())
 	if err != nil {
@@ -299,16 +291,16 @@
 // TODO (manadart 2020-11-19): This preserves prior behaviour,
 // but should we just return them all?
 func subnetsForAddresses(addrs []string) []string {
-	if egress := corenetwork.SubnetsForAddresses(addrs); len(egress) > 0 {
+	if egress := network.SubnetsForAddresses(addrs); len(egress) > 0 {
 		return egress[:1]
 	}
 	return nil
 }
 
 func (n *NetworkInfoBase) pollForAddress(
-	fetcher func() (corenetwork.SpaceAddress, error),
-) (corenetwork.SpaceAddress, error) {
-	var address corenetwork.SpaceAddress
+	fetcher func() (network.SpaceAddress, error),
+) (network.SpaceAddress, error) {
+	var address network.SpaceAddress
 	retryArg := n.retryFactory()
 	retryArg.Func = func() error {
 		var err error
@@ -316,7 +308,7 @@
 		return err
 	}
 	retryArg.IsFatalError = func(err error) bool {
-		return !corenetwork.IsNoAddressError(err)
+		return !network.IsNoAddressError(err)
 	}
 	return address, retry.Call(retryArg)
 }
