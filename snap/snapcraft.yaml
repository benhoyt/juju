name: juju
<<<<<<< HEAD
version: 2.2-beta2
=======
version: 2.2-beta3
>>>>>>> 7de4db7f
summary: juju client
description: Through the use of charms, juju provides you with shareable, re-usable, and repeatable expressions of devops best practices.
confinement: classic
grade: devel

apps:
  juju:
    command: wrappers/juju

parts:
  wrappers:
    plugin: dump
    source: snap/
  juju:
    plugin: godeps
    go-importpath: github.com/juju/juju
    #The source can be your local tree or github
    #source: https://github.com/juju/juju.git
    #If you pull a remote, set source-depth to 1 to make the fetch shorter
    #source-depth: 1
    #source: file:///full/file/path
    #By default, reuse existing tree
    source: .
    source-type: git
    #this is for building in a docker container
    build-packages: [gcc, libc6-dev]
    #You can grab a specific tag, commit, or branch
    #source-tag: juju-2.0.2
    #source-commit: a83896d913d7e43c960e441c1e41612116d92d46
    #source-branch: develop
    go-packages:
      - github.com/juju/juju/cmd/juju
      #If you are releasing a build with public streams, you don't need to build the agent
      - github.com/juju/juju/cmd/jujud
    install: |
      mkdir -p $SNAPCRAFT_PART_INSTALL/bash_completions
      cp -a etc/bash_completion.d/juju* $SNAPCRAFT_PART_INSTALL/bash_completions/.<|MERGE_RESOLUTION|>--- conflicted
+++ resolved
@@ -1,9 +1,5 @@
 name: juju
-<<<<<<< HEAD
-version: 2.2-beta2
-=======
 version: 2.2-beta3
->>>>>>> 7de4db7f
 summary: juju client
 description: Through the use of charms, juju provides you with shareable, re-usable, and repeatable expressions of devops best practices.
 confinement: classic
