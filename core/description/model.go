// Copyright 2016 Canonical Ltd.
// Licensed under the AGPLv3, see LICENCE file for details.

package description

import (
	"net"
	"sort"
	"strings"

	"github.com/juju/errors"
	"github.com/juju/schema"
	"github.com/juju/utils/set"
	"github.com/juju/version"
	"gopkg.in/juju/names.v2"
	"gopkg.in/yaml.v2"
)

// ModelArgs represent the bare minimum information that is needed
// to represent a model.
type ModelArgs struct {
	Owner              names.UserTag
	Config             map[string]interface{}
	LatestToolsVersion version.Number
	Blocks             map[string]string
	CloudRegion        string
	CloudCredential    string
}

// NewModel returns a Model based on the args specified.
func NewModel(args ModelArgs) Model {
	m := &model{
		Version:             1,
		Owner_:              args.Owner.Id(),
		Config_:             args.Config,
		LatestToolsVersion_: args.LatestToolsVersion,
		Sequences_:          make(map[string]int),
		Blocks_:             args.Blocks,
		CloudRegion_:        args.CloudRegion,
		CloudCredential_:    args.CloudCredential,
	}
	m.setUsers(nil)
	m.setMachines(nil)
	m.setApplications(nil)
	m.setRelations(nil)
	m.setSpaces(nil)
	m.setLinkLayerDevices(nil)
	m.setSubnets(nil)
	m.setIPAddresses(nil)
	return m
}

// Serialize mirrors the Deserialize method, and makes sure that
// the same serialization method is used.
func Serialize(model Model) ([]byte, error) {
	return yaml.Marshal(model)
}

// Deserialize constructs a Model from a serialized YAML byte stream. The
// normal use for this is to construct the Model representation after getting
// the byte stream from an API connection or read from a file.
func Deserialize(bytes []byte) (Model, error) {
	var source map[string]interface{}
	err := yaml.Unmarshal(bytes, &source)
	if err != nil {
		return nil, errors.Trace(err)
	}

	model, err := importModel(source)
	if err != nil {
		return nil, errors.Trace(err)
	}
	return model, nil
}

// parseLinkLayerDeviceGlobalKey is used to validate that the parent device
// referenced by a LinkLayerDevice exists. Copied from state to avoid exporting
// and will be replaced by device.ParentMachineID() at some point.
func parseLinkLayerDeviceGlobalKey(globalKey string) (machineID, deviceName string, canBeGlobalKey bool) {
	if !strings.Contains(globalKey, "#") {
		// Can't be a global key.
		return "", "", false
	}
	keyParts := strings.Split(globalKey, "#")
	if len(keyParts) != 4 || (keyParts[0] != "m" && keyParts[2] != "d") {
		// Invalid global key format.
		return "", "", true
	}
	machineID, deviceName = keyParts[1], keyParts[3]
	return machineID, deviceName, true
}

// parentId returns the id of the host machine if machineId a container id, or ""
// if machineId is not for a container.
func parentId(machineId string) string {
	idParts := strings.Split(machineId, "/")
	if len(idParts) < 3 {
		return ""
	}
	return strings.Join(idParts[:len(idParts)-2], "/")
}

type model struct {
	Version int `yaml:"version"`

	Owner_  string                 `yaml:"owner"`
	Config_ map[string]interface{} `yaml:"config"`
	Blocks_ map[string]string      `yaml:"blocks,omitempty"`

	LatestToolsVersion_ version.Number `yaml:"latest-tools,omitempty"`

<<<<<<< HEAD
	Users_            users            `yaml:"users"`
	Machines_         machines         `yaml:"machines"`
	Services_         services         `yaml:"services"`
	Relations_        relations        `yaml:"relations"`
	Spaces_           spaces           `yaml:"spaces"`
	LinkLayerDevices_ linklayerdevices `yaml:"linklayerdevices"`
	IPAddresses_      ipaddresses      `yaml:"ipaddresses"`
	Subnets_          subnets          `yaml:"subnets"`
=======
	Users_        users        `yaml:"users"`
	Machines_     machines     `yaml:"machines"`
	Applications_ applications `yaml:"applications"`
	Relations_    relations    `yaml:"relations"`
>>>>>>> ab19328d

	Sequences_ map[string]int `yaml:"sequences"`

	Annotations_ `yaml:"annotations,omitempty"`

	Constraints_ *constraints `yaml:"constraints,omitempty"`

	CloudRegion_     string `yaml:"cloud-region,omitempty"`
	CloudCredential_ string `yaml:"cloud-credential,omitempty"`

	// TODO:
	// Subnets
	// Storage...
}

func (m *model) Tag() names.ModelTag {
	// Here we make the assumption that the environment UUID is set
	// correctly in the Config.
	value := m.Config_["uuid"]
	// Explicitly ignore the 'ok' aspect of the cast. If we don't have it
	// and it is wrong, we panic. Here we fully expect it to exist, but
	// paranoia says 'never panic', so worst case is we have an empty string.
	uuid, _ := value.(string)
	return names.NewModelTag(uuid)
}

// Owner implements Model.
func (m *model) Owner() names.UserTag {
	return names.NewUserTag(m.Owner_)
}

// Config implements Model.
func (m *model) Config() map[string]interface{} {
	// TODO: consider returning a deep copy.
	return m.Config_
}

// UpdateConfig implements Model.
func (m *model) UpdateConfig(config map[string]interface{}) {
	for key, value := range config {
		m.Config_[key] = value
	}
}

// LatestToolsVersion implements Model.
func (m *model) LatestToolsVersion() version.Number {
	return m.LatestToolsVersion_
}

// Blocks implements Model.
func (m *model) Blocks() map[string]string {
	return m.Blocks_
}

// Implement length-based sort with ByLen type.
type ByName []User

func (a ByName) Len() int           { return len(a) }
func (a ByName) Less(i, j int) bool { return a[i].Name().Canonical() < a[j].Name().Canonical() }
func (a ByName) Swap(i, j int)      { a[i], a[j] = a[j], a[i] }

// Users implements Model.
func (m *model) Users() []User {
	var result []User
	for _, user := range m.Users_.Users_ {
		result = append(result, user)
	}
	sort.Sort(ByName(result))
	return result
}

// AddUser implements Model.
func (m *model) AddUser(args UserArgs) {
	m.Users_.Users_ = append(m.Users_.Users_, newUser(args))
}

func (m *model) setUsers(userList []*user) {
	m.Users_ = users{
		Version: 1,
		Users_:  userList,
	}
}

// Machines implements Model.
func (m *model) Machines() []Machine {
	var result []Machine
	for _, machine := range m.Machines_.Machines_ {
		result = append(result, machine)
	}
	return result
}

// AddMachine implements Model.
func (m *model) AddMachine(args MachineArgs) Machine {
	machine := newMachine(args)
	m.Machines_.Machines_ = append(m.Machines_.Machines_, machine)
	return machine
}

func (m *model) setMachines(machineList []*machine) {
	m.Machines_ = machines{
		Version:   1,
		Machines_: machineList,
	}
}

// Applications implements Model.
func (m *model) Applications() []Application {
	var result []Application
	for _, application := range m.Applications_.Applications_ {
		result = append(result, application)
	}
	return result
}

func (m *model) application(name string) *application {
	for _, application := range m.Applications_.Applications_ {
		if application.Name() == name {
			return application
		}
	}
	return nil
}

// AddApplication implements Model.
func (m *model) AddApplication(args ApplicationArgs) Application {
	application := newApplication(args)
	m.Applications_.Applications_ = append(m.Applications_.Applications_, application)
	return application
}

func (m *model) setApplications(applicationList []*application) {
	m.Applications_ = applications{
		Version:       1,
		Applications_: applicationList,
	}
}

// Relations implements Model.
func (m *model) Relations() []Relation {
	var result []Relation
	for _, relation := range m.Relations_.Relations_ {
		result = append(result, relation)
	}
	return result
}

// AddRelation implements Model.
func (m *model) AddRelation(args RelationArgs) Relation {
	relation := newRelation(args)
	m.Relations_.Relations_ = append(m.Relations_.Relations_, relation)
	return relation
}

func (m *model) setRelations(relationList []*relation) {
	m.Relations_ = relations{
		Version:    1,
		Relations_: relationList,
	}
}

// Spaces implements Model.
func (m *model) Spaces() []Space {
	var result []Space
	for _, space := range m.Spaces_.Spaces_ {
		result = append(result, space)
	}
	return result
}

// AddSpace implements Model.
func (m *model) AddSpace(args SpaceArgs) Space {
	space := newSpace(args)
	m.Spaces_.Spaces_ = append(m.Spaces_.Spaces_, space)
	return space
}

func (m *model) setSpaces(spaceList []*space) {
	m.Spaces_ = spaces{
		Version: 1,
		Spaces_: spaceList,
	}
}

// LinkLayerDevices implements Model.
func (m *model) LinkLayerDevices() []LinkLayerDevice {
	var result []LinkLayerDevice
	for _, device := range m.LinkLayerDevices_.LinkLayerDevices_ {
		result = append(result, device)
	}
	return result
}

// Subnets implements Model.
func (m *model) Subnets() []Subnet {
	var result []Subnet
	for _, subnet := range m.Subnets_.Subnets_ {
		result = append(result, subnet)
	}
	return result
}

// AddLinkLayerDevice implements Model.
func (m *model) AddLinkLayerDevice(args LinkLayerDeviceArgs) LinkLayerDevice {
	device := newLinkLayerDevice(args)
	m.LinkLayerDevices_.LinkLayerDevices_ = append(m.LinkLayerDevices_.LinkLayerDevices_, device)
	return device
}

func (m *model) setLinkLayerDevices(devicesList []*linklayerdevice) {
	m.LinkLayerDevices_ = linklayerdevices{
		Version:           1,
		LinkLayerDevices_: devicesList,
	}
}

// IPAddresses implements Model.
func (m *model) IPAddresses() []IPAddress {
	var result []IPAddress
	for _, addr := range m.IPAddresses_.IPAddresses_ {
		result = append(result, addr)
	}
	return result
}

// AddSubnet implemets Model.
func (m *model) AddSubnet(args SubnetArgs) Subnet {
	subnet := newSubnet(args)
	m.Subnets_.Subnets_ = append(m.Subnets_.Subnets_, subnet)
	return subnet
}

func (m *model) setSubnets(subnetList []*subnet) {
	m.Subnets_ = subnets{
		Version:  1,
		Subnets_: subnetList,
	}
}

// AddIPAddress implements Model.
func (m *model) AddIPAddress(args IPAddressArgs) IPAddress {
	addr := newIPAddress(args)
	m.IPAddresses_.IPAddresses_ = append(m.IPAddresses_.IPAddresses_, addr)
	return addr
}

func (m *model) setIPAddresses(addressesList []*ipaddress) {
	m.IPAddresses_ = ipaddresses{
		Version:      1,
		IPAddresses_: addressesList,
	}
}

// Sequences implements Model.
func (m *model) Sequences() map[string]int {
	return m.Sequences_
}

// SetSequence implements Model.
func (m *model) SetSequence(name string, value int) {
	m.Sequences_[name] = value
}

// Constraints implements HasConstraints.
func (m *model) Constraints() Constraints {
	if m.Constraints_ == nil {
		return nil
	}
	return m.Constraints_
}

// SetConstraints implements HasConstraints.
func (m *model) SetConstraints(args ConstraintsArgs) {
	m.Constraints_ = newConstraints(args)
}

// CloudRegion implements Model.
func (m *model) CloudRegion() string {
	return m.CloudRegion_
}

// CloudCredential implements Model.
func (m *model) CloudCredential() string {
	return m.CloudCredential_
}

// Validate implements Model.
func (m *model) Validate() error {
	// A model needs an owner.
	if m.Owner_ == "" {
		return errors.NotValidf("missing model owner")
	}

	unitsWithOpenPorts := set.NewStrings()
	for _, machine := range m.Machines_.Machines_ {
		if err := machine.Validate(); err != nil {
			return errors.Trace(err)
		}
		for _, op := range machine.OpenedPorts() {
			for _, pr := range op.OpenPorts() {
				unitsWithOpenPorts.Add(pr.UnitName())
			}
		}
	}
	allUnits := set.NewStrings()
	for _, application := range m.Applications_.Applications_ {
		if err := application.Validate(); err != nil {
			return errors.Trace(err)
		}
		allUnits = allUnits.Union(application.unitNames())
	}
	// Make sure that all the unit names specified in machine opened ports
	// exist as units of applications.
	unknownUnitsWithPorts := unitsWithOpenPorts.Difference(allUnits)
	if len(unknownUnitsWithPorts) > 0 {
		return errors.Errorf("unknown unit names in open ports: %s", unknownUnitsWithPorts.SortedValues())
	}

	err := m.validateRelations()
	if err != nil {
		return errors.Trace(err)
	}

	err = m.validateSubnets()
	if err != nil {
		return errors.Trace(err)
	}

	err = m.validateLinkLayerDevices()
	if err != nil {
		return errors.Trace(err)
	}

	return nil
}

// validateSubnets makes sure that any spaces referenced by subnets exist.
func (m *model) validateSubnets() error {
	spaceNames := set.NewStrings()
	for _, space := range m.Spaces_.Spaces_ {
		spaceNames.Add(space.Name())
	}
	for _, subnet := range m.Subnets_.Subnets_ {
		if subnet.SpaceName() == "" {
			continue
		}
		if !spaceNames.Contains(subnet.SpaceName()) {
			return errors.Errorf("subnet %q references non-existent space %q", subnet.CIDR(), subnet.SpaceName())
		}
	}

	return nil
}

func addMachinesToMap(machine Machine, machineIDs map[string]Machine) {
	machineIDs[machine.Id()] = machine
	for _, container := range machine.Containers() {
		addMachinesToMap(container, machineIDs)
	}
}

// validateLinkLayerDevices makes sure that any machines referenced by link
// layer devices exist.
func (m *model) validateLinkLayerDevices() error {
	machineIDs := make(map[string]Machine)
	for _, machine := range m.Machines_.Machines_ {
		addMachinesToMap(machine, machineIDs)
	}

	// Build a map of all devices for each machine, in order to validate
	// parents.
	machineDevices := make(map[string]map[string]LinkLayerDevice)
	for _, device := range m.LinkLayerDevices_.LinkLayerDevices_ {
		_, ok := machineDevices[device.MachineID()]
		if !ok {
			machineDevices[device.MachineID()] = make(map[string]LinkLayerDevice)
		}
		machineDevices[device.MachineID()][device.Name()] = device
	}

	for _, device := range m.LinkLayerDevices_.LinkLayerDevices_ {
		machine, ok := machineIDs[device.MachineID()]
		if !ok {
			return errors.Errorf("device %q references non-existent machine %q", device.Name(), device.MachineID())
		}
		if device.Name() == "" {
			return errors.Errorf("device has empty name: %#v", device)
		}
		if device.MACAddress() != "" {
			if _, err := net.ParseMAC(device.MACAddress()); err != nil {
				return errors.Errorf("device %q has invalid MACAddress %q", device.Name(), device.MACAddress())
			}
		}
		if device.ParentName() == "" {
			continue
		}
		hostMachineID, parentDeviceName, canBeGlobalKey := parseLinkLayerDeviceGlobalKey(device.ParentName())
		if !canBeGlobalKey {
			hostMachineID = device.MachineID()
			parentDeviceName = device.ParentName()
		}
		parentDevice, ok := machineDevices[hostMachineID][parentDeviceName]
		if !ok {
			return errors.Errorf("device %q has non-existent parent %q", device.Name(), parentDeviceName)
		}
		if !canBeGlobalKey {
			if device.Name() == parentDeviceName {
				return errors.Errorf("device %q is its own parent", device.Name())
			}
			continue
		}
		// The device is on a container.
		if parentDevice.Type() != "bridge" {
			return errors.Errorf("device %q on a container but not a bridge", device.Name())
		}
		parentId := parentId(machine.Id())
		if parentId == "" {
			return errors.Errorf("ParentName %q for non-container machine %q", device.ParentName(), machine.Id())
		}
		if parentDevice.MachineID() != parentId {
			return errors.Errorf("parent machine of device %q not host machine %q", device.Name(), parentId)
		}
	}
	return nil
}

// validateRelations makes sure that for each endpoint in each relation there
// are settings for all units of that application for that endpoint.
func (m *model) validateRelations() error {
	for _, relation := range m.Relations_.Relations_ {
		for _, ep := range relation.Endpoints_.Endpoints_ {
			// Check application exists.
			application := m.application(ep.ApplicationName())
			if application == nil {
				return errors.Errorf("unknown application %q for relation id %d", ep.ApplicationName(), relation.Id())
			}
			// Check that all units have settings.
			applicationUnits := application.unitNames()
			epUnits := ep.unitNames()
			if missingSettings := applicationUnits.Difference(epUnits); len(missingSettings) > 0 {
				return errors.Errorf("missing relation settings for units %s in relation %d", missingSettings.SortedValues(), relation.Id())
			}
			if extraSettings := epUnits.Difference(applicationUnits); len(extraSettings) > 0 {
				return errors.Errorf("settings for unknown units %s in relation %d", extraSettings.SortedValues(), relation.Id())
			}
		}
	}
	return nil
}

// importModel constructs a new Model from a map that in normal usage situations
// will be the result of interpreting a large YAML document.
//
// This method is a package internal serialisation method.
func importModel(source map[string]interface{}) (*model, error) {
	version, err := getVersion(source)
	if err != nil {
		return nil, errors.Trace(err)
	}

	importFunc, ok := modelDeserializationFuncs[version]
	if !ok {
		return nil, errors.NotValidf("version %d", version)
	}

	return importFunc(source)
}

type modelDeserializationFunc func(map[string]interface{}) (*model, error)

var modelDeserializationFuncs = map[int]modelDeserializationFunc{
	1: importModelV1,
}

func importModelV1(source map[string]interface{}) (*model, error) {
	fields := schema.Fields{
<<<<<<< HEAD
		"owner":            schema.String(),
		"config":           schema.StringMap(schema.Any()),
		"latest-tools":     schema.String(),
		"blocks":           schema.StringMap(schema.String()),
		"users":            schema.StringMap(schema.Any()),
		"machines":         schema.StringMap(schema.Any()),
		"services":         schema.StringMap(schema.Any()),
		"relations":        schema.StringMap(schema.Any()),
		"ipaddresses":      schema.StringMap(schema.Any()),
		"spaces":           schema.StringMap(schema.Any()),
		"subnets":          schema.StringMap(schema.Any()),
		"linklayerdevices": schema.StringMap(schema.Any()),
		"sequences":        schema.StringMap(schema.Int()),
=======
		"owner":        schema.String(),
		"cloud-region": schema.String(),
		"config":       schema.StringMap(schema.Any()),
		"latest-tools": schema.String(),
		"blocks":       schema.StringMap(schema.String()),
		"users":        schema.StringMap(schema.Any()),
		"machines":     schema.StringMap(schema.Any()),
		"applications": schema.StringMap(schema.Any()),
		"relations":    schema.StringMap(schema.Any()),
		"sequences":    schema.StringMap(schema.Int()),
>>>>>>> ab19328d
	}
	// Some values don't have to be there.
	defaults := schema.Defaults{
		"latest-tools": schema.Omit,
		"blocks":       schema.Omit,
		"cloud-region": schema.Omit,
	}
	addAnnotationSchema(fields, defaults)
	addConstraintsSchema(fields, defaults)
	checker := schema.FieldMap(fields, defaults)

	coerced, err := checker.Coerce(source, nil)
	if err != nil {
		return nil, errors.Annotatef(err, "model v1 schema check failed")
	}
	valid := coerced.(map[string]interface{})
	// From here we know that the map returned from the schema coercion
	// contains fields of the right type.

	result := &model{
		Version:    1,
		Owner_:     valid["owner"].(string),
		Config_:    valid["config"].(map[string]interface{}),
		Sequences_: make(map[string]int),
		Blocks_:    convertToStringMap(valid["blocks"]),
	}
	result.importAnnotations(valid)
	sequences := valid["sequences"].(map[string]interface{})
	for key, value := range sequences {
		result.SetSequence(key, int(value.(int64)))
	}

	if constraintsMap, ok := valid["constraints"]; ok {
		constraints, err := importConstraints(constraintsMap.(map[string]interface{}))
		if err != nil {
			return nil, errors.Trace(err)
		}
		result.Constraints_ = constraints
	}

	if availableTools, ok := valid["latest-tools"]; ok {
		num, err := version.Parse(availableTools.(string))
		if err != nil {
			return nil, errors.Trace(err)
		}
		result.LatestToolsVersion_ = num
	}

	if region, ok := valid["cloud-region"]; ok {
		result.CloudRegion_ = region.(string)
	}

	if credential, ok := valid["cloud-credential"]; ok {
		result.CloudCredential_ = credential.(string)
	}

	userMap := valid["users"].(map[string]interface{})
	users, err := importUsers(userMap)
	if err != nil {
		return nil, errors.Annotate(err, "users")
	}
	result.setUsers(users)

	machineMap := valid["machines"].(map[string]interface{})
	machines, err := importMachines(machineMap)
	if err != nil {
		return nil, errors.Annotate(err, "machines")
	}
	result.setMachines(machines)

	applicationMap := valid["applications"].(map[string]interface{})
	applications, err := importApplications(applicationMap)
	if err != nil {
		return nil, errors.Annotate(err, "applications")
	}
	result.setApplications(applications)

	relationMap := valid["relations"].(map[string]interface{})
	relations, err := importRelations(relationMap)
	if err != nil {
		return nil, errors.Annotate(err, "relations")
	}
	result.setRelations(relations)

	spaceMap := valid["spaces"].(map[string]interface{})
	spaces, err := importSpaces(spaceMap)
	if err != nil {
		return nil, errors.Annotate(err, "spaces")
	}
	result.setSpaces(spaces)

	deviceMap := valid["linklayerdevices"].(map[string]interface{})
	devices, err := importLinkLayerDevices(deviceMap)
	if err != nil {
		return nil, errors.Annotate(err, "linklayerdevices")
	}
	result.setLinkLayerDevices(devices)

	subnetsMap := valid["subnets"].(map[string]interface{})
	subnets, err := importSubnets(subnetsMap)
	if err != nil {
		return nil, errors.Annotate(err, "subnets")
	}
	result.setSubnets(subnets)

	addressMap := valid["ipaddresses"].(map[string]interface{})
	addresses, err := importIPAddresses(addressMap)
	if err != nil {
		return nil, errors.Annotate(err, "ipaddresses")
	}
	result.setIPAddresses(addresses)
	return result, nil
}<|MERGE_RESOLUTION|>--- conflicted
+++ resolved
@@ -109,21 +109,14 @@
 
 	LatestToolsVersion_ version.Number `yaml:"latest-tools,omitempty"`
 
-<<<<<<< HEAD
 	Users_            users            `yaml:"users"`
 	Machines_         machines         `yaml:"machines"`
-	Services_         services         `yaml:"services"`
+	Applications_     applications     `yaml:"applications"`
 	Relations_        relations        `yaml:"relations"`
 	Spaces_           spaces           `yaml:"spaces"`
 	LinkLayerDevices_ linklayerdevices `yaml:"linklayerdevices"`
 	IPAddresses_      ipaddresses      `yaml:"ipaddresses"`
 	Subnets_          subnets          `yaml:"subnets"`
-=======
-	Users_        users        `yaml:"users"`
-	Machines_     machines     `yaml:"machines"`
-	Applications_ applications `yaml:"applications"`
-	Relations_    relations    `yaml:"relations"`
->>>>>>> ab19328d
 
 	Sequences_ map[string]int `yaml:"sequences"`
 
@@ -600,32 +593,20 @@
 
 func importModelV1(source map[string]interface{}) (*model, error) {
 	fields := schema.Fields{
-<<<<<<< HEAD
 		"owner":            schema.String(),
+		"cloud-region":     schema.String(),
 		"config":           schema.StringMap(schema.Any()),
 		"latest-tools":     schema.String(),
 		"blocks":           schema.StringMap(schema.String()),
 		"users":            schema.StringMap(schema.Any()),
 		"machines":         schema.StringMap(schema.Any()),
-		"services":         schema.StringMap(schema.Any()),
+		"applications":     schema.StringMap(schema.Any()),
 		"relations":        schema.StringMap(schema.Any()),
 		"ipaddresses":      schema.StringMap(schema.Any()),
 		"spaces":           schema.StringMap(schema.Any()),
 		"subnets":          schema.StringMap(schema.Any()),
 		"linklayerdevices": schema.StringMap(schema.Any()),
 		"sequences":        schema.StringMap(schema.Int()),
-=======
-		"owner":        schema.String(),
-		"cloud-region": schema.String(),
-		"config":       schema.StringMap(schema.Any()),
-		"latest-tools": schema.String(),
-		"blocks":       schema.StringMap(schema.String()),
-		"users":        schema.StringMap(schema.Any()),
-		"machines":     schema.StringMap(schema.Any()),
-		"applications": schema.StringMap(schema.Any()),
-		"relations":    schema.StringMap(schema.Any()),
-		"sequences":    schema.StringMap(schema.Int()),
->>>>>>> ab19328d
 	}
 	// Some values don't have to be there.
 	defaults := schema.Defaults{
