// Copyright 2019 Canonical Ltd.
// Licensed under the AGPLv3, see LICENCE file for details.

package cache

import (
	"fmt"

	"github.com/juju/juju/core/life"

	"github.com/juju/collections/set"
	"github.com/juju/errors"
	"gopkg.in/juju/charm.v6"

	"github.com/juju/juju/core/network"
	"github.com/juju/juju/core/settings"
)

// Unit represents a unit in a cached model.
type Unit struct {
	// Resident identifies the unit as a type-agnostic cached entity
	// and tracks resources that it is responsible for cleaning up.
	*Resident

	model   *Model
	details UnitChange
}

func newUnit(model *Model, res *Resident) *Unit {
	return &Unit{
		Resident: res,
		model:    model,
	}
}

// Note that these property accessors are not lock-protected.
// They are intended for calling from external packages that have retrieved a
// deep copy from the cache.

// Name returns the name of this unit.
func (u *Unit) Name() string {
	return u.details.Name
}

// Application returns the application name of this unit.
func (u *Unit) Application() string {
	return u.details.Application
}

// MachineId returns the ID of the machine hosting this unit.
func (u *Unit) MachineId() string {
	return u.details.MachineId
}

// Life returns the current life of the unit.
func (u *Unit) Life() life.Value {
	return u.details.Life
}

// Subordinate returns a bool indicating whether this unit is a subordinate.
func (u *Unit) Subordinate() bool {
	return u.details.Subordinate
}

// Principal returns the name of the principal unit for the same application.
func (u *Unit) Principal() string {
	return u.details.Principal
}

// CharmURL returns the charm URL for this unit's application.
func (u *Unit) CharmURL() string {
	return u.details.CharmURL
}

// Ports returns the exposed ports for the unit.
func (u *Unit) Ports() []network.Port {
	return u.details.Ports
}

// Config settings returns the effective charm configuration for this unit
// taking into account whether it is tracking a model branch.
func (u *Unit) ConfigSettings() (charm.Settings, error) {
	if u.details.CharmURL == "" {
		return nil, errors.New("unit's charm URL must be set before retrieving config")
	}

	appName := u.details.Application
	app, err := u.model.Application(appName)
	if err != nil {
		return nil, errors.Trace(err)
	}
	cfg := app.Config()
	if cfg == nil {
		cfg = make(map[string]interface{})
	}

	// Apply any branch-based deltas to the master settings.
	var deltas settings.ItemChanges
	branches := u.model.Branches()
	for _, b := range branches {
		if units := b.AssignedUnits()[appName]; len(units) > 0 {
			if set.NewStrings(units...).Contains(u.details.Name) {
				deltas = b.AppConfig(appName)
				break
			}
		}
	}

	for _, delta := range deltas {
		switch {
		case delta.IsAddition(), delta.IsModification():
			cfg[delta.Key] = delta.NewValue
		case delta.IsDeletion():
			delete(cfg, delta.Key)
		}
	}

	// Fill in any empty values with charm defaults.
	ch, err := u.model.Charm(u.details.CharmURL)
	if err != nil {
		return nil, errors.Trace(err)
	}
	charmDefaults := ch.DefaultConfig()

	for k, v := range charmDefaults {
		if _, ok := cfg[k]; !ok {
			cfg[k] = v
		}
	}

	return cfg, nil
}

// WatchConfigSettings returns a new watcher that will notify when the
// effective application charm config for this unit changes.
func (u *Unit) WatchConfigSettings() (*CharmConfigWatcher, error) {
	if u.details.CharmURL == "" {
		return nil, errors.New("unit's charm URL must be set before watching config")
	}

	cfg := charmConfigWatcherConfig{
		model:                u.model,
		unitName:             u.details.Name,
		appName:              u.details.Application,
		charmURL:             u.details.CharmURL,
		appConfigChangeTopic: fmt.Sprintf("%s:%s", u.details.Application, applicationConfigChange),
		branchChangeTopic:    branchChange,
		branchRemoveTopic:    modelBranchRemove,
		hub:                  u.model.hub,
		res:                  u.Resident,
	}

	w, err := newCharmConfigWatcher(cfg)
	return w, errors.Trace(err)
}

func (u *Unit) setDetails(details UnitChange) {
	// If this is the first receipt of details, set the removal message.
	if u.removalMessage == nil {
		u.removalMessage = RemoveUnit{
			ModelUUID: details.ModelUUID,
			Name:      details.Name,
		}
	}

	u.setStale(false)

	machineChange := u.details.MachineId != details.MachineId
	u.details = details
	toPublish := u.copy()
	if machineChange || u.details.Subordinate {
		// TODO thumper: check this, it looks like we are publishing too often.
<<<<<<< HEAD
=======
		//
		// We do publish too often with subordinates.  However the
		// watcher in this case, MachineLXDProfileWatcher, can do
		// a more detailed check so it doesn't notify too often.
		//
		// Without checking for a subordinate here, we will
		// not apply an lxd profile to existing containers if
		// needed. We need a clean way to Publish when a
		// subordinate unit is created.  For pricipal units,
		// ensure the machineID is set.
>>>>>>> 7399b0cb
		u.model.hub.Publish(modelUnitAdd, toPublish)
	}
	// Publish change event for those that may be waiting.
	u.model.hub.Publish(unitChangeTopic(details.Name), &toPublish)
}

// copy returns a copy of the unit, ensuring appropriate deep copying.
func (u *Unit) copy() Unit {
	cu := *u
	cu.details = cu.details.copy()
	return cu
}<|MERGE_RESOLUTION|>--- conflicted
+++ resolved
@@ -170,8 +170,6 @@
 	toPublish := u.copy()
 	if machineChange || u.details.Subordinate {
 		// TODO thumper: check this, it looks like we are publishing too often.
-<<<<<<< HEAD
-=======
 		//
 		// We do publish too often with subordinates.  However the
 		// watcher in this case, MachineLXDProfileWatcher, can do
@@ -182,7 +180,6 @@
 		// needed. We need a clean way to Publish when a
 		// subordinate unit is created.  For pricipal units,
 		// ensure the machineID is set.
->>>>>>> 7399b0cb
 		u.model.hub.Publish(modelUnitAdd, toPublish)
 	}
 	// Publish change event for those that may be waiting.
