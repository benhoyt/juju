// Copyright 2014 Canonical Ltd.
// Licensed under the AGPLv3, see LICENCE file for details.

package lease

import (
	"fmt"
	"sync"
	"testing"
	"time"

	jc "github.com/juju/testing/checkers"
	"github.com/juju/utils/set"
	gc "gopkg.in/check.v1"

	"github.com/juju/errors"
	coretesting "github.com/juju/juju/testing"
)

func Test(t *testing.T) { gc.TestingT(t) }

const (
	testNamespace = "leadership-stub-service"
	testId        = "stub-unit/0"
	testDuration  = 30 * time.Hour
)

var (
	_ = gc.Suite(&leaseSuite{})
)

type stubLeasePersistor struct {
	WriteTokenFn      func(string, Token) error
	RemoveTokenFn     func(string) error
	PersistedTokensFn func() ([]Token, error)
}

func (p *stubLeasePersistor) WriteToken(id string, tok Token) error {
	if tok.Id == "error" {
		return errors.New("error")
	}
	if p.WriteTokenFn != nil {
		return p.WriteTokenFn(id, tok)
	}
	return nil
}

func (p *stubLeasePersistor) RemoveToken(id string) error {
	if p.RemoveTokenFn != nil {
		return p.RemoveTokenFn(id)
	}
	return nil
}

func (p *stubLeasePersistor) PersistedTokens() ([]Token, error) {
	if p.PersistedTokensFn != nil {
		return p.PersistedTokensFn()
	}
	return nil, nil
}

type leaseSuite struct {
	coretesting.BaseSuite
<<<<<<< HEAD
}
=======
>>>>>>> 53bad816

	persistor *stubLeasePersistor
	manager   *leaseManager
}

func (s *leaseSuite) SetUpTest(c *gc.C) {
	s.BaseSuite.SetUpTest(c)
	s.persistor = &stubLeasePersistor{}
	manager, err := NewLeaseManager(s.persistor)
	c.Assert(err, jc.ErrorIsNil)
	s.manager = manager
}

func (s *leaseSuite) TearDownTest(c *gc.C) {
	s.manager.Kill()
	c.Check(s.manager.Wait(), jc.ErrorIsNil)
	s.manager = nil
	s.persistor = nil
	s.BaseSuite.TearDownTest(c)
}

// TestTokenListIsolation ensures that the copy of the lease tokens we
// get is truly a copy and thus isolated from all other code.
func (s *leaseSuite) TestCopyOfLeaseTokensIsolated(c *gc.C) {
	_, err := s.manager.ClaimLease(testNamespace, testId, testDuration)
	c.Assert(err, jc.ErrorIsNil)

	toksA, err := s.manager.CopyOfLeaseTokens()
	c.Assert(err, jc.ErrorIsNil)
	toksB, err := s.manager.CopyOfLeaseTokens()
	c.Assert(err, jc.ErrorIsNil)

	// The tokens are equivalent...
	c.Assert(toksA, gc.HasLen, 1)
	c.Check(toksA, gc.DeepEquals, toksB)

	//...but isolated.
	toksA[0].Id = "I'm a bad, bad programmer. Why would I do this?"
	c.Check(toksA[0], gc.Not(gc.Equals), toksB[0])

	//...and the cache remains intact.
	err = s.manager.ReleaseLease(testNamespace, testId)
	c.Check(err, jc.ErrorIsNil)
}

func (s *leaseSuite) TestCopyOfLeaseTokensRaces(c *gc.C) {
	_, err := s.manager.ClaimLease(testNamespace, testId, testDuration)
	c.Assert(err, jc.ErrorIsNil)

	// Fill a channel with several concurrently-acquired copies...
	var wg sync.WaitGroup
	const count = 10
	results := make(chan []Token, count)
	for i := 0; i < count; i++ {
		wg.Add(1)
		go func() {
			defer wg.Done()
			tokens, err := s.manager.CopyOfLeaseTokens()
			c.Check(err, jc.ErrorIsNil)
			results <- tokens
		}()
	}
	wg.Wait()

	// ...then extract all those copies for checking below...
	var allResults [][]Token
	for i := 0; i < count; i++ {
		select {
		case result := <-results:
			allResults = append(allResults, result)
		default:
			c.Fatalf("not enough results received")
		}
	}

	// ...and verify that they're all the same.
	for i := 1; i < count; i++ {
		c.Check(allResults[0], jc.DeepEquals, allResults[i])
	}
}

func (s *leaseSuite) TestClaimLeaseSuccess(c *gc.C) {
	ownerId, err := s.manager.ClaimLease(testNamespace, testId, testDuration)
	c.Assert(err, jc.ErrorIsNil)
	c.Assert(ownerId, gc.Equals, testId)

	toks, err := s.manager.CopyOfLeaseTokens()
	c.Assert(err, jc.ErrorIsNil)
	c.Assert(toks, gc.HasLen, 1)
	c.Assert(toks[0].Namespace, gc.Equals, testNamespace)
	c.Assert(toks[0].Id, gc.Equals, testId)
}

func (s *leaseSuite) TestClaimLeaseError(c *gc.C) {
<<<<<<< HEAD
	stop := make(chan struct{})
	go func() {
		err := WorkerLoop(&stubLeasePersistor{})(stop)
		c.Assert(err, gc.NotNil)
	}()
	mgr := Manager()

	_, err := mgr.ClaimLease(testNamespace, "error", testDuration)
	c.Assert(errors.Cause(err), gc.Equals, LeaseManagerErr)
}

func (s *leaseSuite) TestClaimLeaseRaces(c *gc.C) {
	stop := make(chan struct{})
	go WorkerLoop(&stubLeasePersistor{})(stop)
	defer func() { stop <- struct{}{} }()
	mgr := Manager()
=======
	s.manager.Kill()
	c.Assert(s.manager.Wait(), jc.ErrorIsNil)

	manager, err := NewLeaseManager(s.persistor)
	c.Assert(err, jc.ErrorIsNil)
	_, err = manager.ClaimLease(testNamespace, "error", testDuration)
	c.Assert(err, gc.ErrorMatches, "worker stopped")
	err = manager.Wait()
	c.Assert(err, gc.ErrorMatches, "writing lease token: error")
}
>>>>>>> 53bad816

func (s *leaseSuite) TestClaimLeaseRaces(c *gc.C) {
	// Run several concurrent requests for different ids in the same namespace.
	var wg sync.WaitGroup
	const count = 10
	owners := make(chan string, count)
	for i := 0; i < count; i++ {
		wg.Add(1)
		go func(i int) {
			id := fmt.Sprintf("unit/%d", i)
			ownerId, err := s.manager.ClaimLease(testNamespace, id, testDuration)
			c.Logf(ownerId)
			if err != nil {
				c.Check(err, gc.Equals, LeaseClaimDeniedErr)
			}
			owners <- ownerId
			wg.Done()
		}(i)
	}
	wg.Wait()

	// Consolidate all the results, and check they agree.
	allOwners := set.NewStrings()
	for i := 0; i < count; i++ {
		select {
		case ownerId := <-owners:
			allOwners.Add(ownerId)
		default:
			c.Fatalf("not enough ownerIds received")
		}
	}
	c.Check(allOwners.Size(), gc.Equals, 1)
	c.Check(allOwners.Contains(""), jc.IsFalse)
}

func (s *leaseSuite) TestReleaseLease(c *gc.C) {
	_, err := s.manager.ClaimLease(testNamespace, testId, testDuration)
	c.Assert(err, jc.ErrorIsNil)

	err = s.manager.ReleaseLease(testNamespace, testId)
	c.Assert(err, jc.ErrorIsNil)

	toks, err := s.manager.CopyOfLeaseTokens()
	c.Assert(err, jc.ErrorIsNil)
	c.Assert(toks, gc.HasLen, 0)
}

type stubLeasePersistorRemoveError struct {
	stubLeasePersistor
}

func (p *stubLeasePersistorRemoveError) RemoveToken(id string) error {
	return errors.New("error")
}

func (s *leaseSuite) TestReleaseLeaseError(c *gc.C) {
<<<<<<< HEAD
	stop := make(chan struct{})
	go func() {
		err := WorkerLoop(&stubLeasePersistorRemoveError{})(stop)
		c.Assert(err, gc.NotNil)
	}()
	mgr := Manager()
	_, err := mgr.ClaimLease(testNamespace, testId, testDuration)
	c.Assert(err, jc.ErrorIsNil)

	err = mgr.ReleaseLease(testNamespace, testId)
	c.Assert(errors.Cause(err), gc.Equals, LeaseManagerErr)
}

func (s *leaseSuite) TestReleaseLeaseNotOwned(c *gc.C) {
	stop := make(chan struct{})
	go WorkerLoop(&stubLeasePersistor{})(stop)
	defer func() { stop <- struct{}{} }()
	mgr := Manager()
	_, err := mgr.ClaimLease(testNamespace, testId, testDuration)
	c.Assert(err, jc.ErrorIsNil)

	err = mgr.ReleaseLease(testNamespace, "1234")
	// No error returned (we log it).
	c.Assert(err, jc.ErrorIsNil)
	// But cache unaffected.
	toks := mgr.CopyOfLeaseTokens()
	c.Assert(toks, gc.HasLen, 1)
	c.Assert(toks[0].Namespace, gc.Equals, testNamespace)
	c.Assert(toks[0].Id, gc.Equals, testId)
}

func (s *leaseSuite) TestReleaseLeaseRaces(c *gc.C) {
	stop := make(chan struct{})
	go WorkerLoop(&stubLeasePersistor{})(stop)
	defer func() { stop <- struct{}{} }()
	mgr := Manager()
=======
	s.manager.Kill()
	c.Assert(s.manager.Wait(), jc.ErrorIsNil)
>>>>>>> 53bad816

	manager, err := NewLeaseManager(&stubLeasePersistorRemoveError{})
	c.Assert(err, jc.ErrorIsNil)
	_, err = manager.ClaimLease(testNamespace, testId, testDuration)
	c.Check(err, jc.ErrorIsNil)
	err = manager.ReleaseLease(testNamespace, testId)
	c.Check(err, gc.ErrorMatches, "worker stopped")
	manager.Kill()
	err = manager.Wait()
	c.Assert(err, gc.ErrorMatches, "removing lease token: error")
}

func (s *leaseSuite) TestReleaseLeaseNotOwned(c *gc.C) {
	_, err := s.manager.ClaimLease(testNamespace, testId, testDuration)
	c.Assert(err, jc.ErrorIsNil)

	err = s.manager.ReleaseLease(testNamespace, "1234")
	// No error returned (we log it).
	c.Assert(err, jc.ErrorIsNil)
	// But cache unaffected.
	toks, err := s.manager.CopyOfLeaseTokens()
	c.Assert(err, jc.ErrorIsNil)
	c.Assert(toks, gc.HasLen, 1)
	c.Assert(toks[0].Namespace, gc.Equals, testNamespace)
	c.Assert(toks[0].Id, gc.Equals, testId)
}

func (s *leaseSuite) TestReleaseLeaseRaces(c *gc.C) {
	// Add several leases in different namespaces.
	const count = 10
	var namespaces []string
	for i := 0; i < count; i++ {
		namespace := fmt.Sprintf("namespace-%d", i)
		namespaces = append(namespaces, namespace)
		_, err := s.manager.ClaimLease(namespace, testId, testDuration)
		c.Assert(err, jc.ErrorIsNil)
	}

	// Release them all.
	var wg sync.WaitGroup
	for _, namespace := range namespaces {
		wg.Add(1)
		go func(namespace string) {
			err := s.manager.ReleaseLease(namespace, testId)
			c.Check(err, jc.ErrorIsNil)
			wg.Done()
		}(namespace)
	}
	wg.Wait()

	// Check the cache agrees they're all released.
	toks, err := s.manager.CopyOfLeaseTokens()
	c.Assert(err, jc.ErrorIsNil)
	c.Assert(toks, gc.HasLen, 0)
}

func (s *leaseSuite) TestRetrieveLease(c *gc.C) {
	_, err := s.manager.ClaimLease(testNamespace, testId, testDuration)
	c.Assert(err, jc.ErrorIsNil)

	tok, err := s.manager.RetrieveLease(testNamespace)
	c.Assert(err, jc.ErrorIsNil)
	c.Check(tok.Id, gc.Equals, testId)
	c.Check(tok.Namespace, gc.Equals, testNamespace)
}

func (s *leaseSuite) TestRetrieveLeaseWithBadNamespaceFails(c *gc.C) {
	_, err := s.manager.RetrieveLease(testNamespace)
	c.Assert(err, jc.Satisfies, errors.IsNotFound)
}

func (s *leaseSuite) TestReleaseLeaseNotification(c *gc.C) {
	_, err := s.manager.ClaimLease(testNamespace, testId, testDuration)
	c.Assert(err, jc.ErrorIsNil)

	// Listen for the lease to be released.
	subscription, err := s.manager.LeaseReleasedNotifier(testNamespace)
	c.Assert(err, jc.ErrorIsNil)
	receivedSignal := make(chan struct{})
	go func() {
		<-subscription
		receivedSignal <- struct{}{}
	}()

	// Release it
	err = s.manager.ReleaseLease(testNamespace, testId)
	c.Assert(err, jc.ErrorIsNil)

	select {
	case <-receivedSignal:
	case <-time.After(coretesting.LongWait):
		c.Errorf("Failed to unblock after release. Waited for %s", coretesting.LongWait)
	}
}

func (s *leaseSuite) TestLeaseExpiration(c *gc.C) {

	// WARNING: This code may be load-sensitive. Unfortunately it must
	// deal with ellapsed time since this is the nature of the code
	// it is testing. For that reason, we try a few times to see if we
	// can get a successful run.

	const (
		leaseDuration      = 500 * time.Millisecond
		acceptableOverhead = 50 * time.Millisecond
	)

	if leaseDuration+acceptableOverhead > coretesting.LongWait {
		panic("This test will always fail.")
	}

	// Listen for releases before sending the claim to avoid the
	// overhead which may affect our timing measurements.
	subscription, err := s.manager.LeaseReleasedNotifier(testNamespace)
	c.Assert(err, jc.ErrorIsNil)
	receivedSignal := make(chan struct{})

	// Grab a lease.
	_, err := mgr.ClaimLease(testNamespace, testId, leaseDuration)
	c.Assert(err, jc.ErrorIsNil)
	leaseClaimedTime := time.Now()

	go func() {

		<-subscription
		leaseReleasedTime := time.Now()

		// Ensure we didn't release too early or too late.
		switch elapsed := leaseReleasedTime.Sub(leaseClaimedTime); {
		default:
			receivedSignal <- struct{}{}
		case elapsed > leaseDuration+acceptableOverhead:
			fallthrough
		case elapsed < leaseDuration-acceptableOverhead:
			c.Errorf(
				"Expected the lease to be released in %s, but it was released in %s",
				leaseDuration,
				elapsed,
			)
		}
	}()

<<<<<<< HEAD
=======
	// Grab a lease.
	_, err = s.manager.ClaimLease(testNamespace, testId, leaseDuration)
	leaseClaimedTime = time.Now()
	c.Assert(err, jc.ErrorIsNil)

>>>>>>> 53bad816
	// Wait for the all-clear, or a time-out.
	select {
	case <-receivedSignal:
	case <-time.After(coretesting.LongWait):
		c.Errorf("Failed to unblock after release. Waited for %s", coretesting.LongWait)
	}
}

func (s *leaseSuite) TestManagerPeresistsOnClaims(c *gc.C) {

	numWriteCalls := 0
	s.persistor.WriteTokenFn = func(id string, tok Token) error {
		numWriteCalls++

		c.Assert(tok, gc.NotNil)
		c.Check(tok.Namespace, gc.Equals, testNamespace)
		c.Check(tok.Id, gc.Equals, testId)
		c.Check(id, gc.Equals, testNamespace)

		return nil
	}

	_, err := s.manager.ClaimLease(testNamespace, testId, testDuration)
	c.Check(err, jc.ErrorIsNil)
	c.Check(numWriteCalls, gc.Equals, 1)
}

func (s *leaseSuite) TestManagerRemovesOnRelease(c *gc.C) {

	// Grab a lease.
	_, err := s.manager.ClaimLease(testNamespace, testId, testDuration)
	c.Assert(err, jc.ErrorIsNil)

	numRemoveCalls := 0
	s.persistor.RemoveTokenFn = func(id string) error {
		numRemoveCalls++
		c.Check(id, gc.Equals, testNamespace)
		return nil
	}

	// Release the lease, and the persistor should be called.
	s.manager.ReleaseLease(testNamespace, testId)

	c.Check(numRemoveCalls, gc.Equals, 1)
}

func (s *leaseSuite) TestManagerDepersistsAllTokensOnStart(c *gc.C) {
	s.manager.Kill()
	c.Assert(s.manager.Wait(), jc.ErrorIsNil)

	numCalls := 0
	testToks := []Token{
		{testNamespace, testId, time.Now().Add(testDuration)},
		{testNamespace + "2", "a" + testId, time.Now().Add(testDuration)},
	}
	s.persistor.PersistedTokensFn = func() ([]Token, error) {
		numCalls++
		return testToks, nil
	}

	manager, err := NewLeaseManager(s.persistor)
	c.Assert(err, jc.ErrorIsNil)
	defer func() {
		err := manager.Wait()
		c.Assert(err, jc.ErrorIsNil)
	}()
	defer manager.Kill()

	// NOTE: This call will naturally block until the worker loop is
	// sucessfully pumping. Place all checks below here.
	heldToks, err := manager.CopyOfLeaseTokens()
	c.Assert(err, jc.ErrorIsNil)

	c.Assert(numCalls, gc.Equals, 1)

	for _, heldTok := range heldToks {
		found := false
		for _, testTok := range testToks {
			found, _ = gc.DeepEquals.Check([]interface{}{testTok, heldTok}, []string{})
			if found {
				break
			}
		}
		if !found {
			c.Log("The manager is not managing the expected token list.\nNOTE: Test is coded so that order does not matter.")
			c.Assert(heldToks, gc.DeepEquals, testToks)
		}
	}
}<|MERGE_RESOLUTION|>--- conflicted
+++ resolved
@@ -61,10 +61,6 @@
 
 type leaseSuite struct {
 	coretesting.BaseSuite
-<<<<<<< HEAD
-}
-=======
->>>>>>> 53bad816
 
 	persistor *stubLeasePersistor
 	manager   *leaseManager
@@ -159,24 +155,6 @@
 }
 
 func (s *leaseSuite) TestClaimLeaseError(c *gc.C) {
-<<<<<<< HEAD
-	stop := make(chan struct{})
-	go func() {
-		err := WorkerLoop(&stubLeasePersistor{})(stop)
-		c.Assert(err, gc.NotNil)
-	}()
-	mgr := Manager()
-
-	_, err := mgr.ClaimLease(testNamespace, "error", testDuration)
-	c.Assert(errors.Cause(err), gc.Equals, LeaseManagerErr)
-}
-
-func (s *leaseSuite) TestClaimLeaseRaces(c *gc.C) {
-	stop := make(chan struct{})
-	go WorkerLoop(&stubLeasePersistor{})(stop)
-	defer func() { stop <- struct{}{} }()
-	mgr := Manager()
-=======
 	s.manager.Kill()
 	c.Assert(s.manager.Wait(), jc.ErrorIsNil)
 
@@ -187,7 +165,6 @@
 	err = manager.Wait()
 	c.Assert(err, gc.ErrorMatches, "writing lease token: error")
 }
->>>>>>> 53bad816
 
 func (s *leaseSuite) TestClaimLeaseRaces(c *gc.C) {
 	// Run several concurrent requests for different ids in the same namespace.
@@ -244,47 +221,8 @@
 }
 
 func (s *leaseSuite) TestReleaseLeaseError(c *gc.C) {
-<<<<<<< HEAD
-	stop := make(chan struct{})
-	go func() {
-		err := WorkerLoop(&stubLeasePersistorRemoveError{})(stop)
-		c.Assert(err, gc.NotNil)
-	}()
-	mgr := Manager()
-	_, err := mgr.ClaimLease(testNamespace, testId, testDuration)
-	c.Assert(err, jc.ErrorIsNil)
-
-	err = mgr.ReleaseLease(testNamespace, testId)
-	c.Assert(errors.Cause(err), gc.Equals, LeaseManagerErr)
-}
-
-func (s *leaseSuite) TestReleaseLeaseNotOwned(c *gc.C) {
-	stop := make(chan struct{})
-	go WorkerLoop(&stubLeasePersistor{})(stop)
-	defer func() { stop <- struct{}{} }()
-	mgr := Manager()
-	_, err := mgr.ClaimLease(testNamespace, testId, testDuration)
-	c.Assert(err, jc.ErrorIsNil)
-
-	err = mgr.ReleaseLease(testNamespace, "1234")
-	// No error returned (we log it).
-	c.Assert(err, jc.ErrorIsNil)
-	// But cache unaffected.
-	toks := mgr.CopyOfLeaseTokens()
-	c.Assert(toks, gc.HasLen, 1)
-	c.Assert(toks[0].Namespace, gc.Equals, testNamespace)
-	c.Assert(toks[0].Id, gc.Equals, testId)
-}
-
-func (s *leaseSuite) TestReleaseLeaseRaces(c *gc.C) {
-	stop := make(chan struct{})
-	go WorkerLoop(&stubLeasePersistor{})(stop)
-	defer func() { stop <- struct{}{} }()
-	mgr := Manager()
-=======
 	s.manager.Kill()
 	c.Assert(s.manager.Wait(), jc.ErrorIsNil)
->>>>>>> 53bad816
 
 	manager, err := NewLeaseManager(&stubLeasePersistorRemoveError{})
 	c.Assert(err, jc.ErrorIsNil)
@@ -402,11 +340,7 @@
 	c.Assert(err, jc.ErrorIsNil)
 	receivedSignal := make(chan struct{})
 
-	// Grab a lease.
-	_, err := mgr.ClaimLease(testNamespace, testId, leaseDuration)
-	c.Assert(err, jc.ErrorIsNil)
-	leaseClaimedTime := time.Now()
-
+	var leaseClaimedTime time.Time
 	go func() {
 
 		<-subscription
@@ -427,14 +361,11 @@
 		}
 	}()
 
-<<<<<<< HEAD
-=======
 	// Grab a lease.
 	_, err = s.manager.ClaimLease(testNamespace, testId, leaseDuration)
 	leaseClaimedTime = time.Now()
 	c.Assert(err, jc.ErrorIsNil)
 
->>>>>>> 53bad816
 	// Wait for the all-clear, or a time-out.
 	select {
 	case <-receivedSignal:
