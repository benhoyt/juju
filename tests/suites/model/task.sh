--- conflicted
+++ resolved
@@ -13,15 +13,10 @@
 
 	bootstrap "test-models" "${file}"
 
-<<<<<<< HEAD
     # Tests that need to be run are added here.
     test_model_config
     test_model_migration
     test_model_multi
-=======
-	# Tests that need to be run are added here.
-	test_model_migration
->>>>>>> 9a754955
 
 	destroy_controller "test-models"
 }