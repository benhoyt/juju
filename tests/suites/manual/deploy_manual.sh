test_deploy_manual() {
<<<<<<< HEAD
    if [ "$(skip 'test_deploy_manual')" ]; then
        echo "==> TEST SKIPPED: deploy manual"
        return
    fi

    (
        set_verbosity

        cd .. || exit

        case "${BOOTSTRAP_PROVIDER:-}" in
            "lxd" | "localhost")
                export BOOTSTRAP_PROVIDER="manual"
                run "run_deploy_manual_lxd"
                ;;
            "aws" | "ec2")
                export BOOTSTRAP_PROVIDER="manual"
                run "run_deploy_manual_aws"
                ;;
            *)
                echo "==> TEST SKIPPED: deploy manual - tests for LXD and AWS only"
                ;;
        esac
    )
=======
	if [ "$(skip 'test_deploy_manual')" ]; then
		echo "==> TEST SKIPPED: deploy manual"
		return
	fi

	(
		set_verbosity

		cd .. || exit

		# TODO (stickupkid): We currently only support LXD in this test
		# currently, future tests should run on aws.
		case "${BOOTSTRAP_PROVIDER:-}" in
		"lxd" | "localhost")
			export BOOTSTRAP_PROVIDER="manual"
			run "run_deploy_manual_lxd"
			;;
		"aws" | "ec2")
			export BOOTSTRAP_PROVIDER="manual"
			run "run_deploy_manual_aws"
			;;
		*)
			echo "==> TEST SKIPPED: deploy manual - tests for LXD and AWS only"
			;;
		esac
	)
>>>>>>> 9a754955
}

manual_deploy() {
	local cloud_name name addr_m1 addr_m2

	cloud_name=${1}
	name=${2}
	addr_m1=${3}
	addr_m2=${4}

	juju add-cloud --client "${cloud_name}" "${TEST_DIR}/cloud_name.yaml" >"${TEST_DIR}/add-cloud.log" 2>&1

	file="${TEST_DIR}/test-${name}.log"

	bootstrap "${cloud_name}" "test-${name}" "${file}"

	juju add-machine ssh:ubuntu@"${addr_m1}" >"${TEST_DIR}/add-machine-1.log" 2>&1
	juju add-machine ssh:ubuntu@"${addr_m2}" >"${TEST_DIR}/add-machine-2.log" 2>&1

	juju enable-ha >"${TEST_DIR}/enable-ha.log" 2>&1

<<<<<<< HEAD
    juju deploy percona-cluster
=======
	juju deploy cs:percona-cluster
>>>>>>> 9a754955

	wait_for "percona-cluster" "$(idle_condition "percona-cluster" 0 0)"

	juju remove-application percona-cluster

	destroy_controller "test-${name}"

	delete_user_profile "${name}"
}<|MERGE_RESOLUTION|>--- conflicted
+++ resolved
@@ -1,5 +1,4 @@
 test_deploy_manual() {
-<<<<<<< HEAD
     if [ "$(skip 'test_deploy_manual')" ]; then
         echo "==> TEST SKIPPED: deploy manual"
         return
@@ -24,34 +23,6 @@
                 ;;
         esac
     )
-=======
-	if [ "$(skip 'test_deploy_manual')" ]; then
-		echo "==> TEST SKIPPED: deploy manual"
-		return
-	fi
-
-	(
-		set_verbosity
-
-		cd .. || exit
-
-		# TODO (stickupkid): We currently only support LXD in this test
-		# currently, future tests should run on aws.
-		case "${BOOTSTRAP_PROVIDER:-}" in
-		"lxd" | "localhost")
-			export BOOTSTRAP_PROVIDER="manual"
-			run "run_deploy_manual_lxd"
-			;;
-		"aws" | "ec2")
-			export BOOTSTRAP_PROVIDER="manual"
-			run "run_deploy_manual_aws"
-			;;
-		*)
-			echo "==> TEST SKIPPED: deploy manual - tests for LXD and AWS only"
-			;;
-		esac
-	)
->>>>>>> 9a754955
 }
 
 manual_deploy() {
@@ -73,11 +44,7 @@
 
 	juju enable-ha >"${TEST_DIR}/enable-ha.log" 2>&1
 
-<<<<<<< HEAD
     juju deploy percona-cluster
-=======
-	juju deploy cs:percona-cluster
->>>>>>> 9a754955
 
 	wait_for "percona-cluster" "$(idle_condition "percona-cluster" 0 0)"
 
@@ -85,5 +52,5 @@
 
 	destroy_controller "test-${name}"
 
-	delete_user_profile "${name}"
+    delete_user_profile "${name}"
 }