run_network_health() {
	echo

	file="${TEST_DIR}/network-health.txt"

	ensure "network-health" "${file}"

<<<<<<< HEAD
    # Deploy some applications for different series.
    juju deploy mongodb --series xenial
    juju deploy ubuntu ubuntu-bionic --series bionic

    # Now the testing charm for each series.
    juju deploy 'cs:~juju-qa/network-health' network-health-xenial --series xenial
    juju deploy 'cs:~juju-qa/network-health' network-health-bionic --series bionic
=======
	# Deploy some applications for different series.
	juju deploy mongodb --series xenial
	juju deploy ubuntu -n 2 --series bionic

	# Now the testing charm for each series.
	# TODO (manadart 2020-06-08): This charm needs updating with Focal support.
	# TODO: The latest network-health charm (11 onwards) is broken;
	# it doesn't properly install charmhelpers.
	juju deploy '~juju-qa/network-health-10' network-health-xenial --series xenial
	juju deploy '~juju-qa/network-health-10' network-health-bionic --series bionic
>>>>>>> 9a754955

	juju expose network-health-xenial
	juju expose network-health-bionic

<<<<<<< HEAD
    juju add-relation network-health-xenial mongodb
    juju add-relation network-health-bionic ubuntu-bionic

    wait_for "mongodb" "$(idle_condition "mongodb")"
    wait_for "ubuntu-bionic" "$(idle_condition "ubuntu-bionic" 4)"
    wait_for "ubuntu-focal" "$(idle_condition "ubuntu-focal" 5)"
    wait_for "network-health-xenial" "$(idle_subordinate_condition "network-health-xenial" "mongodb")"
    wait_for "network-health-bionic" "$(idle_subordinate_condition "network-health-bionic" "ubuntu-bionic")"
=======
	juju add-relation network-health-xenial mongodb
	juju add-relation network-health-bionic ubuntu

	wait_for "mongodb" "$(idle_condition "mongodb")"
	wait_for "ubuntu" "$(idle_condition "ubuntu" 3 0)"
	wait_for "ubuntu" "$(idle_condition "ubuntu" 3 1)"
	wait_for "network-health-xenial" "$(idle_subordinate_condition "network-health-xenial" "mongodb")"
	wait_for "network-health-bionic" "$(idle_subordinate_condition "network-health-bionic" "ubuntu" 0)"
	wait_for "network-health-bionic" "$(idle_subordinate_condition "network-health-bionic" "ubuntu" 1)"
>>>>>>> 9a754955

	check_default_routes
	check_accessibility

	destroy_model "network-health"
}

check_default_routes() {
	echo "[+] checking default routes"

	for machine in $(juju machines --format=json | jq -r ".machines | keys | .[]"); do
		default=$(juju run --machine "$machine" -- ip route show | grep default)
		if [ -z "$default" ]; then
			echo "No default route detected for machine ${machine}"
			exit 1
		fi
	done
}

check_accessibility() {
	echo "[+] checking neighbour connectivity and external access"

<<<<<<< HEAD
    for net_health_unit in "network-health-xenial/0" "network-health-bionic/0"  "network-health-focal/0"; do
        ip="$(juju show-unit $net_health_unit --format json | jq -r ".[\"$net_health_unit\"] | .[\"public-address\"]")"
=======
	for net_health_unit in "network-health-xenial/0" "network-health-bionic/0" "network-health-bionic/1"; do
		ip="$(juju show-unit $net_health_unit --format json | jq -r ".[\"$net_health_unit\"] | .[\"public-address\"]")"
>>>>>>> 9a754955

		curl_cmd="curl 2>/dev/null ${ip}:8039"

<<<<<<< HEAD
        # Check that each of the principles can access the subordinate.
        for principle_unit in "mongodb/0" "ubuntu-bionic/0" "ubuntu-focal/0"; do
            check_contains "$(juju run --unit $principle_unit "$curl_cmd")" "pass"
        done
=======
		# Check that each of the principles can access the subordinate.
		for principle_unit in "mongodb/0" "ubuntu/0" "ubuntu/1"; do
			check_contains "$(juju run --unit $principle_unit "$curl_cmd")" "pass"
		done
>>>>>>> 9a754955

		# Check that the exposed subordinate is accessible externally.
		check_contains "$($curl_cmd)" "pass"
	done
}

test_network_health() {
	if [ "$(skip 'test_network_health')" ]; then
		echo "==> TEST SKIPPED: test_network_health"
		return
	fi

	(
		set_verbosity

		cd .. || exit

		run "run_network_health"
	)
}<|MERGE_RESOLUTION|>--- conflicted
+++ resolved
@@ -5,7 +5,6 @@
 
 	ensure "network-health" "${file}"
 
-<<<<<<< HEAD
     # Deploy some applications for different series.
     juju deploy mongodb --series xenial
     juju deploy ubuntu ubuntu-bionic --series bionic
@@ -13,23 +12,10 @@
     # Now the testing charm for each series.
     juju deploy 'cs:~juju-qa/network-health' network-health-xenial --series xenial
     juju deploy 'cs:~juju-qa/network-health' network-health-bionic --series bionic
-=======
-	# Deploy some applications for different series.
-	juju deploy mongodb --series xenial
-	juju deploy ubuntu -n 2 --series bionic
-
-	# Now the testing charm for each series.
-	# TODO (manadart 2020-06-08): This charm needs updating with Focal support.
-	# TODO: The latest network-health charm (11 onwards) is broken;
-	# it doesn't properly install charmhelpers.
-	juju deploy '~juju-qa/network-health-10' network-health-xenial --series xenial
-	juju deploy '~juju-qa/network-health-10' network-health-bionic --series bionic
->>>>>>> 9a754955
 
 	juju expose network-health-xenial
 	juju expose network-health-bionic
 
-<<<<<<< HEAD
     juju add-relation network-health-xenial mongodb
     juju add-relation network-health-bionic ubuntu-bionic
 
@@ -38,17 +24,6 @@
     wait_for "ubuntu-focal" "$(idle_condition "ubuntu-focal" 5)"
     wait_for "network-health-xenial" "$(idle_subordinate_condition "network-health-xenial" "mongodb")"
     wait_for "network-health-bionic" "$(idle_subordinate_condition "network-health-bionic" "ubuntu-bionic")"
-=======
-	juju add-relation network-health-xenial mongodb
-	juju add-relation network-health-bionic ubuntu
-
-	wait_for "mongodb" "$(idle_condition "mongodb")"
-	wait_for "ubuntu" "$(idle_condition "ubuntu" 3 0)"
-	wait_for "ubuntu" "$(idle_condition "ubuntu" 3 1)"
-	wait_for "network-health-xenial" "$(idle_subordinate_condition "network-health-xenial" "mongodb")"
-	wait_for "network-health-bionic" "$(idle_subordinate_condition "network-health-bionic" "ubuntu" 0)"
-	wait_for "network-health-bionic" "$(idle_subordinate_condition "network-health-bionic" "ubuntu" 1)"
->>>>>>> 9a754955
 
 	check_default_routes
 	check_accessibility
@@ -71,27 +46,15 @@
 check_accessibility() {
 	echo "[+] checking neighbour connectivity and external access"
 
-<<<<<<< HEAD
     for net_health_unit in "network-health-xenial/0" "network-health-bionic/0"  "network-health-focal/0"; do
         ip="$(juju show-unit $net_health_unit --format json | jq -r ".[\"$net_health_unit\"] | .[\"public-address\"]")"
-=======
-	for net_health_unit in "network-health-xenial/0" "network-health-bionic/0" "network-health-bionic/1"; do
-		ip="$(juju show-unit $net_health_unit --format json | jq -r ".[\"$net_health_unit\"] | .[\"public-address\"]")"
->>>>>>> 9a754955
 
 		curl_cmd="curl 2>/dev/null ${ip}:8039"
 
-<<<<<<< HEAD
         # Check that each of the principles can access the subordinate.
         for principle_unit in "mongodb/0" "ubuntu-bionic/0" "ubuntu-focal/0"; do
             check_contains "$(juju run --unit $principle_unit "$curl_cmd")" "pass"
         done
-=======
-		# Check that each of the principles can access the subordinate.
-		for principle_unit in "mongodb/0" "ubuntu/0" "ubuntu/1"; do
-			check_contains "$(juju run --unit $principle_unit "$curl_cmd")" "pass"
-		done
->>>>>>> 9a754955
 
 		# Check that the exposed subordinate is accessible externally.
 		check_contains "$($curl_cmd)" "pass"
