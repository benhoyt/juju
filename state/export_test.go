--- conflicted
+++ resolved
@@ -15,7 +15,6 @@
 	"path/filepath"
 )
 
-<<<<<<< HEAD
 type TransactionHook transactionHook
 
 // SetTransactionHooks queues up hooks to be applied to the next transactions,
@@ -48,23 +47,6 @@
 	return SetTransactionHooks(c, st, TransactionHook{Before: f})
 }
 
-// TestingEnvironConfig returns a default environment configuration.
-func TestingEnvironConfig(c *C) *config.Config {
-	cfg, err := config.New(map[string]interface{}{
-		"type":            "test",
-		"name":            "test-name",
-		"default-series":  "test-series",
-		"authorized-keys": "test-keys",
-		"agent-version":   "9.9.9.9",
-		"ca-cert":         testing.CACert,
-		"ca-private-key":  "",
-	})
-	c.Assert(err, IsNil)
-	return cfg
-}
-
-=======
->>>>>>> b1dc48f3
 // TestingInitialize initializes the state and returns it. If state was not
 // already initialized, and cfg is nil, the minimal default environment
 // configuration will be used.
