--- conflicted
+++ resolved
@@ -5,11 +5,8 @@
 
 import (
 	"fmt"
-<<<<<<< HEAD
+	"reflect"
 	"time"
-=======
-	"reflect"
->>>>>>> 407c79c5
 
 	"github.com/juju/errors"
 	"gopkg.in/juju/worker.v1"
