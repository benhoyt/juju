--- conflicted
+++ resolved
@@ -748,12 +748,8 @@
 	}
 	ops := []txn.Op{
 		createStatusOp(st, volumeGlobalKey(name), statusDoc{
-<<<<<<< HEAD
-			Status: StatusPending,
+			Status: status.StatusPending,
 			// TODO(fwereade): 2016-03-17 lp:1558657
-=======
-			Status:  status.StatusPending,
->>>>>>> d253078e
 			Updated: time.Now().UnixNano(),
 		}),
 		{
