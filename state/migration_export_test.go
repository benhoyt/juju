--- conflicted
+++ resolved
@@ -15,6 +15,9 @@
 	"github.com/juju/juju/version"
 )
 
+// Constraints stores megabytes by default for memory and root disk.
+const gig uint64 = 1024
+
 var testAnnotations = map[string]string{
 	"string":  "value",
 	"another": "one",
@@ -49,7 +52,6 @@
 
 var _ = gc.Suite(&MigrationExportSuite{})
 
-<<<<<<< HEAD
 func (s *MigrationExportSuite) assertStatusHistory(c *gc.C, history []migration.Status, status state.Status) {
 	for i, st := range history {
 		c.Check(st.Value(), gc.Equals, string(status))
@@ -57,10 +59,6 @@
 		c.Check(st.Data(), jc.DeepEquals, map[string]interface{}{"index": i + 1})
 	}
 }
-=======
-// Constraints stores megabytes by default for memory and root disk.
-const gig uint64 = 1024
->>>>>>> 99015df1
 
 func (s *MigrationExportSuite) TestModelInfo(c *gc.C) {
 	stModel, err := s.State.Model()
@@ -213,18 +211,16 @@
 		"leader": "true",
 	})
 	c.Assert(exported.MetricsCredentials(), jc.DeepEquals, []byte("sekrit"))
-<<<<<<< HEAD
+
+	constraints := exported.Constraints()
+	c.Assert(constraints, gc.NotNil)
+	c.Assert(constraints.Architecture(), gc.Equals, "amd64")
+	c.Assert(constraints.Memory(), gc.Equals, 8*gig)
 
 	history := exported.StatusHistory()
 	// 6 for the one initial + 5 primed.
 	c.Assert(history, gc.HasLen, 6)
 	s.assertStatusHistory(c, history[:5], state.StatusActive)
-=======
-	constraints := exported.Constraints()
-	c.Assert(constraints, gc.NotNil)
-	c.Assert(constraints.Architecture(), gc.Equals, "amd64")
-	c.Assert(constraints.Memory(), gc.Equals, 8*gig)
->>>>>>> 99015df1
 }
 
 func (s *MigrationExportSuite) TestMultipleServices(c *gc.C) {
@@ -268,7 +264,10 @@
 	c.Assert(exported.MeterStatusCode(), gc.Equals, "GREEN")
 	c.Assert(exported.MeterStatusInfo(), gc.Equals, "some info")
 	c.Assert(exported.Annotations(), jc.DeepEquals, testAnnotations)
-<<<<<<< HEAD
+	constraints := exported.Constraints()
+	c.Assert(constraints, gc.NotNil)
+	c.Assert(constraints.Architecture(), gc.Equals, "amd64")
+	c.Assert(constraints.Memory(), gc.Equals, 8*gig)
 
 	workloadHistory := exported.WorkloadStatusHistory()
 	// 6 for the one initial + 5 primed.
@@ -279,12 +278,6 @@
 	// 6 for the one initial + 5 primed.
 	c.Assert(agentHistory, gc.HasLen, 6)
 	s.assertStatusHistory(c, agentHistory[:5], state.StatusIdle)
-=======
-	constraints := exported.Constraints()
-	c.Assert(constraints, gc.NotNil)
-	c.Assert(constraints.Architecture(), gc.Equals, "amd64")
-	c.Assert(constraints.Memory(), gc.Equals, 8*gig)
->>>>>>> 99015df1
 }
 
 func (s *MigrationExportSuite) TestUnitsOpenPorts(c *gc.C) {
