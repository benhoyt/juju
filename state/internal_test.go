// launchpad.net/juju/go/state
//
// Copyright (c) 2011-2012 Canonical Ltd.
package state

import (
	. "launchpad.net/gocheck"
	"launchpad.net/goyaml"
	"launchpad.net/gozk/zookeeper"
)

type TopologySuite struct {
	zkServer   *zookeeper.Server
	zkTestRoot string
	zkTestPort int
	zkAddr     string
	zkConn     *zookeeper.Conn
	t          *topology
}

var _ = Suite(&TopologySuite{})

func (s *TopologySuite) SetUpTest(c *C) {
	// Connect the server.
	st, err := Open(&Info{
		Addrs: []string{ZkAddr},
	})
	c.Assert(err, IsNil)
	s.zkConn = ZkConn(st)
	// Read the toplogy.
	s.t, err = readTopology(s.zkConn)
	c.Assert(err, IsNil)
}

func (s *TopologySuite) TearDownTest(c *C) {
	// Delete possible nodes, ignore errors.
	zkRemoveTree(s.zkConn, "/topology")
	s.zkConn.Close()
}

func (s TopologySuite) TestAddMachine(c *C) {
	// Check that adding machines works correctly.
	err := s.t.AddMachine("m-0")
	c.Assert(err, IsNil)
	err = s.t.AddMachine("m-1")
	c.Assert(err, IsNil)
	keys := s.t.MachineKeys()
	c.Assert(keys, DeepEquals, []string{"m-0", "m-1"})
}

func (s TopologySuite) TestAddDuplicatedMachine(c *C) {
	// Check that adding a duplicated machine by key fails.
	err := s.t.AddMachine("m-0")
	c.Assert(err, IsNil)
	err = s.t.AddMachine("m-0")
	c.Assert(err, ErrorMatches, `attempted to add duplicated machine "m-0"`)
}

func (s TopologySuite) TestRemoveMachine(c *C) {
	// Check that removing machines works correctly.
	err := s.t.AddMachine("m-0")
	c.Assert(err, IsNil)
	err = s.t.AddMachine("m-1")
	c.Assert(err, IsNil)
	// Add non-assigned unit. This tests that the logic of
	// checking for assigned units works correctly too.
	err = s.t.AddService("s-0", "wordpress")
	c.Assert(err, IsNil)
	_, err = s.t.AddUnit("s-0", "u-0")
	c.Assert(err, IsNil)

	err = s.t.RemoveMachine("m-0")
	c.Assert(err, IsNil)

	found := s.t.HasMachine("m-0")
	c.Assert(found, Equals, false)
	found = s.t.HasMachine("m-1")
	c.Assert(found, Equals, true)
}

func (s TopologySuite) TestRemoveNonExistentMachine(c *C) {
	// Check that the removing of a non-existent machine fails.
	err := s.t.RemoveMachine("m-0")
	c.Assert(err, ErrorMatches, `machine with key "m-0" not found`)
}

func (s TopologySuite) TestRemoveMachineWithAssignedUnits(c *C) {
	// Check that a machine can't be removed when it has assigned units.
	err := s.t.AddMachine("m-0")
	c.Assert(err, IsNil)
	err = s.t.AddService("s-0", "wordpress")
	c.Assert(err, IsNil)
	_, err = s.t.AddUnit("s-0", "u-0")
	c.Assert(err, IsNil)
	_, err = s.t.AddUnit("s-0", "u-1")
	c.Assert(err, IsNil)
	err = s.t.AssignUnitToMachine("s-0", "u-1", "m-0")
	c.Assert(err, IsNil)
	err = s.t.RemoveMachine("m-0")
	c.Assert(err, ErrorMatches, `can't remove machine "m-0" while units ared assigned`)
}

func (s TopologySuite) TestMachineHasUnits(c *C) {
	// Check various ways a machine might or might not be assigned
	// to a unit.   
	err := s.t.AddMachine("m-0")
	c.Assert(err, IsNil)
	err = s.t.AddMachine("m-1")
	c.Assert(err, IsNil)
	err = s.t.AddService("s-0", "wordpress")
	c.Assert(err, IsNil)
	_, err = s.t.AddUnit("s-0", "u-0")
	c.Assert(err, IsNil)
	_, err = s.t.AddUnit("s-0", "u-1")
	c.Assert(err, IsNil)
	err = s.t.AssignUnitToMachine("s-0", "u-1", "m-0")
	c.Assert(err, IsNil)
	ok, err := s.t.MachineHasUnits("m-0")
	c.Assert(err, IsNil)
	c.Assert(ok, Equals, true)
	ok, err = s.t.MachineHasUnits("m-1")
	c.Assert(err, IsNil)
	c.Assert(ok, Equals, false)
	ok, err = s.t.MachineHasUnits("m-99")
	c.Assert(err, ErrorMatches, `machine with key "m-99" not found`)
}

func (s TopologySuite) TestHasMachine(c *C) {
	// Check that the test for a machine works correctly.
	found := s.t.HasMachine("m-0")
	c.Assert(found, Equals, false)
	err := s.t.AddMachine("m-0")
	c.Assert(err, IsNil)
	found = s.t.HasMachine("m-0")
	c.Assert(found, Equals, true)
	found = s.t.HasMachine("m-1")
	c.Assert(found, Equals, false)
}

func (s TopologySuite) TestMachineKeys(c *C) {
	// Check that the retrieval of all services keys works correctly.
	keys := s.t.MachineKeys()
	c.Assert(keys, DeepEquals, []string{})
	err := s.t.AddMachine("m-0")
	c.Assert(err, IsNil)
	err = s.t.AddMachine("m-1")
	c.Assert(err, IsNil)
	keys = s.t.MachineKeys()
	c.Assert(keys, DeepEquals, []string{"m-0", "m-1"})
}

func (s TopologySuite) TestAddService(c *C) {
	// Check that adding services works correctly.
	c.Assert(s.t.HasService("s-0"), Equals, false)
	err := s.t.AddService("s-0", "wordpress")
	c.Assert(err, IsNil)
	err = s.t.AddService("s-1", "mysql")
	c.Assert(err, IsNil)
	c.Assert(s.t.HasService("s-0"), Equals, true)
	c.Assert(s.t.HasService("s-1"), Equals, true)
}

func (s TopologySuite) TestAddDuplicatedService(c *C) {
	// Check that adding a duplicated service by key or name fails.
	err := s.t.AddService("s-0", "wordpress")
	c.Assert(err, IsNil)
	err = s.t.AddService("s-0", "mysql")
	c.Assert(err, ErrorMatches, `attempted to add duplicated service "s-0"`)
	err = s.t.AddService("s-1", "wordpress")
	c.Assert(err, ErrorMatches, `service name "wordpress" already in use`)
}

func (s TopologySuite) TestHasService(c *C) {
	// Check that the test for a service works correctly.
	found := s.t.HasService("s-0")
	c.Assert(found, Equals, false)
	err := s.t.AddService("s-0", "wordpress")
	c.Assert(err, IsNil)
	found = s.t.HasService("s-0")
	c.Assert(found, Equals, true)
	found = s.t.HasService("s-1")
	c.Assert(found, Equals, false)
}

func (s TopologySuite) TestServiceKey(c *C) {
	// Check that the key retrieval for a service name works correctly.
	key, err := s.t.ServiceKey("wordpress")
	c.Assert(err, ErrorMatches, `service with name "wordpress" not found`)
	err = s.t.AddService("s-0", "wordpress")
	c.Assert(err, IsNil)
	key, err = s.t.ServiceKey("wordpress")
	c.Assert(err, IsNil)
	c.Assert(key, Equals, "s-0")
}

func (s TopologySuite) TestServiceKeys(c *C) {
	// Check that the retrieval of all services keys works correctly.
	keys := s.t.ServiceKeys()
	c.Assert(keys, DeepEquals, []string{})
	err := s.t.AddService("s-0", "wordpress")
	c.Assert(err, IsNil)
	err = s.t.AddService("s-1", "mysql")
	c.Assert(err, IsNil)
	keys = s.t.ServiceKeys()
	c.Assert(keys, DeepEquals, []string{"s-0", "s-1"})
}

func (s TopologySuite) TestServiceName(c *C) {
	// Check that the name retrieval for a service name works correctly.
	name, err := s.t.ServiceName("s-0")
	c.Assert(err, ErrorMatches, `service with key "s-0" not found`)
	err = s.t.AddService("s-0", "wordpress")
	c.Assert(err, IsNil)
	name, err = s.t.ServiceName("s-0")
	c.Assert(err, IsNil)
	c.Assert(name, Equals, "wordpress")
}

func (s TopologySuite) TestRemoveService(c *C) {
	// Check that the removing of a service works correctly.
	err := s.t.AddService("s-0", "wordpress")
	c.Assert(err, IsNil)
	err = s.t.AddService("s-1", "mysql")
	c.Assert(err, IsNil)
	err = s.t.RemoveService("s-0")
	c.Assert(err, IsNil)
	c.Assert(s.t.HasService("s-0"), Equals, false)
	c.Assert(s.t.HasService("s-1"), Equals, true)
}

func (s TopologySuite) TestRemoveNonExistentService(c *C) {
	// Check that the removing of a non-existent service fails.
	err := s.t.RemoveService("s-99")
	c.Assert(err, ErrorMatches, `service with key "s-99" not found`)
}

func (s TopologySuite) TestAddUnit(c *C) {
	// Check that the adding of a unit works correctly.
	err := s.t.AddService("s-0", "wordpress")
	c.Assert(err, IsNil)
	err = s.t.AddService("s-1", "mysql")
	c.Assert(err, IsNil)
	seq, err := s.t.AddUnit("s-0", "u-05")
	c.Assert(err, IsNil)
	c.Assert(seq, Equals, 0)
	seq, err = s.t.AddUnit("s-0", "u-12")
	c.Assert(err, IsNil)
	c.Assert(seq, Equals, 1)
	seq, err = s.t.AddUnit("s-1", "u-07")
	c.Assert(err, IsNil)
	c.Assert(seq, Equals, 0)
	keys, err := s.t.UnitKeys("s-0")
	c.Assert(err, IsNil)
	c.Assert(keys, DeepEquals, []string{"u-05", "u-12"})
	keys, err = s.t.UnitKeys("s-1")
	c.Assert(err, IsNil)
	c.Assert(keys, DeepEquals, []string{"u-07"})
}

func (s TopologySuite) TestGlobalUniqueUnitNames(c *C) {
	// Check that even if the underlying service is destroyed
	// and a new one with the same name is created we'll never
	// get a duplicate unit name.
	err := s.t.AddService("s-0", "wordpress")
	c.Assert(err, IsNil)
	seq, err := s.t.AddUnit("s-0", "u-0")
	c.Assert(err, IsNil)
	c.Assert(seq, Equals, 0)
	seq, err = s.t.AddUnit("s-0", "u-1")
	c.Assert(err, IsNil)
	c.Assert(seq, Equals, 1)
	err = s.t.RemoveService("s-0")
	c.Assert(err, IsNil)
	err = s.t.AddService("s-0", "wordpress")
	c.Assert(err, IsNil)
	seq, err = s.t.AddUnit("s-0", "u-1")
	c.Assert(err, IsNil)
	c.Assert(seq, Equals, 2)
	name, err := s.t.UnitName("s-0", "u-1")
	c.Assert(err, IsNil)
	c.Assert(name, Equals, "wordpress/2")
}

func (s TopologySuite) TestAddDuplicatedUnit(c *C) {
	// Check that it's not possible to add a unit twice.
	err := s.t.AddService("s-0", "wordpress")
	c.Assert(err, IsNil)
	_, err = s.t.AddUnit("s-0", "u-0")
	c.Assert(err, IsNil)
	_, err = s.t.AddUnit("s-0", "u-0")
	c.Assert(err, ErrorMatches, `unit "u-0" already in use in service "s-0"`)
}

func (s TopologySuite) TestAddUnitToNonExistingService(c *C) {
	// Check that the adding of a unit to a non-existing services
	// fails correctly.
	_, err := s.t.AddUnit("s-0", "u-0")
	c.Assert(err, ErrorMatches, `service with key "s-0" not found`)
}

func (s TopologySuite) TestAddUnitToDifferentService(c *C) {
	// Check that the adding of the same unit to two different
	// services fails correctly.
	err := s.t.AddService("s-0", "wordpress")
	c.Assert(err, IsNil)
	err = s.t.AddService("s-1", "mysql")
	c.Assert(err, IsNil)
	_, err = s.t.AddUnit("s-0", "u-0")
	c.Assert(err, IsNil)
	_, err = s.t.AddUnit("s-1", "u-0")
	c.Assert(err, ErrorMatches, `unit "u-0" already in use in service "s-0"`)
}

func (s TopologySuite) TestUnitKeys(c *C) {
	// Check if registered units from a service are returned correctly.
	err := s.t.AddService("s-0", "wordpress")
	c.Assert(err, IsNil)
	err = s.t.AddService("s-1", "mysql")
	c.Assert(err, IsNil)
	units, err := s.t.UnitKeys("s-0")
	c.Assert(err, IsNil)
	c.Assert(units, DeepEquals, []string{})
	_, err = s.t.AddUnit("s-0", "u-0")
	c.Assert(err, IsNil)
	_, err = s.t.AddUnit("s-0", "u-1")
	c.Assert(err, IsNil)
	_, err = s.t.AddUnit("s-1", "u-2")
	c.Assert(err, IsNil)
	units, err = s.t.UnitKeys("s-0")
	c.Assert(err, IsNil)
	c.Assert(units, DeepEquals, []string{"u-0", "u-1"})
	units, err = s.t.UnitKeys("s-1")
	c.Assert(err, IsNil)
	c.Assert(units, DeepEquals, []string{"u-2"})
}

func (s TopologySuite) TestUnitKeysWithNonExistingService(c *C) {
	// Check if the retrieving of unit keys from a non-existing
	// service fails correctly.
	_, err := s.t.UnitKeys("s-0")
	c.Assert(err, ErrorMatches, `service with key "s-0" not found`)
}

func (s TopologySuite) TestHasUnit(c *C) {
	// Check that the test for a unit in a service works correctly.
	err := s.t.AddService("s-0", "wordpress")
	c.Assert(err, IsNil)
	found := s.t.HasUnit("s-0", "u-0")
	c.Assert(found, Equals, false)
	_, err = s.t.AddUnit("s-0", "u-0")
	c.Assert(err, IsNil)
	found = s.t.HasUnit("s-0", "u-0")
	c.Assert(found, Equals, true)
	found = s.t.HasUnit("s-0", "u-1")
	c.Assert(found, Equals, false)
}

func (s TopologySuite) TestUnitName(c *C) {
	// Check that the human readable names are returned correctly.
	err := s.t.AddService("s-0", "wordpress")
	c.Assert(err, IsNil)
	err = s.t.AddService("s-1", "mysql")
	c.Assert(err, IsNil)
	_, err = s.t.AddUnit("s-0", "u-0")
	c.Assert(err, IsNil)
	_, err = s.t.AddUnit("s-0", "u-1")
	c.Assert(err, IsNil)
	_, err = s.t.AddUnit("s-1", "u-2")
	c.Assert(err, IsNil)
	name, err := s.t.UnitName("s-0", "u-0")
	c.Assert(err, IsNil)
	c.Assert(name, Equals, "wordpress/0")
	name, err = s.t.UnitName("s-0", "u-1")
	c.Assert(err, IsNil)
	c.Assert(name, Equals, "wordpress/1")
	name, err = s.t.UnitName("s-1", "u-2")
	c.Assert(err, IsNil)
	c.Assert(name, Equals, "mysql/0")
}

func (s TopologySuite) TestUnitNameWithNonExistingServiceOrUnit(c *C) {
	// Check if the retrieval of unit names fails if the service
	// or the unit doesn't exist.
	_, err := s.t.UnitName("s-0", "u-1")
	c.Assert(err, ErrorMatches, `service with key "s-0" not found`)
	err = s.t.AddService("s-0", "wordpress")
	c.Assert(err, IsNil)
	_, err = s.t.UnitName("s-0", "u-1")
	c.Assert(err, ErrorMatches, `unit with key "u-1" not found`)
	_, err = s.t.AddUnit("s-0", "u-0")
	c.Assert(err, IsNil)
	_, err = s.t.UnitName("s-0", "u-1")
	c.Assert(err, ErrorMatches, `unit with key "u-1" not found`)
}

func (s TopologySuite) TestRemoveUnit(c *C) {
	// Check that the removing of a unit works correctly.
	err := s.t.AddService("s-0", "wordpress")
	c.Assert(err, IsNil)
	_, err = s.t.AddUnit("s-0", "u-0")
	c.Assert(err, IsNil)
	_, err = s.t.AddUnit("s-0", "u-1")
	c.Assert(err, IsNil)
	err = s.t.RemoveUnit("s-0", "u-0")
	c.Assert(err, IsNil)
	found := s.t.HasUnit("s-0", "u-0")
	c.Assert(found, Equals, false)
	found = s.t.HasUnit("s-0", "u-1")
	c.Assert(found, Equals, true)
}

func (s TopologySuite) TestRemoveNonExistingUnit(c *C) {
	// Check that the removing of non-existing units fails.
	err := s.t.RemoveUnit("s-0", "u-0")
	c.Assert(err, ErrorMatches, `service with key "s-0" not found`)
	err = s.t.AddService("s-0", "wordpress")
	c.Assert(err, IsNil)
	err = s.t.RemoveUnit("s-0", "u-0")
	c.Assert(err, ErrorMatches, `unit with key "u-0" not found`)
}

func (s TopologySuite) TestUnitKeyFromSequence(c *C) {
	// Check that the retrieving of a unit key by service key
	// and sequence number works correctly.
	err := s.t.AddService("s-0", "wordpress")
	c.Assert(err, IsNil)
	_, err = s.t.AddUnit("s-0", "u-0")
	c.Assert(err, IsNil)
	_, err = s.t.AddUnit("s-0", "u-1")
	c.Assert(err, IsNil)
	key, err := s.t.UnitKeyFromSequence("s-0", 0)
	c.Assert(err, IsNil)
	c.Assert(key, Equals, "u-0")
	key, err = s.t.UnitKeyFromSequence("s-0", 1)
	c.Assert(err, IsNil)
	c.Assert(key, Equals, "u-1")
	key, err = s.t.UnitKeyFromSequence("s-0", 2)
	c.Assert(err, ErrorMatches, `unit with sequence number 2 not found`)
}

func (s TopologySuite) TestUnitKeyFromNonExistingService(c *C) {
	_, err := s.t.UnitKeyFromSequence("s-0", 0)
	c.Assert(err, ErrorMatches, `service with key "s-0" not found`)
}

type ConfigNodeSuite struct {
	zkServer   *zookeeper.Server
	zkTestRoot string
	zkTestPort int
	zkAddr     string
	zkConn     *zookeeper.Conn
	path       string
}

var _ = Suite(&ConfigNodeSuite{})

func (s *ConfigNodeSuite) SetUpSuite(c *C) {
	s.path = "/config"
}

func (s *ConfigNodeSuite) SetUpTest(c *C) {
	// Connect the server.
	st, err := Open(&Info{
		Addrs: []string{ZkAddr},
	})
	c.Assert(err, IsNil)
	s.zkConn = ZkConn(st)
}

func (s *ConfigNodeSuite) TearDownTest(c *C) {
	// Delete possible nodes, ignore errors.
	zkRemoveTree(s.zkConn, s.path)
	s.zkConn.Close()
}

func (s ConfigNodeSuite) TestCreateEmptyConfigNode(c *C) {
	// Check that creating an empty node works correctly.
	node, err := createConfigNode(s.zkConn, s.path, nil)
	c.Assert(err, IsNil)
	c.Assert(node.Keys(), DeepEquals, []string{})
}

func (s ConfigNodeSuite) TestReadWithoutWrite(c *C) {
	// Check reading without writing.
	node, err := readConfigNode(s.zkConn, s.path)
	c.Assert(err, IsNil)
	c.Assert(node, Not(IsNil))
}

func (s ConfigNodeSuite) TestSetWithoutWrite(c *C) {
	// Check that config values can be set.
	_, err := s.zkConn.Create(s.path, "", 0, zkPermAll)
	c.Assert(err, IsNil)
	node, err := readConfigNode(s.zkConn, s.path)
	c.Assert(err, IsNil)
	options := map[string]interface{}{"alpha": "beta", "one": 1}
	node.Update(options)
	c.Assert(node.Map(), DeepEquals, options)
	// Node data has to be empty.
	yaml, _, err := s.zkConn.Get("/config")
	c.Assert(err, IsNil)
	c.Assert(yaml, Equals, "")
}

func (s ConfigNodeSuite) TestSetWithWrite(c *C) {
	// Check that write updates the local and the ZooKeeper state.
	node, err := readConfigNode(s.zkConn, s.path)
	c.Assert(err, IsNil)
	options := map[string]interface{}{"alpha": "beta", "one": 1}
	node.Update(options)
	changes, err := node.Write()
	c.Assert(err, IsNil)
	c.Assert(changes, DeepEquals, []ItemChange{
<<<<<<< HEAD
		ItemChange{ItemAdded, "alpha", nil, "beta"},
		ItemChange{ItemAdded, "one", nil, 1},
=======
		{ItemAdded, "alpha", nil, "beta"},
		{ItemAdded, "one", nil, 1},
>>>>>>> 3560fa82
	})
	// Check local state.
	c.Assert(node.Map(), DeepEquals, options)
	// Check ZooKeeper state.
	yaml, _, err := s.zkConn.Get(s.path)
	c.Assert(err, IsNil)
	zkData := make(map[string]interface{})
	err = goyaml.Unmarshal([]byte(yaml), zkData)
	c.Assert(zkData, DeepEquals, options)
}

func (s ConfigNodeSuite) TestConflictOnSet(c *C) {
	// Check version conflict errors.
	nodeOne, err := readConfigNode(s.zkConn, s.path)
	c.Assert(err, IsNil)
	nodeTwo, err := readConfigNode(s.zkConn, s.path)
	c.Assert(err, IsNil)

	optionsOld := map[string]interface{}{"alpha": "beta", "one": 1}
	nodeOne.Update(optionsOld)
	nodeOne.Write()

	nodeTwo.Update(optionsOld)
	changes, err := nodeTwo.Write()
	c.Assert(err, IsNil)
	c.Assert(changes, DeepEquals, []ItemChange{
<<<<<<< HEAD
		ItemChange{ItemAdded, "alpha", nil, "beta"},
		ItemChange{ItemAdded, "one", nil, 1},
=======
		{ItemAdded, "alpha", nil, "beta"},
		{ItemAdded, "one", nil, 1},
>>>>>>> 3560fa82
	})

	// First test node one.
	c.Assert(nodeOne.Map(), DeepEquals, optionsOld)

	// Write on node one.
	optionsNew := map[string]interface{}{"alpha": "gamma", "one": "two"}
	nodeOne.Update(optionsNew)
	changes, err = nodeOne.Write()
	c.Assert(err, IsNil)
	c.Assert(changes, DeepEquals, []ItemChange{
<<<<<<< HEAD
		ItemChange{ItemModified, "alpha", "beta", "gamma"},
		ItemChange{ItemModified, "one", 1, "two"},
=======
		{ItemModified, "alpha", "beta", "gamma"},
		{ItemModified, "one", 1, "two"},
>>>>>>> 3560fa82
	})

	// Verify that node one reports as expected.
	c.Assert(nodeOne.Map(), DeepEquals, optionsNew)

	// Verify that node two has still the old data.
	c.Assert(nodeTwo.Map(), DeepEquals, optionsOld)

	// Now issue a Set/Write from node two. This will
	// merge the data deleting 'one' and updating
	// other values.
	optionsMerge := map[string]interface{}{"alpha": "cappa", "new": "next"}
	nodeTwo.Update(optionsMerge)
	nodeTwo.Delete("one")

	expected := map[string]interface{}{"alpha": "cappa", "new": "next"}
	changes, err = nodeTwo.Write()
	c.Assert(err, IsNil)
	c.Assert(changes, DeepEquals, []ItemChange{
<<<<<<< HEAD
		ItemChange{ItemModified, "alpha", "beta", "cappa"},
		ItemChange{ItemAdded, "new", nil, "next"},
		ItemChange{ItemDeleted, "one", 1, nil},
=======
		{ItemModified, "alpha", "beta", "cappa"},
		{ItemAdded, "new", nil, "next"},
		{ItemDeleted, "one", 1, nil},
>>>>>>> 3560fa82
	})
	c.Assert(expected, DeepEquals, nodeTwo.Map())

	// But node one still reflects the former data.
	c.Assert(nodeOne.Map(), DeepEquals, optionsNew)
}

func (s ConfigNodeSuite) TestSetItem(c *C) {
	// Check that Set works as expected.
	node, err := readConfigNode(s.zkConn, s.path)
	c.Assert(err, IsNil)
	options := map[string]interface{}{"alpha": "beta", "one": 1}
	node.Set("alpha", "beta")
	node.Set("one", 1)
	changes, err := node.Write()
	c.Assert(err, IsNil)
	c.Assert(changes, DeepEquals, []ItemChange{
<<<<<<< HEAD
		ItemChange{ItemAdded, "alpha", nil, "beta"},
		ItemChange{ItemAdded, "one", nil, 1},
=======
		{ItemAdded, "alpha", nil, "beta"},
		{ItemAdded, "one", nil, 1},
>>>>>>> 3560fa82
	})
	// Check local state.
	c.Assert(node.Map(), DeepEquals, options)
	// Check ZooKeeper state.
	yaml, _, err := s.zkConn.Get(s.path)
	c.Assert(err, IsNil)
	zkData := make(map[string]interface{})
	err = goyaml.Unmarshal([]byte(yaml), zkData)
	c.Assert(zkData, DeepEquals, options)
}

func (s ConfigNodeSuite) TestMultipleReads(c *C) {
	// Check that reads without writes always resets the data.
	nodeOne, err := readConfigNode(s.zkConn, s.path)
	c.Assert(err, IsNil)
	nodeOne.Update(map[string]interface{}{"alpha": "beta", "foo": "bar"})
	value, ok := nodeOne.Get("alpha")
	c.Assert(ok, Equals, true)
	c.Assert(value, Equals, "beta")
	value, ok = nodeOne.Get("foo")
	c.Assert(ok, Equals, true)
	c.Assert(value, Equals, "bar")
	value, ok = nodeOne.Get("baz")
	c.Assert(ok, Equals, false)

	// A read resets the data to the empty state.
	err = nodeOne.Read()
	c.Assert(err, IsNil)
	c.Assert(nodeOne.Map(), DeepEquals, map[string]interface{}{})
	nodeOne.Update(map[string]interface{}{"alpha": "beta", "foo": "bar"})
	changes, err := nodeOne.Write()
	c.Assert(err, IsNil)
	c.Assert(changes, DeepEquals, []ItemChange{
<<<<<<< HEAD
		ItemChange{ItemAdded, "alpha", nil, "beta"},
		ItemChange{ItemAdded, "foo", nil, "bar"},
=======
		{ItemAdded, "alpha", nil, "beta"},
		{ItemAdded, "foo", nil, "bar"},
>>>>>>> 3560fa82
	})

	// A write retains the newly set values.
	value, ok = nodeOne.Get("alpha")
	c.Assert(ok, Equals, true)
	c.Assert(value, Equals, "beta")
	value, ok = nodeOne.Get("foo")
	c.Assert(ok, Equals, true)
	c.Assert(value, Equals, "bar")

	// Now get another state instance and change ZooKeeper state.
	nodeTwo, err := readConfigNode(s.zkConn, s.path)
	c.Assert(err, IsNil)
	nodeTwo.Update(map[string]interface{}{"foo": "different"})
	changes, err = nodeTwo.Write()
	c.Assert(err, IsNil)
	c.Assert(changes, DeepEquals, []ItemChange{
<<<<<<< HEAD
		ItemChange{ItemModified, "foo", "bar", "different"},
=======
		{ItemModified, "foo", "bar", "different"},
>>>>>>> 3560fa82
	})

	// This should pull in the new state into node one.
	err = nodeOne.Read()
	c.Assert(err, IsNil)
	value, ok = nodeOne.Get("alpha")
	c.Assert(ok, Equals, true)
	c.Assert(value, Equals, "beta")
	value, ok = nodeOne.Get("foo")
	c.Assert(ok, Equals, true)
	c.Assert(value, Equals, "different")
}

func (s ConfigNodeSuite) TestDeleteEmptiesState(c *C) {
	// Check that delete creates an empty state.
	node, err := readConfigNode(s.zkConn, s.path)
	c.Assert(err, IsNil)
	node.Set("a", "foo")
	changes, err := node.Write()
	c.Assert(err, IsNil)
	c.Assert(changes, DeepEquals, []ItemChange{
<<<<<<< HEAD
		ItemChange{ItemAdded, "a", nil, "foo"},
=======
		{ItemAdded, "a", nil, "foo"},
>>>>>>> 3560fa82
	})
	node.Delete("a")
	changes, err = node.Write()
	c.Assert(err, IsNil)
	c.Assert(changes, DeepEquals, []ItemChange{
<<<<<<< HEAD
		ItemChange{ItemDeleted, "a", "foo", nil},
=======
		{ItemDeleted, "a", "foo", nil},
>>>>>>> 3560fa82
	})
	c.Assert(node.Map(), DeepEquals, map[string]interface{}{})
}

func (s ConfigNodeSuite) TestReadResync(c *C) {
	// Check that read pulls the data into the node.
	nodeOne, err := readConfigNode(s.zkConn, s.path)
	c.Assert(err, IsNil)
	nodeOne.Set("a", "foo")
	changes, err := nodeOne.Write()
	c.Assert(err, IsNil)
	c.Assert(changes, DeepEquals, []ItemChange{
<<<<<<< HEAD
		ItemChange{ItemAdded, "a", nil, "foo"},
=======
		{ItemAdded, "a", nil, "foo"},
>>>>>>> 3560fa82
	})
	nodeTwo, err := readConfigNode(s.zkConn, s.path)
	c.Assert(err, IsNil)
	nodeTwo.Delete("a")
	changes, err = nodeTwo.Write()
	c.Assert(err, IsNil)
	c.Assert(changes, DeepEquals, []ItemChange{
<<<<<<< HEAD
		ItemChange{ItemDeleted, "a", "foo", nil},
=======
		{ItemDeleted, "a", "foo", nil},
>>>>>>> 3560fa82
	})
	nodeTwo.Set("a", "bar")
	changes, err = nodeTwo.Write()
	c.Assert(err, IsNil)
	c.Assert(changes, DeepEquals, []ItemChange{
<<<<<<< HEAD
		ItemChange{ItemAdded, "a", nil, "bar"},
=======
		{ItemAdded, "a", nil, "bar"},
>>>>>>> 3560fa82
	})
	// Read of node one should pick up the new value.
	err = nodeOne.Read()
	c.Assert(err, IsNil)
	value, ok := nodeOne.Get("a")
	c.Assert(ok, Equals, true)
	c.Assert(value, Equals, "bar")
}

func (s ConfigNodeSuite) TestMultipleWrites(c *C) {
	// Check that multiple writes only do the right changes.
	node, err := readConfigNode(s.zkConn, s.path)
	c.Assert(err, IsNil)
	node.Update(map[string]interface{}{"foo": "bar", "this": "that"})
	changes, err := node.Write()
	c.Assert(err, IsNil)
	c.Assert(changes, DeepEquals, []ItemChange{
<<<<<<< HEAD
		ItemChange{ItemAdded, "foo", nil, "bar"},
		ItemChange{ItemAdded, "this", nil, "that"},
=======
		{ItemAdded, "foo", nil, "bar"},
		{ItemAdded, "this", nil, "that"},
>>>>>>> 3560fa82
	})
	node.Delete("this")
	node.Set("another", "value")
	changes, err = node.Write()
	c.Assert(err, IsNil)
	c.Assert(changes, DeepEquals, []ItemChange{
<<<<<<< HEAD
		ItemChange{ItemAdded, "another", nil, "value"},
		ItemChange{ItemDeleted, "this", "that", nil},
=======
		{ItemAdded, "another", nil, "value"},
		{ItemDeleted, "this", "that", nil},
>>>>>>> 3560fa82
	})

	expected := map[string]interface{}{"foo": "bar", "another": "value"}
	c.Assert(expected, DeepEquals, node.Map())

	changes, err = node.Write()
	c.Assert(err, IsNil)
	c.Assert(changes, DeepEquals, []ItemChange{})

	err = node.Read()
	c.Assert(err, IsNil)
	c.Assert(expected, DeepEquals, node.Map())

	changes, err = node.Write()
	c.Assert(err, IsNil)
	c.Assert(changes, DeepEquals, []ItemChange{})
}

func (s ConfigNodeSuite) TestWriteTwice(c *C) {
	// Check the correct writing into a node by two config nodes.
	nodeOne, err := readConfigNode(s.zkConn, s.path)
	c.Assert(err, IsNil)
	nodeOne.Set("a", "foo")
	changes, err := nodeOne.Write()
	c.Assert(err, IsNil)
	c.Assert(changes, DeepEquals, []ItemChange{
<<<<<<< HEAD
		ItemChange{ItemAdded, "a", nil, "foo"},
=======
		{ItemAdded, "a", nil, "foo"},
>>>>>>> 3560fa82
	})

	nodeTwo, err := readConfigNode(s.zkConn, s.path)
	c.Assert(err, IsNil)
	nodeTwo.Set("a", "bar")
	changes, err = nodeTwo.Write()
	c.Assert(err, IsNil)
	c.Assert(changes, DeepEquals, []ItemChange{
<<<<<<< HEAD
		ItemChange{ItemModified, "a", "foo", "bar"},
=======
		{ItemModified, "a", "foo", "bar"},
>>>>>>> 3560fa82
	})

	// Shouldn't write again. Changes were already
	// flushed and acted upon by other parties.
	changes, err = nodeOne.Write()
	c.Assert(err, IsNil)
	c.Assert(changes, DeepEquals, []ItemChange{})

	err = nodeOne.Read()
	c.Assert(err, IsNil)
	c.Assert(nodeOne, DeepEquals, nodeTwo)
}

type QuoteSuite struct{}

var _ = Suite(&QuoteSuite{})

func (s QuoteSuite) TestUnmodified(c *C) {
	// Check that a string containig only valid
	// chars stays unmodified.
	in := "abcdefghijklmnopqrstuvwxyzABCDEFGHIJKLMNOPQRSTUVWXYZ0123456789.-"
	out := Quote(in)
	c.Assert(out, Equals, in)
}

func (s QuoteSuite) TestQuote(c *C) {
	// Check that invalid chars are translated correctly.
	in := "hello_there/how'are~you-today.sir"
	out := Quote(in)
	c.Assert(out, Equals, "hello_5f_there_2f_how_27_are_7e_you-today.sir")
}<|MERGE_RESOLUTION|>--- conflicted
+++ resolved
@@ -511,13 +511,8 @@
 	changes, err := node.Write()
 	c.Assert(err, IsNil)
 	c.Assert(changes, DeepEquals, []ItemChange{
-<<<<<<< HEAD
-		ItemChange{ItemAdded, "alpha", nil, "beta"},
-		ItemChange{ItemAdded, "one", nil, 1},
-=======
 		{ItemAdded, "alpha", nil, "beta"},
 		{ItemAdded, "one", nil, 1},
->>>>>>> 3560fa82
 	})
 	// Check local state.
 	c.Assert(node.Map(), DeepEquals, options)
@@ -544,13 +539,8 @@
 	changes, err := nodeTwo.Write()
 	c.Assert(err, IsNil)
 	c.Assert(changes, DeepEquals, []ItemChange{
-<<<<<<< HEAD
-		ItemChange{ItemAdded, "alpha", nil, "beta"},
-		ItemChange{ItemAdded, "one", nil, 1},
-=======
 		{ItemAdded, "alpha", nil, "beta"},
 		{ItemAdded, "one", nil, 1},
->>>>>>> 3560fa82
 	})
 
 	// First test node one.
@@ -562,13 +552,8 @@
 	changes, err = nodeOne.Write()
 	c.Assert(err, IsNil)
 	c.Assert(changes, DeepEquals, []ItemChange{
-<<<<<<< HEAD
-		ItemChange{ItemModified, "alpha", "beta", "gamma"},
-		ItemChange{ItemModified, "one", 1, "two"},
-=======
 		{ItemModified, "alpha", "beta", "gamma"},
 		{ItemModified, "one", 1, "two"},
->>>>>>> 3560fa82
 	})
 
 	// Verify that node one reports as expected.
@@ -588,15 +573,9 @@
 	changes, err = nodeTwo.Write()
 	c.Assert(err, IsNil)
 	c.Assert(changes, DeepEquals, []ItemChange{
-<<<<<<< HEAD
-		ItemChange{ItemModified, "alpha", "beta", "cappa"},
-		ItemChange{ItemAdded, "new", nil, "next"},
-		ItemChange{ItemDeleted, "one", 1, nil},
-=======
 		{ItemModified, "alpha", "beta", "cappa"},
 		{ItemAdded, "new", nil, "next"},
 		{ItemDeleted, "one", 1, nil},
->>>>>>> 3560fa82
 	})
 	c.Assert(expected, DeepEquals, nodeTwo.Map())
 
@@ -614,13 +593,8 @@
 	changes, err := node.Write()
 	c.Assert(err, IsNil)
 	c.Assert(changes, DeepEquals, []ItemChange{
-<<<<<<< HEAD
-		ItemChange{ItemAdded, "alpha", nil, "beta"},
-		ItemChange{ItemAdded, "one", nil, 1},
-=======
 		{ItemAdded, "alpha", nil, "beta"},
 		{ItemAdded, "one", nil, 1},
->>>>>>> 3560fa82
 	})
 	// Check local state.
 	c.Assert(node.Map(), DeepEquals, options)
@@ -654,13 +628,8 @@
 	changes, err := nodeOne.Write()
 	c.Assert(err, IsNil)
 	c.Assert(changes, DeepEquals, []ItemChange{
-<<<<<<< HEAD
-		ItemChange{ItemAdded, "alpha", nil, "beta"},
-		ItemChange{ItemAdded, "foo", nil, "bar"},
-=======
 		{ItemAdded, "alpha", nil, "beta"},
 		{ItemAdded, "foo", nil, "bar"},
->>>>>>> 3560fa82
 	})
 
 	// A write retains the newly set values.
@@ -678,11 +647,7 @@
 	changes, err = nodeTwo.Write()
 	c.Assert(err, IsNil)
 	c.Assert(changes, DeepEquals, []ItemChange{
-<<<<<<< HEAD
-		ItemChange{ItemModified, "foo", "bar", "different"},
-=======
 		{ItemModified, "foo", "bar", "different"},
->>>>>>> 3560fa82
 	})
 
 	// This should pull in the new state into node one.
@@ -704,21 +669,13 @@
 	changes, err := node.Write()
 	c.Assert(err, IsNil)
 	c.Assert(changes, DeepEquals, []ItemChange{
-<<<<<<< HEAD
-		ItemChange{ItemAdded, "a", nil, "foo"},
-=======
 		{ItemAdded, "a", nil, "foo"},
->>>>>>> 3560fa82
 	})
 	node.Delete("a")
 	changes, err = node.Write()
 	c.Assert(err, IsNil)
 	c.Assert(changes, DeepEquals, []ItemChange{
-<<<<<<< HEAD
-		ItemChange{ItemDeleted, "a", "foo", nil},
-=======
 		{ItemDeleted, "a", "foo", nil},
->>>>>>> 3560fa82
 	})
 	c.Assert(node.Map(), DeepEquals, map[string]interface{}{})
 }
@@ -731,11 +688,7 @@
 	changes, err := nodeOne.Write()
 	c.Assert(err, IsNil)
 	c.Assert(changes, DeepEquals, []ItemChange{
-<<<<<<< HEAD
-		ItemChange{ItemAdded, "a", nil, "foo"},
-=======
 		{ItemAdded, "a", nil, "foo"},
->>>>>>> 3560fa82
 	})
 	nodeTwo, err := readConfigNode(s.zkConn, s.path)
 	c.Assert(err, IsNil)
@@ -743,21 +696,13 @@
 	changes, err = nodeTwo.Write()
 	c.Assert(err, IsNil)
 	c.Assert(changes, DeepEquals, []ItemChange{
-<<<<<<< HEAD
-		ItemChange{ItemDeleted, "a", "foo", nil},
-=======
 		{ItemDeleted, "a", "foo", nil},
->>>>>>> 3560fa82
 	})
 	nodeTwo.Set("a", "bar")
 	changes, err = nodeTwo.Write()
 	c.Assert(err, IsNil)
 	c.Assert(changes, DeepEquals, []ItemChange{
-<<<<<<< HEAD
-		ItemChange{ItemAdded, "a", nil, "bar"},
-=======
 		{ItemAdded, "a", nil, "bar"},
->>>>>>> 3560fa82
 	})
 	// Read of node one should pick up the new value.
 	err = nodeOne.Read()
@@ -775,26 +720,16 @@
 	changes, err := node.Write()
 	c.Assert(err, IsNil)
 	c.Assert(changes, DeepEquals, []ItemChange{
-<<<<<<< HEAD
-		ItemChange{ItemAdded, "foo", nil, "bar"},
-		ItemChange{ItemAdded, "this", nil, "that"},
-=======
 		{ItemAdded, "foo", nil, "bar"},
 		{ItemAdded, "this", nil, "that"},
->>>>>>> 3560fa82
 	})
 	node.Delete("this")
 	node.Set("another", "value")
 	changes, err = node.Write()
 	c.Assert(err, IsNil)
 	c.Assert(changes, DeepEquals, []ItemChange{
-<<<<<<< HEAD
-		ItemChange{ItemAdded, "another", nil, "value"},
-		ItemChange{ItemDeleted, "this", "that", nil},
-=======
 		{ItemAdded, "another", nil, "value"},
 		{ItemDeleted, "this", "that", nil},
->>>>>>> 3560fa82
 	})
 
 	expected := map[string]interface{}{"foo": "bar", "another": "value"}
@@ -821,11 +756,7 @@
 	changes, err := nodeOne.Write()
 	c.Assert(err, IsNil)
 	c.Assert(changes, DeepEquals, []ItemChange{
-<<<<<<< HEAD
-		ItemChange{ItemAdded, "a", nil, "foo"},
-=======
 		{ItemAdded, "a", nil, "foo"},
->>>>>>> 3560fa82
 	})
 
 	nodeTwo, err := readConfigNode(s.zkConn, s.path)
@@ -834,11 +765,7 @@
 	changes, err = nodeTwo.Write()
 	c.Assert(err, IsNil)
 	c.Assert(changes, DeepEquals, []ItemChange{
-<<<<<<< HEAD
-		ItemChange{ItemModified, "a", "foo", "bar"},
-=======
 		{ItemModified, "a", "foo", "bar"},
->>>>>>> 3560fa82
 	})
 
 	// Shouldn't write again. Changes were already
