--- conflicted
+++ resolved
@@ -75,635 +75,6 @@
 	c.Assert(state.IsNotFound(err), Equals, true)
 }
 
-<<<<<<< HEAD
-var operationPermTests = []struct {
-	about string
-	// op performs the operation to be tested using the given state
-	// connection.  It returns a function that should be used to
-	// undo any changes made by the operation.
-	op    func(c *C, st *api.State, mst *state.State) (reset func(), err error)
-	allow []string
-	deny  []string
-}{{
-	about: "Unit.Get",
-	op:    opGetUnitWordpress0,
-	deny:  []string{"user-admin", "user-other"},
-}, {
-	about: "Machine.Get",
-	op:    opGetMachine1,
-	deny:  []string{"user-admin", "user-other"},
-}, {
-	about: "Machine.SetPassword",
-	op:    opMachine1SetPassword,
-	// Machine 0 is allowed because it is an environment manager.
-	allow: []string{"machine-0", "machine-1"},
-}, {
-	about: "Machine.SetAgentAlive",
-	op:    opMachine1SetAgentAlive,
-	allow: []string{"machine-1"},
-}, {
-	about: "Machine.EnsureDead",
-	op:    opMachine1EnsureDead,
-	allow: []string{"machine-1"},
-}, {
-	about: "Machine.SetStatus",
-	op:    opMachine1SetStatus,
-	// Machine 0 is allowed because it is an environment manager.
-	allow: []string{"machine-0", "machine-1"},
-}, {
-	about: "Unit.SetPassword (on principal unit)",
-	op:    opUnitSetPassword("wordpress/0"),
-	allow: []string{"unit-wordpress-0", "machine-1"},
-}, {
-	about: "Unit.SetPassword (on subordinate unit)",
-	op:    opUnitSetPassword("logging/0"),
-	allow: []string{"unit-logging-0", "unit-wordpress-0"},
-}, {
-	about: "Client.Status",
-	op:    opClientStatus,
-	allow: []string{"user-admin", "user-other"},
-}, {
-	about: "Client.ServiceSet",
-	op:    opClientServiceSet,
-	allow: []string{"user-admin", "user-other"},
-}, {
-	about: "Client.ServiceSetYAML",
-	op:    opClientServiceSetYAML,
-	allow: []string{"user-admin", "user-other"},
-}, {
-	about: "Client.ServiceGet",
-	op:    opClientServiceGet,
-	allow: []string{"user-admin", "user-other"},
-}, {
-	about: "Client.Resolved",
-	op:    opClientResolved,
-	allow: []string{"user-admin", "user-other"},
-}, {
-	about: "Client.ServiceExpose",
-	op:    opClientServiceExpose,
-	allow: []string{"user-admin", "user-other"},
-}, {
-	about: "Client.ServiceUnexpose",
-	op:    opClientServiceUnexpose,
-	allow: []string{"user-admin", "user-other"},
-}, {
-	about: "Client.ServiceDeploy",
-	op:    opClientServiceDeploy,
-	allow: []string{"user-admin", "user-other"},
-}, {
-	about: "Client.GetAnnotations",
-	op:    opClientGetAnnotations,
-	allow: []string{"user-admin", "user-other"},
-}, {
-	about: "Client.SetAnnotations",
-	op:    opClientSetAnnotations,
-	allow: []string{"user-admin", "user-other"},
-}, {
-	about: "Client.AddServiceUnits",
-	op:    opClientAddServiceUnits,
-	allow: []string{"user-admin", "user-other"},
-}, {
-	about: "Client.DestroyServiceUnits",
-	op:    opClientDestroyServiceUnits,
-	allow: []string{"user-admin", "user-other"},
-}, {
-	about: "Client.ServiceDestroy",
-	op:    opClientServiceDestroy,
-	allow: []string{"user-admin", "user-other"},
-}, {
-	about: "Client.GetServiceConstraints",
-	op:    opClientGetServiceConstraints,
-	allow: []string{"user-admin", "user-other"},
-}, {
-	about: "Client.SetServiceConstraints",
-	op:    opClientSetServiceConstraints,
-	allow: []string{"user-admin", "user-other"},
-}, {
-	about: "Client.WatchAll",
-	op:    opClientWatchAll,
-	allow: []string{"user-admin", "user-other"},
-}, {
-	about: "Client.CharmInfo",
-	op:    opClientCharmInfo,
-	allow: []string{"user-admin", "user-other"},
-}, {
-	about: "Client.AddRelation",
-	op:    opClientAddRelation,
-	allow: []string{"user-admin", "user-other"},
-}, {
-	about: "Client.DestroyRelation",
-	op:    opClientDestroyRelation,
-	allow: []string{"user-admin", "user-other"},
-},
-}
-
-// allowed returns the set of allowed entities given an allow list and a
-// deny list.  If an allow list is specified, only those entities are
-// allowed; otherwise those in deny are disallowed.
-func allowed(all, allow, deny []string) map[string]bool {
-	p := make(map[string]bool)
-	if allow != nil {
-		for _, e := range allow {
-			p[e] = true
-		}
-		return p
-	}
-loop:
-	for _, e0 := range all {
-		for _, e1 := range deny {
-			if e1 == e0 {
-				continue loop
-			}
-		}
-		p[e0] = true
-	}
-	return p
-}
-
-func (s *suite) TestOperationPerm(c *C) {
-	entities := s.setUpScenario(c)
-	for i, t := range operationPermTests {
-		allow := allowed(entities, t.allow, t.deny)
-		for _, e := range entities {
-			c.Logf("test %d; %s; entity %q", i, t.about, e)
-			st := s.openAs(c, e)
-			reset, err := t.op(c, st, s.State)
-			if allow[e] {
-				c.Check(err, IsNil)
-			} else {
-				c.Check(err, ErrorMatches, "permission denied")
-				c.Check(api.ErrCode(err), Equals, api.CodeUnauthorized)
-			}
-			reset()
-			st.Close()
-		}
-	}
-}
-
-func opGetUnitWordpress0(c *C, st *api.State, mst *state.State) (func(), error) {
-	u, err := st.Unit("wordpress/0")
-	if err != nil {
-		c.Check(u, IsNil)
-	} else {
-		name, ok := u.DeployerTag()
-		c.Check(ok, Equals, true)
-		c.Check(name, Equals, "machine-1")
-	}
-	return func() {}, err
-}
-
-func opUnitSetPassword(unitName string) func(c *C, st *api.State, mst *state.State) (func(), error) {
-	return func(c *C, st *api.State, mst *state.State) (func(), error) {
-		u, err := st.Unit(unitName)
-		if err != nil {
-			c.Check(u, IsNil)
-			return func() {}, err
-		}
-		err = u.SetPassword("another password")
-		if err != nil {
-			return func() {}, err
-		}
-		return func() {
-			setDefaultPassword(c, u)
-		}, nil
-	}
-}
-
-func opGetMachine1(c *C, st *api.State, mst *state.State) (func(), error) {
-	m, err := st.Machine("1")
-	if err != nil {
-		c.Check(m, IsNil)
-	} else {
-		name, ok := m.InstanceId()
-		c.Assert(ok, Equals, true)
-		c.Assert(name, Equals, "i-machine-1")
-	}
-	return func() {}, err
-}
-
-func opMachine1SetPassword(c *C, st *api.State, mst *state.State) (func(), error) {
-	m, err := st.Machine("1")
-	if err != nil {
-		c.Check(m, IsNil)
-		return func() {}, err
-	}
-	err = m.SetPassword("another password")
-	if err != nil {
-		return func() {}, err
-	}
-	return func() {
-		setDefaultPassword(c, m)
-	}, nil
-}
-
-func opMachine1SetAgentAlive(c *C, st *api.State, mst *state.State) (func(), error) {
-	m, err := st.Machine("1")
-	if err != nil {
-		c.Check(m, IsNil)
-		return func() {}, err
-	}
-	pinger, err := m.SetAgentAlive()
-	if err != nil {
-		return func() {}, err
-	}
-	err = pinger.Stop()
-	c.Check(err, IsNil)
-	return func() {}, nil
-}
-
-func opMachine1EnsureDead(c *C, st *api.State, mst *state.State) (func(), error) {
-	m, err := st.Machine("1")
-	if err != nil {
-		c.Check(m, IsNil)
-		return func() {}, err
-	}
-	err = m.EnsureDead()
-	if err != nil && api.ErrCode(err) == api.CodeUnauthorized {
-		// We expect this for any entity other than machine-1.
-		return func() {}, err
-	}
-
-	c.Check(err.Error(), Matches, `machine 1 has unit "wordpress/0" assigned`)
-	return func() {}, nil
-}
-
-func opMachine1SetStatus(c *C, st *api.State, mst *state.State) (func(), error) {
-	m, err := st.Machine("1")
-	if err != nil {
-		c.Check(m, IsNil)
-		return func() {}, err
-	}
-	stm, err := mst.Machine("1")
-	c.Check(err, IsNil)
-
-	orgStatus, orgInfo, err := stm.Status()
-	c.Check(err, IsNil)
-
-	err = m.SetStatus(params.StatusStopped, "blah")
-	if err != nil {
-		return func() {}, err
-	}
-
-	return func() {
-		err := m.SetStatus(orgStatus, orgInfo)
-		c.Check(err, IsNil)
-	}, nil
-}
-
-func opClientCharmInfo(c *C, st *api.State, mst *state.State) (func(), error) {
-	info, err := st.Client().CharmInfo("local:series/wordpress-3")
-	if err != nil {
-		c.Check(info, IsNil)
-		return func() {}, err
-	}
-	c.Assert(info.URL, Equals, "local:series/wordpress-3")
-	c.Assert(info.Meta.Name, Equals, "wordpress")
-	c.Assert(info.Revision, Equals, 3)
-	return func() {}, nil
-}
-
-func opClientAddRelation(c *C, st *api.State, mst *state.State) (func(), error) {
-	_, err := st.Client().AddRelation("nosuch1", "nosuch2")
-	if api.ErrCode(err) == api.CodeNotFound {
-		err = nil
-	}
-	return func() {}, err
-}
-
-func opClientDestroyRelation(c *C, st *api.State, mst *state.State) (func(), error) {
-	err := st.Client().DestroyRelation("nosuch1", "nosuch2")
-	if api.ErrCode(err) == api.CodeNotFound {
-		err = nil
-	}
-	return func() {}, err
-}
-
-func opClientStatus(c *C, st *api.State, mst *state.State) (func(), error) {
-	status, err := st.Client().Status()
-	if err != nil {
-		c.Check(status, IsNil)
-		return func() {}, err
-	}
-	c.Assert(status, DeepEquals, scenarioStatus)
-	return func() {}, nil
-}
-
-func resetBlogTitle(c *C, st *api.State) func() {
-	return func() {
-		err := st.Client().ServiceSet("wordpress", map[string]string{
-			"blog-title": "",
-		})
-		c.Assert(err, IsNil)
-	}
-}
-
-func opClientServiceSet(c *C, st *api.State, mst *state.State) (func(), error) {
-	err := st.Client().ServiceSet("wordpress", map[string]string{
-		"blog-title": "foo",
-	})
-	if err != nil {
-		return func() {}, err
-	}
-	return resetBlogTitle(c, st), nil
-}
-
-func opClientServiceSetYAML(c *C, st *api.State, mst *state.State) (func(), error) {
-	err := st.Client().ServiceSetYAML("wordpress", `"blog-title": "foo"`)
-	if err != nil {
-		return func() {}, err
-	}
-	return resetBlogTitle(c, st), nil
-}
-
-func opClientServiceGet(c *C, st *api.State, mst *state.State) (func(), error) {
-	// This test only shows that the call is made without error, ensuring the
-	// signatures match.
-	_, err := st.Client().ServiceGet("wordpress")
-	if err != nil {
-		return func() {}, err
-	}
-	return func() {}, nil
-}
-
-func opClientServiceExpose(c *C, st *api.State, mst *state.State) (func(), error) {
-	// This test only shows that the call is made without error, ensuring the
-	// signatures match.
-	err := st.Client().ServiceExpose("wordpress")
-	if err != nil {
-		return func() {}, err
-	}
-	return func() {
-		svc, err := mst.Service("wordpress")
-		c.Assert(err, IsNil)
-		svc.ClearExposed()
-	}, nil
-}
-
-func opClientServiceUnexpose(c *C, st *api.State, mst *state.State) (func(), error) {
-	// This test only checks that the call is made without error, ensuring the
-	// signatures match.
-	err := st.Client().ServiceUnexpose("wordpress")
-	if err != nil {
-		return func() {}, err
-	}
-	return func() {}, nil
-}
-
-func opClientResolved(c *C, st *api.State, _ *state.State) (func(), error) {
-	err := st.Client().Resolved("wordpress/0", false)
-	// There are several scenarios in which this test is called, one is
-	// that the user is not authorized.  In that case we want to exit now,
-	// letting the error percolate out so the caller knows that the
-	// permission error was correctly generated.
-	if err != nil && api.ErrCode(err) == api.CodeUnauthorized {
-		return func() {}, err
-	}
-	// Otherwise, the user was authorized, but we expect an error anyway
-	// because the unit is not in an error state when we tried to resolve
-	// the error.  Therefore, since it is complaining it means that the
-	// call to Resolved worked, so we're happy.
-	c.Assert(err, NotNil)
-	c.Assert(err.Error(), Equals, `unit "wordpress/0" is not in an error state`)
-	return func() {}, nil
-}
-
-func opClientGetAnnotations(c *C, st *api.State, mst *state.State) (func(), error) {
-	ann, err := st.Client().GetAnnotations("service-wordpress")
-	if err != nil {
-		return func() {}, err
-	}
-	c.Assert(ann, DeepEquals, make(map[string]string))
-	return func() {}, nil
-}
-
-func opClientSetAnnotations(c *C, st *api.State, mst *state.State) (func(), error) {
-	pairs := map[string]string{"key1": "value1", "key2": "value2"}
-	err := st.Client().SetAnnotations("service-wordpress", pairs)
-	if err != nil {
-		return func() {}, err
-	}
-	return func() {
-		pairs := map[string]string{"key1": "", "key2": ""}
-		st.Client().SetAnnotations("service-wordpress", pairs)
-	}, nil
-}
-
-func opClientServiceDeploy(c *C, st *api.State, mst *state.State) (func(), error) {
-	// This test only checks that the call is made without error, ensuring the
-	// signatures match.
-	// We are cheating and using a local repo only.
-
-	// Set the CharmStore to the test repository.
-	serviceName := "mywordpress"
-	charmUrl := "local:series/wordpress"
-	parsedUrl := charm.MustParseURL(charmUrl)
-	repo, err := charm.InferRepository(parsedUrl, coretesting.Charms.Path)
-	originalServerCharmStore := apiserver.CharmStore
-	apiserver.CharmStore = repo
-
-	err = st.Client().ServiceDeploy(charmUrl, serviceName, 1, "", constraints.Value{})
-	if err != nil {
-		return func() {}, err
-	}
-	return func() {
-		apiserver.CharmStore = originalServerCharmStore
-		service, err := mst.Service(serviceName)
-		c.Assert(err, IsNil)
-		removeServiceAndUnits(c, service)
-	}, nil
-}
-
-func opClientAddServiceUnits(c *C, st *api.State, mst *state.State) (func(), error) {
-	_, err := st.Client().AddServiceUnits("nosuch", 1)
-	if api.ErrCode(err) == api.CodeNotFound {
-		err = nil
-	}
-	return func() {}, err
-}
-
-func opClientDestroyServiceUnits(c *C, st *api.State, mst *state.State) (func(), error) {
-	err := st.Client().DestroyServiceUnits([]string{"wordpress/99"})
-	if err != nil && strings.HasPrefix(err.Error(), "no units were destroyed") {
-		err = nil
-	}
-	return func() {}, err
-}
-
-func opClientServiceDestroy(c *C, st *api.State, mst *state.State) (func(), error) {
-	// This test only checks that the call is made without error, ensuring the
-	// signatures match.
-	err := st.Client().ServiceDestroy("non-existent")
-	if api.ErrCode(err) == api.CodeNotFound {
-		err = nil
-	}
-	return func() {}, err
-}
-
-func opClientGetServiceConstraints(c *C, st *api.State, mst *state.State) (func(), error) {
-	// This test only checks that the call is made without error, ensuring the
-	// signatures match.
-	_, err := st.Client().GetServiceConstraints("wordpress")
-	return func() {}, err
-}
-
-func opClientSetServiceConstraints(c *C, st *api.State, mst *state.State) (func(), error) {
-	// This test only checks that the call is made without error, ensuring the
-	// signatures match.
-	nullConstraints := constraints.Value{}
-	err := st.Client().SetServiceConstraints("wordpress", nullConstraints)
-	if err != nil {
-		return func() {}, err
-	}
-	return func() {}, nil
-}
-
-func opClientWatchAll(c *C, st *api.State, mst *state.State) (func(), error) {
-	watcher, err := st.Client().WatchAll()
-	if err == nil {
-		watcher.Stop()
-	}
-	return func() {}, err
-}
-
-// scenarioStatus describes the expected state
-// of the juju environment set up by setUpScenario.
-var scenarioStatus = &api.Status{
-	Machines: map[string]api.MachineInfo{
-		"0": {
-			InstanceId: "i-machine-0",
-		},
-		"1": {
-			InstanceId: "i-machine-1",
-		},
-		"2": {
-			InstanceId: "i-machine-2",
-		},
-	},
-}
-
-// setUpScenario makes an environment scenario suitable for
-// testing most kinds of access scenario. It returns
-// a list of all the entities in the scenario.
-//
-// When the scenario is initialized, we have:
-// user-admin
-// user-other
-// machine-0
-//  instance-id="i-machine-0"
-//  nonce="fake_nonce"
-//  jobs=manage-environ
-//  status=started, info=""
-// machine-1
-//  instance-id="i-machine-1"
-//  nonce="fake_nonce"
-//  jobs=host-units
-//  status=started, info=""
-// machine-2
-//  instance-id="i-machine-2"
-//  nonce="fake_nonce"
-//  jobs=host-units
-//  status=started, info=""
-// service-wordpress
-// service-logging
-// unit-wordpress-0
-//     deployer-name=machine-1
-// unit-logging-0
-//  deployer-name=unit-wordpress-0
-// unit-wordpress-1
-//     deployer-name=machine-2
-// unit-logging-1
-//  deployer-name=unit-wordpress-1
-//
-// The passwords for all returned entities are
-// set to the entity name with a " password" suffix.
-//
-// Note that there is nothing special about machine-0
-// here - it's the environment manager in this scenario
-// just because machine 0 has traditionally been the
-// environment manager (bootstrap machine), so is
-// hopefully easier to remember as such.
-func (s *suite) setUpScenario(c *C) (entities []string) {
-	add := func(e state.Tagger) {
-		entities = append(entities, e.Tag())
-	}
-	u, err := s.State.User("admin")
-	c.Assert(err, IsNil)
-	setDefaultPassword(c, u)
-	add(u)
-
-	u, err = s.State.AddUser("other", "")
-	c.Assert(err, IsNil)
-	setDefaultPassword(c, u)
-	add(u)
-
-	m, err := s.State.AddMachine("series", nil, state.JobManageEnviron)
-	c.Assert(err, IsNil)
-	c.Assert(m.Tag(), Equals, "machine-0")
-	err = m.SetProvisioned(state.InstanceId("i-"+m.Tag()), "fake_nonce")
-	c.Assert(err, IsNil)
-	setDefaultPassword(c, m)
-	setDefaultStatus(c, m)
-	add(m)
-
-	_, err = s.State.AddService("mysql", s.AddTestingCharm(c, "mysql"))
-	c.Assert(err, IsNil)
-
-	wordpress, err := s.State.AddService("wordpress", s.AddTestingCharm(c, "wordpress"))
-	c.Assert(err, IsNil)
-
-	_, err = s.State.AddService("logging", s.AddTestingCharm(c, "logging"))
-	c.Assert(err, IsNil)
-
-	eps, err := s.State.InferEndpoints([]string{"logging", "wordpress"})
-	c.Assert(err, IsNil)
-	rel, err := s.State.AddRelation(eps...)
-	c.Assert(err, IsNil)
-
-	for i := 0; i < 2; i++ {
-		wu, err := wordpress.AddUnit()
-		c.Assert(err, IsNil)
-		c.Assert(wu.Tag(), Equals, fmt.Sprintf("unit-wordpress-%d", i))
-		setDefaultPassword(c, wu)
-		add(wu)
-
-		m, err := s.State.AddMachine("series", nil, state.JobHostUnits)
-		c.Assert(err, IsNil)
-		c.Assert(m.Tag(), Equals, fmt.Sprintf("machine-%d", i+1))
-		err = m.SetProvisioned(state.InstanceId("i-"+m.Tag()), "fake_nonce")
-		c.Assert(err, IsNil)
-		setDefaultPassword(c, m)
-		setDefaultStatus(c, m)
-		add(m)
-
-		err = wu.AssignToMachine(m)
-		c.Assert(err, IsNil)
-
-		deployer, ok := wu.DeployerTag()
-		c.Assert(ok, Equals, true)
-		c.Assert(deployer, Equals, fmt.Sprintf("machine-%d", i+1))
-
-		wru, err := rel.Unit(wu)
-		c.Assert(err, IsNil)
-
-		// Create the subordinate unit as a side-effect of entering
-		// scope in the principal's relation-unit.
-		err = wru.EnterScope(nil)
-		c.Assert(err, IsNil)
-
-		lu, err := s.State.Unit(fmt.Sprintf("logging/%d", i))
-		c.Assert(err, IsNil)
-		c.Assert(lu.IsPrincipal(), Equals, false)
-		deployer, ok = lu.DeployerTag()
-		c.Assert(ok, Equals, true)
-		c.Assert(deployer, Equals, fmt.Sprintf("unit-wordpress-%d", i))
-		setDefaultPassword(c, lu)
-		add(lu)
-	}
-	return
-}
-
-=======
->>>>>>> 0a8eb16d
 // apiAuthenticator represents a simple authenticator object with only the
 // SetPassword and Tag methods.  This will fit types from both the state
 // and api packages, as those in the api package do not have PasswordValid().
@@ -730,1022 +101,6 @@
 	c.Assert(err, IsNil)
 }
 
-<<<<<<< HEAD
-var badLoginTests = []struct {
-	tag      string
-	password string
-	err      string
-	code     string
-}{{
-	tag:      "user-admin",
-	password: "wrong password",
-	err:      "invalid entity name or password",
-	code:     api.CodeUnauthorized,
-}, {
-	tag:      "user-foo",
-	password: "password",
-	err:      "invalid entity name or password",
-	code:     api.CodeUnauthorized,
-}, {
-	tag:      "bar",
-	password: "password",
-	err:      `invalid entity tag "bar"`,
-}}
-
-func (s *suite) TestBadLogin(c *C) {
-	_, info, err := s.APIConn.Environ.StateInfo()
-	c.Assert(err, IsNil)
-	for i, t := range badLoginTests {
-		c.Logf("test %d; entity %q; password %q", i, t.tag, t.password)
-		info.Tag = ""
-		info.Password = ""
-		func() {
-			st, err := api.Open(info)
-			c.Assert(err, IsNil)
-			defer st.Close()
-
-			_, err = st.Machine("0")
-			c.Assert(err, ErrorMatches, "not logged in")
-			c.Assert(api.ErrCode(err), Equals, api.CodeUnauthorized, Commentf("error %#v", err))
-
-			_, err = st.Unit("foo/0")
-			c.Assert(err, ErrorMatches, "not logged in")
-			c.Assert(api.ErrCode(err), Equals, api.CodeUnauthorized)
-
-			err = st.Login(t.tag, t.password)
-			c.Assert(err, ErrorMatches, t.err)
-			c.Assert(api.ErrCode(err), Equals, t.code)
-
-			_, err = st.Machine("0")
-			c.Assert(err, ErrorMatches, "not logged in")
-			c.Assert(api.ErrCode(err), Equals, api.CodeUnauthorized)
-		}()
-	}
-}
-
-func (s *suite) TestClientStatus(c *C) {
-	s.setUpScenario(c)
-	status, err := s.APIState.Client().Status()
-	c.Assert(err, IsNil)
-	c.Assert(status, DeepEquals, scenarioStatus)
-}
-
-func (s *suite) TestClientServerSet(c *C) {
-	dummy, err := s.State.AddService("dummy", s.AddTestingCharm(c, "dummy"))
-	c.Assert(err, IsNil)
-	err = s.APIState.Client().ServiceSet("dummy", map[string]string{
-		"title":    "xxx",
-		"username": "yyy",
-	})
-	c.Assert(err, IsNil)
-	conf, err := dummy.Config()
-	c.Assert(err, IsNil)
-	c.Assert(conf.Map(), DeepEquals, map[string]interface{}{
-		"title":    "xxx",
-		"username": "yyy",
-	})
-}
-
-func (s *suite) TestClientServiceSetYAML(c *C) {
-	dummy, err := s.State.AddService("dummy", s.AddTestingCharm(c, "dummy"))
-	c.Assert(err, IsNil)
-	err = s.APIState.Client().ServiceSetYAML("dummy", "title: aaa\nusername: bbb")
-	c.Assert(err, IsNil)
-	conf, err := dummy.Config()
-	c.Assert(err, IsNil)
-	c.Assert(conf.Map(), DeepEquals, map[string]interface{}{
-		"title":    "aaa",
-		"username": "bbb",
-	})
-}
-
-var clientAddServiceUnitsTests = []struct {
-	about    string
-	expected []string
-	err      string
-}{
-	{
-		about:    "returns unit names",
-		expected: []string{"dummy/0", "dummy/1", "dummy/2"},
-	},
-	{
-		about: "fails trying to add zero units",
-		err:   "must add at least one unit",
-	},
-}
-
-func (s *suite) TestClientAddServiceUnits(c *C) {
-	_, err := s.State.AddService("dummy", s.AddTestingCharm(c, "dummy"))
-	c.Assert(err, IsNil)
-	for i, t := range clientAddServiceUnitsTests {
-		c.Logf("test %d. %s", i, t.about)
-		units, err := s.APIState.Client().AddServiceUnits("dummy", len(t.expected))
-		if t.err != "" {
-			c.Assert(err, ErrorMatches, t.err)
-			continue
-		}
-		c.Assert(err, IsNil)
-		c.Assert(units, DeepEquals, t.expected)
-	}
-}
-
-var clientCharmInfoTests = []struct {
-	about string
-	url   string
-	err   string
-}{
-	{
-		about: "retrieves charm info",
-		url:   "local:series/wordpress-3",
-	},
-	{
-		about: "invalid URL",
-		url:   "not-valid",
-		err:   `charm URL has invalid schema: "not-valid"`,
-	},
-	{
-		about: "unknown charm",
-		url:   "cs:missing/one-1",
-		err:   `charm "cs:missing/one-1" not found`,
-	},
-}
-
-func (s *suite) TestClientCharmInfo(c *C) {
-	// Use wordpress for tests so that we can compare Provides and Requires.
-	charm := s.AddTestingCharm(c, "wordpress")
-	for i, t := range clientCharmInfoTests {
-		c.Logf("test %d. %s", i, t.about)
-		info, err := s.APIState.Client().CharmInfo(t.url)
-		if t.err != "" {
-			c.Assert(err, ErrorMatches, t.err)
-			continue
-		}
-		c.Assert(err, IsNil)
-		expected := &api.CharmInfo{
-			Revision: charm.Revision(),
-			URL:      charm.URL().String(),
-			Config:   charm.Config(),
-			Meta:     charm.Meta(),
-		}
-		c.Assert(info, DeepEquals, expected)
-	}
-}
-
-func (s *suite) TestClientEnvironmentInfo(c *C) {
-	conf, _ := s.State.EnvironConfig()
-	info, err := s.APIState.Client().EnvironmentInfo()
-	c.Assert(err, IsNil)
-	c.Assert(info.DefaultSeries, Equals, conf.DefaultSeries())
-	c.Assert(info.ProviderType, Equals, conf.Type())
-	c.Assert(info.Name, Equals, conf.Name())
-}
-
-var clientAnnotationsTests = []struct {
-	about    string
-	initial  map[string]string
-	input    map[string]string
-	expected map[string]string
-	err      string
-}{
-	{
-		about:    "test setting an annotation",
-		input:    map[string]string{"mykey": "myvalue"},
-		expected: map[string]string{"mykey": "myvalue"},
-	},
-	{
-		about:    "test setting multiple annotations",
-		input:    map[string]string{"key1": "value1", "key2": "value2"},
-		expected: map[string]string{"key1": "value1", "key2": "value2"},
-	},
-	{
-		about:    "test overriding annotations",
-		initial:  map[string]string{"mykey": "myvalue"},
-		input:    map[string]string{"mykey": "another-value"},
-		expected: map[string]string{"mykey": "another-value"},
-	},
-	{
-		about: "test setting an invalid annotation",
-		input: map[string]string{"invalid.key": "myvalue"},
-		err:   `cannot update annotations on .*: invalid key "invalid.key"`,
-	},
-}
-
-func (s *suite) TestClientAnnotations(c *C) {
-	// Set up entities.
-	service, err := s.State.AddService("dummy", s.AddTestingCharm(c, "dummy"))
-	c.Assert(err, IsNil)
-	unit, err := service.AddUnit()
-	c.Assert(err, IsNil)
-	machine, err := s.State.AddMachine("series", nil, state.JobHostUnits)
-	c.Assert(err, IsNil)
-	environment, err := s.State.Environment()
-	c.Assert(err, IsNil)
-	entities := []state.TaggedAnnotator{service, unit, machine, environment}
-	for i, t := range clientAnnotationsTests {
-		for _, entity := range entities {
-			id := entity.Tag()
-			c.Logf("test %d. %s. entity %s", i, t.about, id)
-			// Set initial entity annotations.
-			err := entity.SetAnnotations(t.initial)
-			c.Assert(err, IsNil)
-			// Add annotations using the API call.
-			err = s.APIState.Client().SetAnnotations(id, t.input)
-			if t.err != "" {
-				c.Assert(err, ErrorMatches, t.err)
-				continue
-			}
-			// Check annotations are correctly set.
-			dbann, err := entity.Annotations()
-			c.Assert(err, IsNil)
-			c.Assert(dbann, DeepEquals, t.expected)
-			// Retrieve annotations using the API call.
-			ann, err := s.APIState.Client().GetAnnotations(id)
-			c.Assert(err, IsNil)
-			// Check annotations are correctly returned.
-			c.Assert(ann, DeepEquals, dbann)
-			// Clean up annotations on the current entity.
-			cleanup := make(map[string]string)
-			for key := range dbann {
-				cleanup[key] = ""
-			}
-			err = entity.SetAnnotations(cleanup)
-			c.Assert(err, IsNil)
-		}
-	}
-}
-
-func (s *suite) TestClientAnnotationsBadEntity(c *C) {
-	bad := []string{"", "machine", "-foo", "foo-", "---", "machine-jim", "unit-123", "unit-foo", "service-", "service-foo/bar"}
-	expected := `invalid entity tag ".*"`
-	for _, id := range bad {
-		err := s.APIState.Client().SetAnnotations(id, map[string]string{"mykey": "myvalue"})
-		c.Assert(err, ErrorMatches, expected)
-		_, err = s.APIState.Client().GetAnnotations(id)
-		c.Assert(err, ErrorMatches, expected)
-	}
-}
-
-func (s *suite) TestMachineLogin(c *C) {
-	stm, err := s.State.AddMachine("series", nil, state.JobHostUnits)
-	c.Assert(err, IsNil)
-	err = stm.SetPassword("machine-password")
-	c.Assert(err, IsNil)
-	err = stm.SetProvisioned("i-foo", "fake_nonce")
-	c.Assert(err, IsNil)
-
-	_, info, err := s.APIConn.Environ.StateInfo()
-	c.Assert(err, IsNil)
-
-	info.Tag = stm.Tag()
-	info.Password = "machine-password"
-
-	st, err := api.Open(info)
-	c.Assert(err, IsNil)
-	defer st.Close()
-
-	m, err := st.Machine(stm.Id())
-	c.Assert(err, IsNil)
-
-	instId, ok := m.InstanceId()
-	c.Assert(ok, Equals, true)
-	c.Assert(instId, Equals, "i-foo")
-}
-
-func (s *suite) TestMachineInstanceId(c *C) {
-	stm, err := s.State.AddMachine("series", nil, state.JobHostUnits)
-	c.Assert(err, IsNil)
-	setDefaultPassword(c, stm)
-
-	// Normal users can't access Machines...
-	m, err := s.APIState.Machine(stm.Id())
-	c.Assert(err, ErrorMatches, "permission denied")
-	c.Assert(api.ErrCode(err), Equals, api.CodeUnauthorized)
-	c.Assert(m, IsNil)
-
-	// ... so login as the machine.
-	st := s.openAs(c, stm.Tag())
-	defer st.Close()
-
-	m, err = st.Machine(stm.Id())
-	c.Assert(err, IsNil)
-
-	instId, ok := m.InstanceId()
-	c.Check(instId, Equals, "")
-	c.Check(ok, Equals, false)
-
-	err = stm.SetProvisioned("foo", "fake_nonce")
-	c.Assert(err, IsNil)
-
-	instId, ok = m.InstanceId()
-	c.Check(instId, Equals, "")
-	c.Check(ok, Equals, false)
-
-	err = m.Refresh()
-	c.Assert(err, IsNil)
-
-	instId, ok = m.InstanceId()
-	c.Check(ok, Equals, true)
-	c.Assert(instId, Equals, "foo")
-}
-
-func (s *suite) TestMachineLife(c *C) {
-	stm, err := s.State.AddMachine("series", nil, state.JobHostUnits)
-	c.Assert(err, IsNil)
-	setDefaultPassword(c, stm)
-
-	st := s.openAs(c, stm.Tag())
-	defer st.Close()
-
-	m, err := st.Machine(stm.Id())
-	c.Assert(err, IsNil)
-
-	life := m.Life()
-	c.Assert(string(life), Equals, "alive")
-
-	err = stm.EnsureDead()
-	c.Assert(err, IsNil)
-
-	life = m.Life()
-	c.Assert(string(life), Equals, "alive")
-
-	err = m.Refresh()
-	c.Assert(err, IsNil)
-
-	life = m.Life()
-	c.Assert(string(life), Equals, "dead")
-}
-
-func (s *suite) TestMachineEnsureDead(c *C) {
-	stm, err := s.State.AddMachine("series", nil, state.JobHostUnits)
-	c.Assert(err, IsNil)
-	setDefaultPassword(c, stm)
-
-	st := s.openAs(c, stm.Tag())
-	defer st.Close()
-
-	m, err := st.Machine(stm.Id())
-	c.Assert(err, IsNil)
-
-	c.Assert(stm.Life(), Equals, state.Alive)
-
-	err = m.EnsureDead()
-	c.Assert(err, IsNil)
-
-	err = stm.Refresh()
-	c.Assert(err, IsNil)
-
-	c.Assert(stm.Life(), Equals, state.Dead)
-}
-
-func (s *suite) TestMachineEnsureDeadWithAssignedUnit(c *C) {
-	stm, err := s.State.AddMachine("series", nil, state.JobHostUnits)
-	c.Assert(err, IsNil)
-	setDefaultPassword(c, stm)
-
-	svc, err := s.State.AddService("wordpress", s.AddTestingCharm(c, "wordpress"))
-	c.Assert(err, IsNil)
-	unit, err := svc.AddUnit()
-	c.Assert(err, IsNil)
-	err = unit.AssignToMachine(stm)
-	c.Assert(err, IsNil)
-
-	st := s.openAs(c, stm.Tag())
-	defer st.Close()
-
-	m, err := st.Machine(stm.Id())
-	c.Assert(err, IsNil)
-
-	c.Assert(stm.Life(), Equals, state.Alive)
-
-	err = m.EnsureDead()
-	c.Assert(api.ErrCode(err), Equals, api.CodeHasAssignedUnits)
-	c.Assert(err, ErrorMatches, `machine 0 has unit "wordpress/0" assigned`)
-
-	err = stm.Refresh()
-	c.Assert(err, IsNil)
-
-	c.Assert(stm.Life(), Equals, state.Alive)
-
-	// Once no unit is assigned, lifecycle can advance.
-	err = unit.UnassignFromMachine()
-	c.Assert(err, IsNil)
-
-	err = m.EnsureDead()
-	c.Assert(err, IsNil)
-
-	c.Assert(stm.Life(), Equals, state.Alive)
-
-	err = stm.Refresh()
-	c.Assert(err, IsNil)
-
-	c.Assert(stm.Life(), Equals, state.Dead)
-}
-
-func (s *suite) TestMachineSetAgentAlive(c *C) {
-	stm, err := s.State.AddMachine("series", nil, state.JobHostUnits)
-	c.Assert(err, IsNil)
-	setDefaultPassword(c, stm)
-
-	st := s.openAs(c, stm.Tag())
-	defer st.Close()
-
-	m, err := st.Machine(stm.Id())
-	c.Assert(err, IsNil)
-
-	alive, err := stm.AgentAlive()
-	c.Assert(err, IsNil)
-	c.Assert(alive, Equals, false)
-
-	pinger, err := m.SetAgentAlive()
-	c.Assert(err, IsNil)
-	c.Assert(pinger, NotNil)
-
-	s.State.Sync()
-	alive, err = stm.AgentAlive()
-	c.Assert(err, IsNil)
-	c.Assert(alive, Equals, true)
-
-	err = pinger.Stop()
-	c.Assert(err, IsNil)
-}
-
-func (s *suite) TestMachineSetStatus(c *C) {
-	stm, err := s.State.AddMachine("series", nil, state.JobHostUnits)
-	c.Assert(err, IsNil)
-	setDefaultPassword(c, stm)
-
-	st := s.openAs(c, stm.Tag())
-	defer st.Close()
-
-	m, err := st.Machine(stm.Id())
-	c.Assert(err, IsNil)
-
-	status, info, err := stm.Status()
-	c.Assert(err, IsNil)
-	c.Assert(status, Equals, params.StatusPending)
-	c.Assert(info, Equals, "")
-
-	err = m.SetStatus(params.StatusStarted, "blah")
-	c.Assert(err, IsNil)
-
-	status, info, err = stm.Status()
-	c.Assert(err, IsNil)
-	c.Assert(status, Equals, params.StatusStarted)
-	c.Assert(info, Equals, "blah")
-}
-
-func (s *suite) TestMachineRefresh(c *C) {
-	// Add a machine and get its instance id (it's empty at first).
-	stm, err := s.State.AddMachine("series", nil, state.JobHostUnits)
-	c.Assert(err, IsNil)
-	oldId, _ := stm.InstanceId()
-	c.Assert(oldId, Equals, state.InstanceId(""))
-
-	// Now open the state connection for that machine.
-	setDefaultPassword(c, stm)
-	st := s.openAs(c, stm.Tag())
-	defer st.Close()
-
-	// Get the machine through the API.
-	m, err := st.Machine(stm.Id())
-	c.Assert(err, IsNil)
-	// Set the original machine's instance id and nonce.
-	err = stm.SetProvisioned("foo", "fake_nonce")
-	c.Assert(err, IsNil)
-	newId, _ := stm.InstanceId()
-	c.Assert(newId, Equals, state.InstanceId("foo"))
-
-	// Get the instance id of the machine through the API,
-	// it should match the oldId, before the refresh.
-	mId, _ := m.InstanceId()
-	c.Assert(state.InstanceId(mId), Equals, oldId)
-	err = m.Refresh()
-	c.Assert(err, IsNil)
-	// Now the instance id should be the new one.
-	mId, _ = m.InstanceId()
-	c.Assert(state.InstanceId(mId), Equals, newId)
-}
-
-func (s *suite) TestMachineSetPassword(c *C) {
-	stm, err := s.State.AddMachine("series", nil, state.JobHostUnits)
-	c.Assert(err, IsNil)
-	setDefaultPassword(c, stm)
-
-	st := s.openAs(c, stm.Tag())
-	defer st.Close()
-	m, err := st.Machine(stm.Id())
-	c.Assert(err, IsNil)
-
-	err = m.SetPassword("foo")
-	c.Assert(err, IsNil)
-
-	err = stm.Refresh()
-	c.Assert(err, IsNil)
-	c.Assert(stm.PasswordValid("foo"), Equals, true)
-}
-
-func (s *suite) TestMachineTag(c *C) {
-	c.Assert(api.MachineTag("2"), Equals, "machine-2")
-
-	stm, err := s.State.AddMachine("series", nil, state.JobHostUnits)
-	c.Assert(err, IsNil)
-	setDefaultPassword(c, stm)
-	st := s.openAs(c, "machine-0")
-	defer st.Close()
-	m, err := st.Machine("0")
-	c.Assert(err, IsNil)
-	c.Assert(m.Tag(), Equals, "machine-0")
-}
-
-func (s *suite) TestMachineWatch(c *C) {
-	stm, err := s.State.AddMachine("series", nil, state.JobHostUnits)
-	c.Assert(err, IsNil)
-	setDefaultPassword(c, stm)
-
-	st := s.openAs(c, stm.Tag())
-	defer st.Close()
-	m, err := st.Machine(stm.Id())
-	c.Assert(err, IsNil)
-	w0 := m.Watch()
-	w1 := m.Watch()
-
-	// Initial event.
-	ok := chanRead(c, w0.Changes(), "watcher 0")
-	c.Assert(ok, Equals, true)
-
-	ok = chanRead(c, w1.Changes(), "watcher 1")
-	c.Assert(ok, Equals, true)
-
-	// No subsequent event until something changes.
-	select {
-	case <-w0.Changes():
-		c.Fatalf("unexpected value on watcher 0")
-	case <-w1.Changes():
-		c.Fatalf("unexpected value on watcher 1")
-	case <-time.After(20 * time.Millisecond):
-	}
-
-	err = stm.SetProvisioned("foo", "fake_nonce")
-	c.Assert(err, IsNil)
-	s.State.StartSync()
-
-	// Next event.
-	ok = chanRead(c, w0.Changes(), "watcher 0")
-	c.Assert(ok, Equals, true)
-	ok = chanRead(c, w1.Changes(), "watcher 1")
-	c.Assert(ok, Equals, true)
-
-	err = w0.Stop()
-	c.Check(err, IsNil)
-	err = w1.Stop()
-	c.Check(err, IsNil)
-
-	ok = chanRead(c, w0.Changes(), "watcher 0")
-	c.Assert(ok, Equals, false)
-	ok = chanRead(c, w1.Changes(), "watcher 1")
-	c.Assert(ok, Equals, false)
-}
-
-func (s *suite) TestServerStopsOutstandingWatchMethod(c *C) {
-	// Start our own instance of the server so we have
-	// a handle on it to stop it.
-	srv, err := apiserver.NewServer(s.State, "localhost:0", []byte(coretesting.ServerCert), []byte(coretesting.ServerKey))
-	c.Assert(err, IsNil)
-
-	stm, err := s.State.AddMachine("series", nil, state.JobHostUnits)
-	c.Assert(err, IsNil)
-	err = stm.SetPassword("password")
-	c.Assert(err, IsNil)
-
-	// Note we can't use openAs because we're
-	// not connecting to s.APIConn.
-	st, err := api.Open(&api.Info{
-		Tag:      stm.Tag(),
-		Password: "password",
-		Addrs:    []string{srv.Addr()},
-		CACert:   []byte(coretesting.CACert),
-	})
-	c.Assert(err, IsNil)
-	defer st.Close()
-
-	m, err := st.Machine(stm.Id())
-	c.Assert(err, IsNil)
-	c.Assert(m.Id(), Equals, stm.Id())
-
-	w := m.Watch()
-
-	// Initial event.
-	ok := chanRead(c, w.Changes(), "watcher 0")
-	c.Assert(ok, Equals, true)
-
-	// Wait long enough for the Next request to be sent
-	// so it's blocking on the server side.
-	time.Sleep(50 * time.Millisecond)
-	c.Logf("stopping server")
-	err = srv.Stop()
-	c.Assert(err, IsNil)
-
-	c.Logf("server stopped")
-	ok = chanRead(c, w.Changes(), "watcher 0")
-	c.Assert(ok, Equals, false)
-
-	c.Logf("error is %v", w.Err())
-
-	c.Assert(api.ErrCode(w.Err()), Equals, api.CodeStopped)
-}
-
-func chanRead(c *C, ch <-chan struct{}, what string) (ok bool) {
-	select {
-	case _, ok := <-ch:
-		return ok
-	case <-time.After(10 * time.Second):
-		c.Fatalf("timed out reading from %s", what)
-	}
-	panic("unreachable")
-}
-
-func (s *suite) TestUnitRefresh(c *C) {
-	s.setUpScenario(c)
-	st := s.openAs(c, "unit-wordpress-0")
-	defer st.Close()
-
-	u, err := st.Unit("wordpress/0")
-	c.Assert(err, IsNil)
-
-	deployer, ok := u.DeployerTag()
-	c.Assert(ok, Equals, true)
-	c.Assert(deployer, Equals, "machine-1")
-
-	stu, err := s.State.Unit("wordpress/0")
-	c.Assert(err, IsNil)
-	err = stu.UnassignFromMachine()
-	c.Assert(err, IsNil)
-
-	deployer, ok = u.DeployerTag()
-	c.Assert(ok, Equals, true)
-	c.Assert(deployer, Equals, "machine-1")
-
-	err = u.Refresh()
-	c.Assert(err, IsNil)
-
-	deployer, ok = u.DeployerTag()
-	c.Assert(ok, Equals, false)
-	c.Assert(deployer, Equals, "")
-}
-
-func (s *suite) TestErrors(c *C) {
-	stm, err := s.State.AddMachine("series", nil, state.JobHostUnits)
-	c.Assert(err, IsNil)
-	setDefaultPassword(c, stm)
-	st := s.openAs(c, stm.Tag())
-	defer st.Close()
-	// By testing this single call, we test that the
-	// error transformation function is correctly called
-	// on error returns from the API apiserver. The transformation
-	// function itself is tested below.
-	_, err = st.Machine("99")
-	c.Assert(api.ErrCode(err), Equals, api.CodeNotFound)
-}
-
-var errorTransformTests = []struct {
-	err  error
-	code string
-}{{
-	err:  state.NotFoundf("hello"),
-	code: api.CodeNotFound,
-}, {
-	err:  state.Unauthorizedf("hello"),
-	code: api.CodeUnauthorized,
-}, {
-	err:  state.ErrCannotEnterScopeYet,
-	code: api.CodeCannotEnterScopeYet,
-}, {
-	err:  state.ErrCannotEnterScope,
-	code: api.CodeCannotEnterScope,
-}, {
-	err:  state.ErrExcessiveContention,
-	code: api.CodeExcessiveContention,
-}, {
-	err:  state.ErrUnitHasSubordinates,
-	code: api.CodeUnitHasSubordinates,
-}, {
-	err:  apiserver.ErrBadId,
-	code: api.CodeNotFound,
-}, {
-	err:  apiserver.ErrBadCreds,
-	code: api.CodeUnauthorized,
-}, {
-	err:  apiserver.ErrPerm,
-	code: api.CodeUnauthorized,
-}, {
-	err:  apiserver.ErrNotLoggedIn,
-	code: api.CodeUnauthorized,
-}, {
-	err:  apiserver.ErrUnknownWatcher,
-	code: api.CodeNotFound,
-}, {
-	err:  &state.NotAssignedError{&state.Unit{}}, // too sleazy?! nah..
-	code: api.CodeNotAssigned,
-}, {
-	err:  apiserver.ErrStoppedWatcher,
-	code: api.CodeStopped,
-}, {
-	err:  &state.HasAssignedUnitsError{"42", []string{"a"}},
-	code: api.CodeHasAssignedUnits,
-}, {
-	err:  errors.New("an error"),
-	code: "",
-}}
-
-func (s *suite) TestErrorTransform(c *C) {
-	for _, t := range errorTransformTests {
-		err1 := apiserver.ServerError(t.err)
-		c.Assert(err1.Error(), Equals, t.err.Error())
-		if t.code != "" {
-			c.Assert(api.ErrCode(err1), Equals, t.code)
-		} else {
-			c.Assert(err1, Equals, t.err)
-		}
-	}
-}
-
-func (s *suite) TestUnitTag(c *C) {
-	c.Assert(api.UnitTag("wordpress/2"), Equals, "unit-wordpress-2")
-
-	s.setUpScenario(c)
-	st := s.openAs(c, "unit-wordpress-0")
-	defer st.Close()
-	u, err := st.Unit("wordpress/0")
-	c.Assert(err, IsNil)
-	c.Assert(u.Tag(), Equals, "unit-wordpress-0")
-}
-
-func (s *suite) TestStop(c *C) {
-	// Start our own instance of the server so we have
-	// a handle on it to stop it.
-	srv, err := apiserver.NewServer(s.State, "localhost:0", []byte(coretesting.ServerCert), []byte(coretesting.ServerKey))
-	c.Assert(err, IsNil)
-
-	stm, err := s.State.AddMachine("series", nil, state.JobHostUnits)
-	c.Assert(err, IsNil)
-	err = stm.SetProvisioned("foo", "fake_nonce")
-	c.Assert(err, IsNil)
-	err = stm.SetPassword("password")
-	c.Assert(err, IsNil)
-
-	// Note we can't use openAs because we're not connecting to
-	// s.APIConn.
-	st, err := api.Open(&api.Info{
-		Tag:      stm.Tag(),
-		Password: "password",
-		Addrs:    []string{srv.Addr()},
-		CACert:   []byte(coretesting.CACert),
-	})
-	c.Assert(err, IsNil)
-	defer st.Close()
-
-	m, err := st.Machine(stm.Id())
-	c.Assert(err, IsNil)
-	c.Assert(m.Id(), Equals, stm.Id())
-
-	err = srv.Stop()
-	c.Assert(err, IsNil)
-
-	_, err = st.Machine(stm.Id())
-	// The client has not necessarily seen the server shutdown yet,
-	// so there are two possible errors.
-	if err != rpc.ErrShutdown && err != io.ErrUnexpectedEOF {
-		c.Fatalf("unexpected error from request: %v", err)
-	}
-
-	// Check it can be stopped twice.
-	err = srv.Stop()
-	c.Assert(err, IsNil)
-}
-
-func (s *suite) TestClientServiceGet(c *C) {
-	s.setUpScenario(c)
-	results, err := s.APIState.Client().ServiceGet("wordpress")
-	c.Assert(err, IsNil)
-	c.Assert(results, DeepEquals, &params.ServiceGetResults{
-		Service: "wordpress",
-		Charm:   "wordpress",
-		Config: map[string]interface{}{
-			"blog-title": map[string]interface{}{
-				"type":        "string",
-				"value":       "My Title",
-				"description": "A descriptive title used for the blog.",
-				"default":     true,
-			},
-		},
-	})
-}
-
-func (s *suite) TestClientServiceExpose(c *C) {
-	s.setUpScenario(c)
-	serviceName := "wordpress"
-	service, err := s.State.Service(serviceName)
-	c.Assert(err, IsNil)
-	c.Assert(service.IsExposed(), Equals, false)
-	err = s.APIState.Client().ServiceExpose(serviceName)
-	c.Assert(err, IsNil)
-	err = service.Refresh()
-	c.Assert(err, IsNil)
-	c.Assert(service.IsExposed(), Equals, true)
-}
-
-func (s *suite) TestClientServiceUnexpose(c *C) {
-	s.setUpScenario(c)
-	serviceName := "wordpress"
-	service, err := s.State.Service(serviceName)
-	c.Assert(err, IsNil)
-	service.SetExposed()
-	c.Assert(service.IsExposed(), Equals, true)
-	err = s.APIState.Client().ServiceUnexpose(serviceName)
-	c.Assert(err, IsNil)
-	service.Refresh()
-	c.Assert(service.IsExposed(), Equals, false)
-}
-
-func (s *suite) TestClientServiceDestroy(c *C) {
-	// Setup:
-	s.setUpScenario(c)
-	serviceName := "wordpress"
-	service, err := s.State.Service(serviceName)
-	c.Assert(err, IsNil)
-	// Code under test:
-	err = s.APIState.Client().ServiceDestroy(serviceName)
-	c.Assert(err, IsNil)
-	err = service.Refresh()
-	// The test actual assertion: the service should no-longer be Alive.
-	c.Assert(service.Life(), Not(Equals), state.Alive)
-}
-
-func (s *suite) TestClientUnitResolved(c *C) {
-	// Setup:
-	s.setUpScenario(c)
-	u, err := s.State.Unit("wordpress/0")
-	c.Assert(err, IsNil)
-	err = u.SetStatus(params.StatusError, "gaaah")
-	c.Assert(err, IsNil)
-	// Code under test:
-	err = s.APIState.Client().Resolved("wordpress/0", false)
-	c.Assert(err, IsNil)
-	// Freshen the unit's state.
-	err = u.Refresh()
-	c.Assert(err, IsNil)
-	// And now the actual test assertions: we set the unit as resolved via
-	// the API so it should have a resolved mode set.
-	mode := u.Resolved()
-	c.Assert(mode, Equals, state.ResolvedNoHooks)
-}
-
-var serviceDeployTests = []struct {
-	about            string
-	serviceName      string
-	charmUrl         string
-	numUnits         int
-	expectedNumUnits int
-	constraints      constraints.Value
-}{{
-	about:            "Normal deploy",
-	serviceName:      "mywordpress",
-	charmUrl:         "local:series/wordpress",
-	expectedNumUnits: 1,
-	constraints:      constraints.MustParse("mem=1G"),
-}, {
-	about:            "Two units",
-	serviceName:      "mywordpress",
-	charmUrl:         "local:series/wordpress",
-	numUnits:         2,
-	expectedNumUnits: 2,
-	constraints:      constraints.MustParse("mem=4G"),
-},
-}
-
-func (s *suite) TestClientServiceDeploy(c *C) {
-	s.setUpScenario(c)
-
-	for i, test := range serviceDeployTests {
-		c.Logf("test %d; %s", i, test.about)
-		parsedUrl := charm.MustParseURL(test.charmUrl)
-		localRepo, err := charm.InferRepository(parsedUrl, coretesting.Charms.Path)
-		c.Assert(err, IsNil)
-		withRepo(localRepo, func() {
-			_, err = s.State.Service(test.serviceName)
-			c.Assert(state.IsNotFound(err), Equals, true)
-			err = s.APIState.Client().ServiceDeploy(
-				test.charmUrl, test.serviceName, test.numUnits, "", test.constraints,
-			)
-			c.Assert(err, IsNil)
-
-			service, err := s.State.Service(test.serviceName)
-			c.Assert(err, IsNil)
-			defer removeServiceAndUnits(c, service)
-			scons, err := service.Constraints()
-			c.Assert(err, IsNil)
-			c.Assert(scons, DeepEquals, test.constraints)
-
-			units, err := service.AllUnits()
-			c.Assert(err, IsNil)
-			c.Assert(units, HasLen, test.expectedNumUnits)
-			for _, unit := range units {
-				mid, err := unit.AssignedMachineId()
-				c.Assert(err, IsNil)
-				machine, err := s.State.Machine(mid)
-				c.Assert(err, IsNil)
-				mcons, err := machine.Constraints()
-				c.Assert(err, IsNil)
-				c.Assert(mcons, DeepEquals, test.constraints)
-			}
-		})
-	}
-}
-
-func withRepo(repo charm.Repository, f func()) {
-	// Monkey-patch server repository.
-	originalServerCharmStore := apiserver.CharmStore
-	apiserver.CharmStore = repo
-	defer func() {
-		apiserver.CharmStore = originalServerCharmStore
-	}()
-	f()
-}
-
-func (s *suite) TestSuccessfulAddRelation(c *C) {
-	s.setUpScenario(c)
-	endpoints := []string{"wordpress", "mysql"}
-	res, err := s.APIState.Client().AddRelation(endpoints...)
-	c.Assert(err, IsNil)
-	c.Assert(res.Endpoints["wordpress"].Name, Equals, "db")
-	c.Assert(res.Endpoints["wordpress"].Interface, Equals, "mysql")
-	c.Assert(res.Endpoints["wordpress"].Scope, Equals, charm.RelationScope("global"))
-	c.Assert(res.Endpoints["mysql"].Name, Equals, "server")
-	c.Assert(res.Endpoints["mysql"].Interface, Equals, "mysql")
-	c.Assert(res.Endpoints["mysql"].Scope, Equals, charm.RelationScope("global"))
-	for _, endpoint := range endpoints {
-		svc, err := s.State.Service(endpoint)
-		c.Assert(err, IsNil)
-		rels, err := svc.Relations()
-		c.Assert(err, IsNil)
-		for _, rel := range rels {
-			c.Assert(rel.Life(), Equals, state.Alive)
-		}
-	}
-}
-
-func (s *suite) TestSuccessfulDestroyRelation(c *C) {
-	s.setUpScenario(c)
-	endpoints := []string{"wordpress", "logging"}
-	err := s.APIState.Client().DestroyRelation(endpoints...)
-	c.Assert(err, IsNil)
-	for _, endpoint := range endpoints {
-		service, err := s.State.Service(endpoint)
-		c.Assert(err, IsNil)
-		rels, err := service.Relations()
-		c.Assert(err, IsNil)
-		// When relations are destroyed they don't go away immediately but
-		// instead are set to 'Dying', due to references held by the user
-		// agent.
-		for _, rel := range rels {
-			c.Assert(rel.Life(), Equals, state.Dying)
-		}
-	}
-}
-
-func (s *suite) TestNoRelation(c *C) {
-	s.setUpScenario(c)
-	err := s.APIState.Client().DestroyRelation("wordpress", "mysql")
-	c.Assert(err, ErrorMatches, `relation "wordpress:db mysql:server" not found`)
-}
-
-func (s *suite) TestClientWatchAll(c *C) {
-	// A very simple end-to-end test, because
-	// all the logic is tested elsewhere.
-	m, err := s.State.AddMachine("series", nil, state.JobManageEnviron)
-	c.Assert(err, IsNil)
-	err = m.SetProvisioned("i-0", state.BootstrapNonce)
-	c.Assert(err, IsNil)
-	watcher, err := s.APIState.Client().WatchAll()
-	c.Assert(err, IsNil)
-	defer func() {
-		err := watcher.Stop()
-		c.Assert(err, IsNil)
-	}()
-	deltas, err := watcher.Next()
-	c.Assert(err, IsNil)
-	if !c.Check(deltas, DeepEquals, []params.Delta{{
-		Entity: &params.MachineInfo{
-			Id:         m.Id(),
-			InstanceId: "i-0",
-			Status:     params.StatusPending,
-		},
-	}}) {
-		c.Logf("got:")
-		for _, d := range deltas {
-			c.Logf("%#v\n", d.Entity)
-		}
-=======
 func (s *suite) tryOpenState(c *C, e apiAuthenticator, password string) error {
 	stateInfo := s.StateInfo(c)
 	stateInfo.Tag = e.Tag()
@@ -1756,7 +111,6 @@
 	})
 	if err == nil {
 		st.Close()
->>>>>>> 0a8eb16d
 	}
 	return err
 }
