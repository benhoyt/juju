package apiserver_test

import (
	"errors"
	"fmt"
	"io"
	. "launchpad.net/gocheck"
	"launchpad.net/juju-core/juju/testing"
	"launchpad.net/juju-core/rpc"
	"launchpad.net/juju-core/state"
	"launchpad.net/juju-core/state/api"
	"launchpad.net/juju-core/state/api/params"
	"launchpad.net/juju-core/state/apiserver"
	coretesting "launchpad.net/juju-core/testing"
	"net"
	stdtesting "testing"
	"time"
)

func TestAll(t *stdtesting.T) {
	coretesting.MgoTestPackage(t)
}

type suite struct {
	testing.JujuConnSuite
	listener net.Listener
}

var _ = Suite(&suite{})

func init() {
	apiserver.AuthenticationEnabled = true
}

var operationPermTests = []struct {
	about string
	// op performs the operation to be tested using the given state
	// connection.  It returns a function that should be used to
	// undo any changes made by the operation.
	op    func(c *C, st *api.State) (reset func(), err error)
	allow []string
	deny  []string
}{{
	about: "Unit.Get",
	op:    opGetUnitWordpress0,
	deny:  []string{"user-admin", "user-other"},
}, {
	about: "Machine.Get",
	op:    opGetMachine1,
	deny:  []string{"user-admin", "user-other"},
}, {
	about: "Machine.SetPassword",
	op:    opMachine1SetPassword,
	allow: []string{"machine-0", "machine-1"},
}, {
	about: "Unit.SetPassword (on principal unit)",
	op:    opUnitSetPassword("wordpress/0"),
	allow: []string{"unit-wordpress-0", "machine-1"},
}, {
	about: "Unit.SetPassword (on subordinate unit)",
	op:    opUnitSetPassword("logging/0"),
	allow: []string{"unit-logging-0", "unit-wordpress-0"},
}, {
	about: "Client.Status",
	op:    opClientStatus,
	allow: []string{"user-admin", "user-other"},
}, {
	about: "Client.ServiceSet",
	op:    opClientServiceSet,
	allow: []string{"user-admin", "user-other"},
}, {
	about: "Client.ServiceSetYAML",
	op:    opClientServiceSetYAML,
	allow: []string{"user-admin", "user-other"},
}, {
	about: "Client.ServiceGet",
	op:    opClientServiceGet,
	allow: []string{"user-admin", "user-other"},
}, {
	about: "Client.ServiceExpose",
	op:    opClientServiceExpose,
	allow: []string{"user-admin", "user-other"},
}, {
	about: "Client.ServiceUnexpose",
	op:    opClientServiceUnexpose,
	allow: []string{"user-admin", "user-other"},
}, {
<<<<<<< HEAD
	about: "Client.ServiceAddUnits",
	op:    opClientServiceAddUnits,
=======
	about: "Client.CharmInfo",
	op:    opClientCharmInfo,
>>>>>>> 861d932c
	allow: []string{"user-admin", "user-other"},
},
}

// allowed returns the set of allowed entities given an allow list and a
// deny list.  If an allow list is specified, only those entities are
// allowed; otherwise those in deny are disallowed.
func allowed(all, allow, deny []string) map[string]bool {
	p := make(map[string]bool)
	if allow != nil {
		for _, e := range allow {
			p[e] = true
		}
		return p
	}
loop:
	for _, e0 := range all {
		for _, e1 := range deny {
			if e1 == e0 {
				continue loop
			}
		}
		p[e0] = true
	}
	return p
}

func (s *suite) TestOperationPerm(c *C) {
	entities := s.setUpScenario(c)
	for i, t := range operationPermTests {
		allow := allowed(entities, t.allow, t.deny)
		for _, e := range entities {
			c.Logf("test %d; %s; entity %q", i, t.about, e)
			st := s.openAs(c, e)
			reset, err := t.op(c, st)
			if allow[e] {
				c.Check(err, IsNil)
			} else {
				c.Check(err, ErrorMatches, "permission denied")
				c.Check(api.ErrCode(err), Equals, api.CodeUnauthorized)
			}
			reset()
			st.Close()
		}
	}
}

func opGetUnitWordpress0(c *C, st *api.State) (func(), error) {
	u, err := st.Unit("wordpress/0")
	if err != nil {
		c.Check(u, IsNil)
	} else {
		name, ok := u.DeployerName()
		c.Check(ok, Equals, true)
		c.Check(name, Equals, "machine-1")
	}
	return func() {}, err
}

func opUnitSetPassword(unitName string) func(c *C, st *api.State) (func(), error) {
	return func(c *C, st *api.State) (func(), error) {
		u, err := st.Unit(unitName)
		if err != nil {
			c.Check(u, IsNil)
			return func() {}, err
		}
		err = u.SetPassword("another password")
		if err != nil {
			return func() {}, err
		}
		return func() {
			setDefaultPassword(c, u)
		}, nil
	}
}

func opGetMachine1(c *C, st *api.State) (func(), error) {
	m, err := st.Machine("1")
	if err != nil {
		c.Check(m, IsNil)
	} else {
		name, ok := m.InstanceId()
		c.Assert(ok, Equals, true)
		c.Assert(name, Equals, "i-machine-1")
	}
	return func() {}, err
}

func opMachine1SetPassword(c *C, st *api.State) (func(), error) {
	m, err := st.Machine("1")
	if err != nil {
		c.Check(m, IsNil)
		return func() {}, err
	}
	err = m.SetPassword("another password")
	if err != nil {
		return func() {}, err
	}
	return func() {
		setDefaultPassword(c, m)
	}, nil
}

func opClientCharmInfo(c *C, st *api.State) (func(), error) {
	info, err := st.Client().CharmInfo("local:series/wordpress-3")
	if err != nil {
		c.Check(info, IsNil)
		return func() {}, err
	}
	c.Assert(err, IsNil)
	c.Assert(info.URL, Equals, "local:series/wordpress-3")
	c.Assert(info.Meta.Name, Equals, "wordpress")
	c.Assert(info.Revision, Equals, 3)
	return func() {}, nil
}

func opClientStatus(c *C, st *api.State) (func(), error) {
	status, err := st.Client().Status()
	if err != nil {
		c.Check(status, IsNil)
		return func() {}, err
	}
	c.Assert(err, IsNil)
	c.Assert(status, DeepEquals, scenarioStatus)
	return func() {}, nil
}

func resetBlogTitle(c *C, st *api.State) func() {
	return func() {
		err := st.Client().ServiceSet("wordpress", map[string]string{
			"blog-title": "",
		})
		c.Assert(err, IsNil)
	}
}

func opClientServiceSet(c *C, st *api.State) (func(), error) {
	err := st.Client().ServiceSet("wordpress", map[string]string{
		"blog-title": "foo",
	})
	if err != nil {
		return func() {}, err
	}
	return resetBlogTitle(c, st), nil
}

func opClientServiceSetYAML(c *C, st *api.State) (func(), error) {
	err := st.Client().ServiceSetYAML("wordpress", `"blog-title": "foo"`)
	if err != nil {
		return func() {}, err
	}
	return resetBlogTitle(c, st), nil
}

func opClientServiceGet(c *C, st *api.State) (func(), error) {
	// This test only shows that the call is made without error, ensuring the
	// signatures match.
	_, err := st.Client().ServiceGet("wordpress")
	if err != nil {
		return func() {}, err
	}
	c.Assert(err, IsNil)
	return func() {}, nil
}

func opClientServiceExpose(c *C, st *api.State) (func(), error) {
	// This test only shows that the call is made without error, ensuring the
	// signatures match.
	err := st.Client().ServiceExpose("wordpress")
	if err != nil {
		return func() {}, err
	}
	c.Assert(err, IsNil)
	return func() {}, nil
}

func opClientServiceUnexpose(c *C, st *api.State) (func(), error) {
	// This test only checks that the call is made without error, ensuring the
	// signatures match.
	err := st.Client().ServiceUnexpose("wordpress")
	if err != nil {
		return func() {}, err
	}
	c.Assert(err, IsNil)
	return func() {}, nil
}

func opClientServiceAddUnits(c *C, st *api.State) (func(), error) {
	// This test only checks that the call is made without error, ensuring the
	// signatures match.
	err := st.Client().ServiceAddUnits("wordpress", 1)
	if err != nil {
		return func() {}, err
	}
	c.Assert(err, IsNil)
	return func() {}, nil
}

// scenarioStatus describes the expected state
// of the juju environment set up by setUpScenario.
var scenarioStatus = &api.Status{
	Machines: map[string]api.MachineInfo{
		"0": {
			InstanceId: "i-machine-0",
		},
		"1": {
			InstanceId: "i-machine-1",
		},
		"2": {
			InstanceId: "i-machine-2",
		},
	},
}

// setUpScenario makes an environment scenario suitable for
// testing most kinds of access scenario. It returns
// a list of all the entities in the scenario.
//
// When the scenario is initialized, we have:
// user-admin
// user-other
// machine-0
//  instance-id="i-machine-0"
//  jobs=manage-environ
// machine-1
//  instance-id="i-machine-1"
//  jobs=host-units
// machine-2
//  instance-id="i-machine-2"
//  jobs=host-units
// service-wordpress
// service-logging
// unit-wordpress-0
//     deployer-name=machine-1
// unit-logging-0
//  deployer-name=unit-wordpress-0
// unit-wordpress-1
//     deployer-name=machine-2
// unit-logging-1
//  deployer-name=unit-wordpress-1
//
// The passwords for all returned entities are
// set to the entity name with a " password" suffix.
//
// Note that there is nothing special about machine-0
// here - it's the environment manager in this scenario
// just because machine 0 has traditionally been the
// environment manager (bootstrap machine), so is
// hopefully easier to remember as such.
func (s *suite) setUpScenario(c *C) (entities []string) {
	add := func(e state.AuthEntity) {
		entities = append(entities, e.EntityName())
	}
	u, err := s.State.User("admin")
	c.Assert(err, IsNil)
	setDefaultPassword(c, u)
	add(u)

	u, err = s.State.AddUser("other", "")
	c.Assert(err, IsNil)
	setDefaultPassword(c, u)
	add(u)

	m, err := s.State.AddMachine("series", state.JobManageEnviron)
	c.Assert(err, IsNil)
	c.Assert(m.EntityName(), Equals, "machine-0")
	err = m.SetInstanceId(state.InstanceId("i-" + m.EntityName()))
	c.Assert(err, IsNil)
	setDefaultPassword(c, m)
	add(m)

	wordpress, err := s.State.AddService("wordpress", s.AddTestingCharm(c, "wordpress"))
	c.Assert(err, IsNil)

	_, err = s.State.AddService("logging", s.AddTestingCharm(c, "logging"))
	c.Assert(err, IsNil)

	eps, err := s.State.InferEndpoints([]string{"logging", "wordpress"})
	c.Assert(err, IsNil)
	rel, err := s.State.AddRelation(eps...)
	c.Assert(err, IsNil)

	for i := 0; i < 2; i++ {
		wu, err := wordpress.AddUnit()
		c.Assert(err, IsNil)
		c.Assert(wu.EntityName(), Equals, fmt.Sprintf("unit-wordpress-%d", i))
		setDefaultPassword(c, wu)
		add(wu)

		m, err := s.State.AddMachine("series", state.JobHostUnits)
		c.Assert(err, IsNil)
		c.Assert(m.EntityName(), Equals, fmt.Sprintf("machine-%d", i+1))
		err = m.SetInstanceId(state.InstanceId("i-" + m.EntityName()))
		c.Assert(err, IsNil)
		setDefaultPassword(c, m)
		add(m)

		err = wu.AssignToMachine(m)
		c.Assert(err, IsNil)

		deployer, ok := wu.DeployerName()
		c.Assert(ok, Equals, true)
		c.Assert(deployer, Equals, fmt.Sprintf("machine-%d", i+1))

		wru, err := rel.Unit(wu)
		c.Assert(err, IsNil)

		// Create the subordinate unit as a side-effect of entering
		// scope in the principal's relation-unit.
		err = wru.EnterScope(nil)
		c.Assert(err, IsNil)

		lu, err := s.State.Unit(fmt.Sprintf("logging/%d", i))
		c.Assert(err, IsNil)
		c.Assert(lu.IsPrincipal(), Equals, false)
		deployer, ok = lu.DeployerName()
		c.Assert(ok, Equals, true)
		c.Assert(deployer, Equals, fmt.Sprintf("unit-wordpress-%d", i))
		setDefaultPassword(c, lu)
		add(lu)
	}
	return
}

// AuthEntity is the same as state.AuthEntity but
// without PasswordValid, which is implemented
// by state entities but not by api entities.
type AuthEntity interface {
	EntityName() string
	SetPassword(pass string) error
	Refresh() error
}

func setDefaultPassword(c *C, e AuthEntity) {
	err := e.SetPassword(e.EntityName() + " password")
	c.Assert(err, IsNil)
}

var badLoginTests = []struct {
	entityName string
	password   string
	err        string
	code       string
}{{
	entityName: "user-admin",
	password:   "wrong password",
	err:        "invalid entity name or password",
	code:       api.CodeUnauthorized,
}, {
	entityName: "user-foo",
	password:   "password",
	err:        "invalid entity name or password",
	code:       api.CodeUnauthorized,
}, {
	entityName: "bar",
	password:   "password",
	err:        `invalid entity name "bar"`,
}}

func (s *suite) TestBadLogin(c *C) {
	_, info, err := s.APIConn.Environ.StateInfo()
	c.Assert(err, IsNil)
	for i, t := range badLoginTests {
		c.Logf("test %d; entity %q; password %q", i, t.entityName, t.password)
		info.EntityName = ""
		info.Password = ""
		func() {
			st, err := api.Open(info)
			c.Assert(err, IsNil)
			defer st.Close()

			_, err = st.Machine("0")
			c.Assert(err, ErrorMatches, "not logged in")
			c.Assert(api.ErrCode(err), Equals, api.CodeUnauthorized, Commentf("error %#v", err))

			_, err = st.Unit("foo/0")
			c.Assert(err, ErrorMatches, "not logged in")
			c.Assert(api.ErrCode(err), Equals, api.CodeUnauthorized)

			err = st.Login(t.entityName, t.password)
			c.Assert(err, ErrorMatches, t.err)
			c.Assert(api.ErrCode(err), Equals, t.code)

			_, err = st.Machine("0")
			c.Assert(err, ErrorMatches, "not logged in")
			c.Assert(api.ErrCode(err), Equals, api.CodeUnauthorized)
		}()
	}
}

func (s *suite) TestClientStatus(c *C) {
	s.setUpScenario(c)
	status, err := s.APIState.Client().Status()
	c.Assert(err, IsNil)
	c.Assert(status, DeepEquals, scenarioStatus)
}

func (s *suite) TestClientServerSet(c *C) {
	dummy, err := s.State.AddService("dummy", s.AddTestingCharm(c, "dummy"))
	c.Assert(err, IsNil)
	err = s.APIState.Client().ServiceSet("dummy", map[string]string{
		"title":    "xxx",
		"username": "yyy",
	})
	c.Assert(err, IsNil)
	conf, err := dummy.Config()
	c.Assert(err, IsNil)
	c.Assert(conf.Map(), DeepEquals, map[string]interface{}{
		"title":    "xxx",
		"username": "yyy",
	})
}

func (s *suite) TestClientServiceSetYAML(c *C) {
	dummy, err := s.State.AddService("dummy", s.AddTestingCharm(c, "dummy"))
	c.Assert(err, IsNil)
	err = s.APIState.Client().ServiceSetYAML("dummy", "title: aaa\nusername: bbb")
	c.Assert(err, IsNil)
	conf, err := dummy.Config()
	c.Assert(err, IsNil)
	c.Assert(conf.Map(), DeepEquals, map[string]interface{}{
		"title":    "aaa",
		"username": "bbb",
	})
}

var clientCharmInfoTests = []struct {
	about string
	url   string
	err   string
}{
	{
		about: "retrieves charm info",
		url:   "local:series/wordpress-3",
	},
	{
		about: "invalid URL",
		url:   "not-valid",
		err:   `charm URL has invalid schema: "not-valid"`,
	},
	{
		about: "unknown charm",
		url:   "cs:missing/one-1",
		err:   `charm "cs:missing/one-1" not found`,
	},
}

func (s *suite) TestClientCharmInfo(c *C) {
	// Use wordpress for tests so that we can compare Provides and Requires.
	charm := s.AddTestingCharm(c, "wordpress")
	for i, t := range clientCharmInfoTests {
		c.Logf("test %d. %s", i, t.about)
		info, err := s.APIState.Client().CharmInfo(t.url)
		if t.err != "" {
			c.Assert(err, ErrorMatches, t.err)
			continue
		}
		c.Assert(err, IsNil)
		expected := &api.CharmInfo{
			Revision: charm.Revision(),
			URL:      charm.URL().String(),
			Config:   charm.Config(),
			Meta:     charm.Meta(),
		}
		c.Assert(info, DeepEquals, expected)
	}
}

func (s *suite) TestClientEnvironmentInfo(c *C) {
	conf, _ := s.State.EnvironConfig()
	info, err := s.APIState.Client().EnvironmentInfo()
	c.Assert(err, IsNil)
	c.Assert(info.DefaultSeries, Equals, conf.DefaultSeries())
	c.Assert(info.ProviderType, Equals, conf.Type())
}

func (s *suite) TestMachineLogin(c *C) {
	stm, err := s.State.AddMachine("series", state.JobHostUnits)
	c.Assert(err, IsNil)
	err = stm.SetPassword("machine-password")
	c.Assert(err, IsNil)
	err = stm.SetInstanceId("i-foo")
	c.Assert(err, IsNil)

	_, info, err := s.APIConn.Environ.StateInfo()
	c.Assert(err, IsNil)

	info.EntityName = stm.EntityName()
	info.Password = "machine-password"

	st, err := api.Open(info)
	c.Assert(err, IsNil)
	defer st.Close()

	m, err := st.Machine(stm.Id())
	c.Assert(err, IsNil)

	instId, ok := m.InstanceId()
	c.Assert(ok, Equals, true)
	c.Assert(instId, Equals, "i-foo")
}

func (s *suite) TestMachineInstanceId(c *C) {
	stm, err := s.State.AddMachine("series", state.JobHostUnits)
	c.Assert(err, IsNil)
	setDefaultPassword(c, stm)

	// Normal users can't access Machines...
	m, err := s.APIState.Machine(stm.Id())
	c.Assert(err, ErrorMatches, "permission denied")
	c.Assert(api.ErrCode(err), Equals, api.CodeUnauthorized)
	c.Assert(m, IsNil)

	// ... so login as the machine.
	st := s.openAs(c, stm.EntityName())
	defer st.Close()

	m, err = st.Machine(stm.Id())
	c.Assert(err, IsNil)

	instId, ok := m.InstanceId()
	c.Check(instId, Equals, "")
	c.Check(ok, Equals, false)

	err = stm.SetInstanceId("foo")
	c.Assert(err, IsNil)

	instId, ok = m.InstanceId()
	c.Check(instId, Equals, "")
	c.Check(ok, Equals, false)

	err = m.Refresh()
	c.Assert(err, IsNil)

	instId, ok = m.InstanceId()
	c.Check(ok, Equals, true)
	c.Assert(instId, Equals, "foo")
}

func (s *suite) TestMachineRefresh(c *C) {
	stm, err := s.State.AddMachine("series", state.JobHostUnits)
	c.Assert(err, IsNil)
	setDefaultPassword(c, stm)
	err = stm.SetInstanceId("foo")
	c.Assert(err, IsNil)

	st := s.openAs(c, stm.EntityName())
	defer st.Close()
	m, err := st.Machine(stm.Id())
	c.Assert(err, IsNil)

	instId, ok := m.InstanceId()
	c.Assert(ok, Equals, true)
	c.Assert(instId, Equals, "foo")

	err = stm.SetInstanceId("bar")
	c.Assert(err, IsNil)

	instId, ok = m.InstanceId()
	c.Assert(ok, Equals, true)
	c.Assert(instId, Equals, "foo")

	err = m.Refresh()
	c.Assert(err, IsNil)

	instId, ok = m.InstanceId()
	c.Assert(ok, Equals, true)
	c.Assert(instId, Equals, "bar")
}

func (s *suite) TestMachineSetPassword(c *C) {
	stm, err := s.State.AddMachine("series", state.JobHostUnits)
	c.Assert(err, IsNil)
	setDefaultPassword(c, stm)

	st := s.openAs(c, stm.EntityName())
	defer st.Close()
	m, err := st.Machine(stm.Id())
	c.Assert(err, IsNil)

	err = m.SetPassword("foo")
	c.Assert(err, IsNil)

	err = stm.Refresh()
	c.Assert(err, IsNil)
	c.Assert(stm.PasswordValid("foo"), Equals, true)
}

func (s *suite) TestMachineEntityName(c *C) {
	c.Assert(api.MachineEntityName("2"), Equals, "machine-2")

	stm, err := s.State.AddMachine("series", state.JobHostUnits)
	c.Assert(err, IsNil)
	setDefaultPassword(c, stm)
	st := s.openAs(c, "machine-0")
	defer st.Close()
	m, err := st.Machine("0")
	c.Assert(err, IsNil)
	c.Assert(m.EntityName(), Equals, "machine-0")
}

func (s *suite) TestMachineWatch(c *C) {
	stm, err := s.State.AddMachine("series", state.JobHostUnits)
	c.Assert(err, IsNil)
	setDefaultPassword(c, stm)

	st := s.openAs(c, stm.EntityName())
	defer st.Close()
	m, err := st.Machine(stm.Id())
	c.Assert(err, IsNil)
	w0 := m.Watch()
	w1 := m.Watch()

	// Initial event.
	ok := chanRead(c, w0.Changes(), "watcher 0")
	c.Assert(ok, Equals, true)

	ok = chanRead(c, w1.Changes(), "watcher 1")
	c.Assert(ok, Equals, true)

	// No subsequent event until something changes.
	select {
	case <-w0.Changes():
		c.Fatalf("unexpected value on watcher 0")
	case <-w1.Changes():
		c.Fatalf("unexpected value on watcher 1")
	case <-time.After(20 * time.Millisecond):
	}

	err = stm.SetInstanceId("foo")
	c.Assert(err, IsNil)
	s.State.StartSync()

	// Next event.
	ok = chanRead(c, w0.Changes(), "watcher 0")
	c.Assert(ok, Equals, true)
	ok = chanRead(c, w1.Changes(), "watcher 1")
	c.Assert(ok, Equals, true)

	err = w0.Stop()
	c.Check(err, IsNil)
	err = w1.Stop()
	c.Check(err, IsNil)

	ok = chanRead(c, w0.Changes(), "watcher 0")
	c.Assert(ok, Equals, false)
	ok = chanRead(c, w1.Changes(), "watcher 1")
	c.Assert(ok, Equals, false)
}

func (s *suite) TestServerStopsOutstandingWatchMethod(c *C) {
	// Start our own instance of the server so we have
	// a handle on it to stop it.
	srv, err := apiserver.NewServer(s.State, "localhost:0", []byte(coretesting.ServerCert), []byte(coretesting.ServerKey))
	c.Assert(err, IsNil)

	stm, err := s.State.AddMachine("series", state.JobHostUnits)
	c.Assert(err, IsNil)
	err = stm.SetPassword("password")
	c.Assert(err, IsNil)

	// Note we can't use openAs because we're
	// not connecting to s.APIConn.
	st, err := api.Open(&api.Info{
		EntityName: stm.EntityName(),
		Password:   "password",
		Addrs:      []string{srv.Addr()},
		CACert:     []byte(coretesting.CACert),
	})
	c.Assert(err, IsNil)
	defer st.Close()

	m, err := st.Machine(stm.Id())
	c.Assert(err, IsNil)
	c.Assert(m.Id(), Equals, stm.Id())

	w := m.Watch()

	// Initial event.
	ok := chanRead(c, w.Changes(), "watcher 0")
	c.Assert(ok, Equals, true)

	// Wait long enough for the Next request to be sent
	// so it's blocking on the server side.
	time.Sleep(50 * time.Millisecond)
	c.Logf("stopping server")
	err = srv.Stop()
	c.Assert(err, IsNil)

	c.Logf("server stopped")
	ok = chanRead(c, w.Changes(), "watcher 0")
	c.Assert(ok, Equals, false)

	c.Assert(api.ErrCode(w.Err()), Equals, api.CodeStopped)
}

func chanRead(c *C, ch <-chan struct{}, what string) (ok bool) {
	select {
	case _, ok := <-ch:
		return ok
	case <-time.After(10 * time.Second):
		c.Fatalf("timed out reading from %s", what)
	}
	panic("unreachable")
}

func (s *suite) TestUnitRefresh(c *C) {
	s.setUpScenario(c)
	st := s.openAs(c, "unit-wordpress-0")
	defer st.Close()

	u, err := st.Unit("wordpress/0")
	c.Assert(err, IsNil)

	deployer, ok := u.DeployerName()
	c.Assert(ok, Equals, true)
	c.Assert(deployer, Equals, "machine-1")

	stu, err := s.State.Unit("wordpress/0")
	c.Assert(err, IsNil)
	err = stu.UnassignFromMachine()
	c.Assert(err, IsNil)

	deployer, ok = u.DeployerName()
	c.Assert(ok, Equals, true)
	c.Assert(deployer, Equals, "machine-1")

	err = u.Refresh()
	c.Assert(err, IsNil)

	deployer, ok = u.DeployerName()
	c.Assert(ok, Equals, false)
	c.Assert(deployer, Equals, "")
}

func (s *suite) TestErrors(c *C) {
	stm, err := s.State.AddMachine("series", state.JobHostUnits)
	c.Assert(err, IsNil)
	setDefaultPassword(c, stm)
	st := s.openAs(c, stm.EntityName())
	defer st.Close()
	// By testing this single call, we test that the
	// error transformation function is correctly called
	// on error returns from the API apiserver. The transformation
	// function itself is tested below.
	_, err = st.Machine("99")
	c.Assert(api.ErrCode(err), Equals, api.CodeNotFound)
}

var errorTransformTests = []struct {
	err  error
	code string
}{{
	err:  state.NotFoundf("hello"),
	code: api.CodeNotFound,
}, {
	err:  state.Unauthorizedf("hello"),
	code: api.CodeUnauthorized,
}, {
	err:  state.ErrCannotEnterScopeYet,
	code: api.CodeCannotEnterScopeYet,
}, {
	err:  state.ErrCannotEnterScope,
	code: api.CodeCannotEnterScope,
}, {
	err:  state.ErrExcessiveContention,
	code: api.CodeExcessiveContention,
}, {
	err:  state.ErrUnitHasSubordinates,
	code: api.CodeUnitHasSubordinates,
}, {
	err:  apiserver.ErrBadId,
	code: api.CodeNotFound,
}, {
	err:  apiserver.ErrBadCreds,
	code: api.CodeUnauthorized,
}, {
	err:  apiserver.ErrPerm,
	code: api.CodeUnauthorized,
}, {
	err:  apiserver.ErrNotLoggedIn,
	code: api.CodeUnauthorized,
}, {
	err:  apiserver.ErrUnknownWatcher,
	code: api.CodeNotFound,
}, {
	err:  &state.NotAssignedError{&state.Unit{}}, // too sleazy?!
	code: api.CodeNotAssigned,
}, {
	err:  apiserver.ErrStoppedWatcher,
	code: api.CodeStopped,
}, {
	err:  errors.New("an error"),
	code: "",
}}

func (s *suite) TestErrorTransform(c *C) {
	for _, t := range errorTransformTests {
		err1 := apiserver.ServerError(t.err)
		c.Assert(err1.Error(), Equals, t.err.Error())
		if t.code != "" {
			c.Assert(api.ErrCode(err1), Equals, t.code)
		} else {
			c.Assert(err1, Equals, t.err)
		}
	}
}

func (s *suite) TestUnitEntityName(c *C) {
	c.Assert(api.UnitEntityName("wordpress/2"), Equals, "unit-wordpress-2")

	s.setUpScenario(c)
	st := s.openAs(c, "unit-wordpress-0")
	defer st.Close()
	u, err := st.Unit("wordpress/0")
	c.Assert(err, IsNil)
	c.Assert(u.EntityName(), Equals, "unit-wordpress-0")
}

func (s *suite) TestStop(c *C) {
	// Start our own instance of the server so we have
	// a handle on it to stop it.
	srv, err := apiserver.NewServer(s.State, "localhost:0", []byte(coretesting.ServerCert), []byte(coretesting.ServerKey))
	c.Assert(err, IsNil)

	stm, err := s.State.AddMachine("series", state.JobHostUnits)
	c.Assert(err, IsNil)
	err = stm.SetInstanceId("foo")
	c.Assert(err, IsNil)
	err = stm.SetPassword("password")
	c.Assert(err, IsNil)

	// Note we can't use openAs because we're
	// not connecting to s.APIConn.
	st, err := api.Open(&api.Info{
		EntityName: stm.EntityName(),
		Password:   "password",
		Addrs:      []string{srv.Addr()},
		CACert:     []byte(coretesting.CACert),
	})
	c.Assert(err, IsNil)
	defer st.Close()

	m, err := st.Machine(stm.Id())
	c.Assert(err, IsNil)
	c.Assert(m.Id(), Equals, stm.Id())

	err = srv.Stop()
	c.Assert(err, IsNil)

	_, err = st.Machine(stm.Id())
	// The client has not necessarily seen the server
	// shutdown yet, so there are two possible
	// errors.
	if err != rpc.ErrShutdown && err != io.ErrUnexpectedEOF {
		c.Fatalf("unexpected error from request: %v", err)
	}

	// Check it can be stopped twice.
	err = srv.Stop()
	c.Assert(err, IsNil)
}

func (s *suite) TestClientServiceGet(c *C) {
	s.setUpScenario(c)
	config, err := s.APIState.Client().ServiceGet("wordpress")
	c.Assert(err, IsNil)
	c.Assert(config, DeepEquals, &params.ServiceGetResults{
		Service: "wordpress",
		Charm:   "wordpress",
		Settings: map[string]interface{}{
			"blog-title": map[string]interface{}{
				"type":        "string",
				"value":       nil,
				"description": "A descriptive title used for the blog."},
		},
	})
}

func (s *suite) TestClientServiceExpose(c *C) {
	s.setUpScenario(c)
	serviceName := "wordpress"
	service, err := s.State.Service(serviceName)
	c.Assert(err, IsNil)
	c.Assert(service.IsExposed(), Equals, false)
	err = s.APIState.Client().ServiceExpose(serviceName)
	c.Assert(err, IsNil)
	err = service.Refresh()
	c.Assert(err, IsNil)
	c.Assert(service.IsExposed(), Equals, true)
}

func (s *suite) TestClientServiceUnexpose(c *C) {
	s.setUpScenario(c)
	serviceName := "wordpress"
	service, err := s.State.Service(serviceName)
	c.Assert(err, IsNil)
	service.SetExposed()
	c.Assert(service.IsExposed(), Equals, true)
	err = s.APIState.Client().ServiceUnexpose(serviceName)
	c.Assert(err, IsNil)
	service.Refresh()
	c.Assert(service.IsExposed(), Equals, false)
}

// openAs connects to the API state as the given entity
// with the default password for that entity.
func (s *suite) openAs(c *C, entityName string) *api.State {
	_, info, err := s.APIConn.Environ.StateInfo()
	c.Assert(err, IsNil)
	info.EntityName = entityName
	info.Password = fmt.Sprintf("%s password", entityName)
	c.Logf("opening state; entity %q; password %q", info.EntityName, info.Password)
	st, err := api.Open(info)
	c.Assert(err, IsNil)
	c.Assert(st, NotNil)
	return st
}<|MERGE_RESOLUTION|>--- conflicted
+++ resolved
@@ -85,13 +85,12 @@
 	op:    opClientServiceUnexpose,
 	allow: []string{"user-admin", "user-other"},
 }, {
-<<<<<<< HEAD
 	about: "Client.ServiceAddUnits",
 	op:    opClientServiceAddUnits,
-=======
+	allow: []string{"user-admin", "user-other"},
+}, {
 	about: "Client.CharmInfo",
 	op:    opClientCharmInfo,
->>>>>>> 861d932c
 	allow: []string{"user-admin", "user-other"},
 },
 }
