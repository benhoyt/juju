--- conflicted
+++ resolved
@@ -75,13 +75,7 @@
 	// Create a FakeAuthorizer so we can check permissions,
 	// set up assuming unit 0 has logged in.
 	s.authorizer = apiservertesting.FakeAuthorizer{
-<<<<<<< HEAD
 		Tag:    s.wordpressUnit.Tag(),
-		Entity: s.wordpressUnit,
-=======
-		Tag:       s.wordpressUnit.Tag(),
-		UnitAgent: true,
->>>>>>> b4e4e571
 	}
 
 	// Create the resource registry separately to track invocations to
@@ -1059,13 +1053,7 @@
 func (s *uniterSuite) TestActionWrongUnit(c *gc.C) {
 	// Action doesn't match unit.
 	fakeBadAuth := apiservertesting.FakeAuthorizer{
-<<<<<<< HEAD
 		Tag:    s.mysqlUnit.Tag(),
-		Entity: s.mysqlUnit,
-=======
-		Tag:       s.mysqlUnit.Tag(),
-		UnitAgent: true,
->>>>>>> b4e4e571
 	}
 	fakeBadAPI, err := uniter.NewUniterAPI(
 		s.State,
