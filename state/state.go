// Copyright 2012, 2013 Canonical Ltd.
// Licensed under the AGPLv3, see LICENCE file for details.

// Package state enables reading, observing, and changing
// the state stored in MongoDB of a whole environment
// managed by juju.
package state

import (
	"fmt"
	"net"
	"net/url"
	"regexp"
	"sort"
	"strconv"
	"strings"
	"sync"

	"github.com/juju/errors"
	"github.com/juju/loggo"
	"github.com/juju/names"
	jujutxn "github.com/juju/txn"
	"github.com/juju/utils"
	"gopkg.in/juju/charm.v3"
	"gopkg.in/mgo.v2"
	"gopkg.in/mgo.v2/bson"
	"gopkg.in/mgo.v2/txn"

	"github.com/juju/juju/constraints"
	"github.com/juju/juju/environmentserver/authentication"
	"github.com/juju/juju/environs/config"
	"github.com/juju/juju/mongo"
	"github.com/juju/juju/state/api/params"
	"github.com/juju/juju/state/multiwatcher"
	"github.com/juju/juju/state/presence"
	"github.com/juju/juju/state/watcher"
	"github.com/juju/juju/version"
)

var logger = loggo.GetLogger("juju.state")

const (
	// The following define the mongo collections used to record the Juju environment state.
	environmentsC      = "environments"
	charmsC            = "charms"
	machinesC          = "machines"
	containerRefsC     = "containerRefs"
	instanceDataC      = "instanceData"
	relationsC         = "relations"
	relationScopesC    = "relationscopes"
	servicesC          = "services"
	requestedNetworksC = "requestednetworks"
	networksC          = "networks"
	networkInterfacesC = "networkinterfaces"
	minUnitsC          = "minunits"
	settingsC          = "settings"
	settingsrefsC      = "settingsrefs"
	constraintsC       = "constraints"
	unitsC             = "units"
	actionsC           = "actions"
	actionresultsC     = "actionresults"
	usersC             = "users"
	envUsersC          = "envusers"
	presenceC          = "presence"
	cleanupsC          = "cleanups"
	annotationsC       = "annotations"
	statusesC          = "statuses"
	stateServersC      = "stateServers"
	openedPortsC       = "openedPorts"
	metricsC           = "metrics"

	// This collection is used just for storing metadata.
	backupsMetaC = "backupsmetadata"

	// These collections are used by the mgo transaction runner.
	txnLogC = "txns.log"
	txnsC   = "txns"

	AdminUser = "admin"
)

// State represents the state of an environment
// managed by juju.
type State struct {
	// transactionRunner is normally nil, which means that a new one
	// will be created for each operation, ensuring a fresh mgo.Session
	// is used. However, for tests, a value may be assigned and this will
	// be used instead of creating a new runnner each time.
	transactionRunner jujutxn.Runner
	authenticated     bool
	mongoInfo         *authentication.MongoInfo
	policy            Policy
	db                *mgo.Database
	watcher           *watcher.Watcher
	pwatcher          *presence.Watcher
	// mu guards allManager.
	mu         sync.Mutex
	allManager *multiwatcher.StoreManager
	environTag names.EnvironTag
}

// EnvironTag() returns the environment tag for the environment controlled by
// this state instance.
func (st *State) EnvironTag() names.EnvironTag {
	return st.environTag
}

// getCollection fetches a named collection using a new session if the
// database has previously been logged in to.
// It returns the collection and a closer function for the session.
func (st *State) getCollection(coll string) (*mgo.Collection, func()) {
	if st.authenticated {
		return mongo.CollectionFromName(st.db, coll)
	}
	return st.db.C(coll), emptycloser
}

// getPresence returns the presence collection.
func (st *State) getPresence() *mgo.Collection {
	return st.db.Session.DB("presence").C(presenceC)
}

// newDB returns a database connection using a new session, along with
// a closer function for the session. This is useful where you need to work
// with various collections in a single session, so don't want to call
// getCollection multiple times.
func (st *State) newDB() (*mgo.Database, func()) {
	session := st.db.Session.Copy()
	return st.db.With(session), session.Close
}

// Ping probes the state's database connection to ensure
// that it is still alive.
func (st *State) Ping() error {
	return st.db.Session.Ping()
}

// MongoSession returns the underlying mongodb session
// used by the state. It is exposed so that external code
// can maintain the mongo replica set and should not
// otherwise be used.
func (st *State) MongoSession() *mgo.Session {
	return st.db.Session
}

func emptycloser() {}

// txnRunner returns a jujutxn.Runner instance.
// If a runner has been assigned to st, that instance is returned.
// Otherwise a new instance is created.
// If st has been authenticated by having it's database logged in,
// a new mgo.Session is used.
func (st *State) txnRunner() (_ jujutxn.Runner, closer func()) {
	closer = emptycloser
	if st.transactionRunner != nil {
		return st.transactionRunner, closer
	}
	// If not authenticated, just use the unaltered db and a no-op closer.
	runnerDb := st.db
	if st.authenticated {
		session := runnerDb.Session.Copy()
		runnerDb = runnerDb.With(session)
		closer = session.Close
	}
	return jujutxn.NewRunner(jujutxn.RunnerParams{Database: runnerDb}), closer
}

// runTransaction is a convenience method delegating to transactionRunner.
func (st *State) runTransaction(ops []txn.Op) error {
	runner, closer := st.txnRunner()
	defer closer()
	return runner.RunTransaction(ops)
}

// run is a convenience method delegating to transactionRunner.
func (st *State) run(transactions jujutxn.TransactionSource) error {
	runner, closer := st.txnRunner()
	defer closer()
	return runner.Run(transactions)
}

// ResumeTransactions resumes all pending transactions.
func (st *State) ResumeTransactions() error {
	runner, closer := st.txnRunner()
	defer closer()
	return runner.ResumeTransactions()
}

func (st *State) Watch() *multiwatcher.Watcher {
	st.mu.Lock()
	if st.allManager == nil {
		st.allManager = multiwatcher.NewStoreManager(newAllWatcherStateBacking(st))
	}
	st.mu.Unlock()
	return multiwatcher.NewWatcher(st.allManager)
}

func (st *State) EnvironConfig() (*config.Config, error) {
	settings, err := readSettings(st, environGlobalKey)
	if err != nil {
		return nil, err
	}
	attrs := settings.Map()
	return config.New(config.NoDefaults, attrs)
}

// checkEnvironConfig returns an error if the config is definitely invalid.
func checkEnvironConfig(cfg *config.Config) error {
	if cfg.AdminSecret() != "" {
		return fmt.Errorf("admin-secret should never be written to the state")
	}
	if _, ok := cfg.AgentVersion(); !ok {
		return fmt.Errorf("agent-version must always be set in state")
	}
	return nil
}

// versionInconsistentError indicates one or more agents have a
// different version from the current one (even empty, when not yet
// set).
type versionInconsistentError struct {
	currentVersion version.Number
	agents         []string
}

func (e *versionInconsistentError) Error() string {
	sort.Strings(e.agents)
	return fmt.Sprintf("some agents have not upgraded to the current environment version %s: %s", e.currentVersion, strings.Join(e.agents, ", "))
}

// newVersionInconsistentError returns a new instance of
// versionInconsistentError.
func newVersionInconsistentError(currentVersion version.Number, agents []string) *versionInconsistentError {
	return &versionInconsistentError{currentVersion, agents}
}

// IsVersionInconsistentError returns if the given error is
// versionInconsistentError.
func IsVersionInconsistentError(e interface{}) bool {
	_, ok := e.(*versionInconsistentError)
	return ok
}

func (st *State) checkCanUpgrade(currentVersion, newVersion string) error {
	db, closer := st.newDB()
	defer closer()

	matchCurrent := "^" + regexp.QuoteMeta(currentVersion) + "-"
	matchNew := "^" + regexp.QuoteMeta(newVersion) + "-"
	// Get all machines and units with a different or empty version.
	sel := bson.D{{"$or", []bson.D{
		{{"tools", bson.D{{"$exists", false}}}},
		{{"$and", []bson.D{
			{{"tools.version", bson.D{{"$not", bson.RegEx{matchCurrent, ""}}}}},
			{{"tools.version", bson.D{{"$not", bson.RegEx{matchNew, ""}}}}},
		}}},
	}}}
	var agentTags []string
	for _, name := range []string{machinesC, unitsC} {
		collection := db.C(name)

		var doc struct {
			Id string `bson:"_id"`
		}
		iter := collection.Find(sel).Select(bson.D{{"_id", 1}}).Iter()
		for iter.Next(&doc) {
			switch name {
			case machinesC:
				agentTags = append(agentTags, names.NewMachineTag(doc.Id).String())
			case unitsC:
				agentTags = append(agentTags, names.NewUnitTag(doc.Id).String())
			}
		}
		if err := iter.Close(); err != nil {
			return err
		}
	}
	if len(agentTags) > 0 {
		return newVersionInconsistentError(version.MustParse(currentVersion), agentTags)
	}
	return nil
}

// SetEnvironAgentVersion changes the agent version for the
// environment to the given version, only if the environment is in a
// stable state (all agents are running the current version).
func (st *State) SetEnvironAgentVersion(newVersion version.Number) (err error) {
	buildTxn := func(attempt int) ([]txn.Op, error) {
		settings, err := readSettings(st, environGlobalKey)
		if err != nil {
			return nil, err
		}
		agentVersion, ok := settings.Get("agent-version")
		if !ok {
			return nil, fmt.Errorf("no agent version set in the environment")
		}
		currentVersion, ok := agentVersion.(string)
		if !ok {
			return nil, fmt.Errorf("invalid agent version format: expected string, got %v", agentVersion)
		}
		if newVersion.String() == currentVersion {
			// Nothing to do.
			return nil, jujutxn.ErrNoOperations
		}

		if err := st.checkCanUpgrade(currentVersion, newVersion.String()); err != nil {
			return nil, err
		}

		ops := []txn.Op{{
			C:      settingsC,
			Id:     environGlobalKey,
			Assert: bson.D{{"txn-revno", settings.txnRevno}},
			Update: bson.D{{"$set", bson.D{{"agent-version", newVersion.String()}}}},
		}}
		return ops, nil
	}
	if err = st.run(buildTxn); err == jujutxn.ErrExcessiveContention {
		err = errors.Annotate(err, "cannot set agent version")
	}
	return err
}

func (st *State) buildAndValidateEnvironConfig(updateAttrs map[string]interface{}, removeAttrs []string, oldConfig *config.Config) (validCfg *config.Config, err error) {
	newConfig, err := oldConfig.Apply(updateAttrs)
	if err != nil {
		return nil, err
	}
	if len(removeAttrs) != 0 {
		newConfig, err = newConfig.Remove(removeAttrs)
		if err != nil {
			return nil, err
		}
	}
	if err := checkEnvironConfig(newConfig); err != nil {
		return nil, err
	}
	return st.validate(newConfig, oldConfig)
}

type ValidateConfigFunc func(updateAttrs map[string]interface{}, removeAttrs []string, oldConfig *config.Config) error

// UpdateEnvironConfig adds, updates or removes attributes in the current
// configuration of the environment with the provided updateAttrs and
// removeAttrs.
func (st *State) UpdateEnvironConfig(updateAttrs map[string]interface{}, removeAttrs []string, additionalValidation ValidateConfigFunc) error {
	if len(updateAttrs)+len(removeAttrs) == 0 {
		return nil
	}

	// TODO(axw) 2013-12-6 #1167616
	// Ensure that the settings on disk have not changed
	// underneath us. The settings changes are actually
	// applied as a delta to what's on disk; if there has
	// been a concurrent update, the change may not be what
	// the user asked for.
	settings, err := readSettings(st, environGlobalKey)
	if err != nil {
		return err
	}

	// Get the existing environment config from state.
	oldConfig, err := config.New(config.NoDefaults, settings.Map())
	if err != nil {
		return err
	}
	if additionalValidation != nil {
		err = additionalValidation(updateAttrs, removeAttrs, oldConfig)
		if err != nil {
			return err
		}
	}
	validCfg, err := st.buildAndValidateEnvironConfig(updateAttrs, removeAttrs, oldConfig)
	if err != nil {
		return err
	}

	validAttrs := validCfg.AllAttrs()
	for k := range oldConfig.AllAttrs() {
		if _, ok := validAttrs[k]; !ok {
			settings.Delete(k)
		}
	}
	settings.Update(validAttrs)
	_, err = settings.Write()
	return err
}

// EnvironConstraints returns the current environment constraints.
func (st *State) EnvironConstraints() (constraints.Value, error) {
	return readConstraints(st, environGlobalKey)
}

// SetEnvironConstraints replaces the current environment constraints.
func (st *State) SetEnvironConstraints(cons constraints.Value) error {
	unsupported, err := st.validateConstraints(cons)
	if len(unsupported) > 0 {
		logger.Warningf(
			"setting environment constraints: unsupported constraints: %v", strings.Join(unsupported, ","))
	} else if err != nil {
		return err
	}
	return writeConstraints(st, environGlobalKey, cons)
}

var ErrDead = fmt.Errorf("not found or dead")
var errNotAlive = fmt.Errorf("not found or not alive")

func onAbort(txnErr, err error) error {
	if txnErr == txn.ErrAborted {
		return err
	}
	return txnErr
}

// AllMachines returns all machines in the environment
// ordered by id.
func (st *State) AllMachines() (machines []*Machine, err error) {
	machinesCollection, closer := st.getCollection(machinesC)
	defer closer()

	mdocs := machineDocSlice{}
	err = machinesCollection.Find(nil).All(&mdocs)
	if err != nil {
		return nil, fmt.Errorf("cannot get all machines: %v", err)
	}
	sort.Sort(mdocs)
	for _, doc := range mdocs {
		machines = append(machines, newMachine(st, &doc))
	}
	return
}

type machineDocSlice []machineDoc

func (ms machineDocSlice) Len() int      { return len(ms) }
func (ms machineDocSlice) Swap(i, j int) { ms[i], ms[j] = ms[j], ms[i] }
func (ms machineDocSlice) Less(i, j int) bool {
	return machineIdLessThan(ms[i].Id, ms[j].Id)
}

// machineIdLessThan returns true if id1 < id2, false otherwise.
// Machine ids may include "/" separators if they are for a container so
// the comparison is done by comparing the id component values from
// left to right (most significant part to least significant). Ids for
// host machines are always less than ids for their containers.
func machineIdLessThan(id1, id2 string) bool {
	// Most times, we are dealing with host machines and not containers, so we will
	// try interpreting the ids as ints - this will be faster than dealing with the
	// container ids below.
	mint1, err1 := strconv.Atoi(id1)
	mint2, err2 := strconv.Atoi(id2)
	if err1 == nil && err2 == nil {
		return mint1 < mint2
	}
	// We have at least one container id so it gets complicated.
	idParts1 := strings.Split(id1, "/")
	idParts2 := strings.Split(id2, "/")
	nrParts1 := len(idParts1)
	nrParts2 := len(idParts2)
	minLen := nrParts1
	if nrParts2 < minLen {
		minLen = nrParts2
	}
	for x := 0; x < minLen; x++ {
		m1 := idParts1[x]
		m2 := idParts2[x]
		if m1 == m2 {
			continue
		}
		// See if the id part is a container type, and if so compare directly.
		if x%2 == 1 {
			return m1 < m2
		}
		// Compare the integer ids.
		// There's nothing we can do with errors at this point.
		mint1, _ := strconv.Atoi(m1)
		mint2, _ := strconv.Atoi(m2)
		return mint1 < mint2
	}
	return nrParts1 < nrParts2
}

// Machine returns the machine with the given id.
func (st *State) Machine(id string) (*Machine, error) {
	machinesCollection, closer := st.getCollection(machinesC)
	defer closer()

	mdoc := &machineDoc{}
	sel := bson.D{{"_id", id}}
	err := machinesCollection.Find(sel).One(mdoc)
	if err == mgo.ErrNotFound {
		return nil, errors.NotFoundf("machine %s", id)
	}
	if err != nil {
		return nil, fmt.Errorf("cannot get machine %s: %v", id, err)
	}
	return newMachine(st, mdoc), nil
}

// FindEntity returns the entity with the given tag.
//
// The returned value can be of type *Machine, *Unit,
// *User, *Service, *Environment, or *Action, depending
// on the tag.
func (st *State) FindEntity(tag names.Tag) (Entity, error) {
	id := tag.Id()
	switch tag := tag.(type) {
	case names.MachineTag:
		return st.Machine(id)
	case names.UnitTag:
		return st.Unit(id)
	case names.UserTag:
		return st.User(id)
	case names.ServiceTag:
		return st.Service(id)
	case names.EnvironTag:
		env, err := st.Environment()
		if err != nil {
			return nil, err
		}
		// Return an invalid entity error if the requested environment is not
		// the current one.
		if id != env.UUID() {
			if utils.IsValidUUIDString(id) {
				return nil, errors.NotFoundf("environment %q", id)
			}
			// TODO(axw) 2013-12-04 #1257587
			// We should not accept environment tags that do not match the
			// environment's UUID. We accept anything for now, to cater
			// both for past usage, and for potentially supporting aliases.
			logger.Warningf("environment-tag does not match current environment UUID: %q != %q", id, env.UUID())
			conf, err := st.EnvironConfig()
			if err != nil {
				logger.Warningf("EnvironConfig failed: %v", err)
			} else if id != conf.Name() {
				logger.Warningf("environment-tag does not match current environment name: %q != %q", id, conf.Name())
			}
		}
		return env, nil
	case names.RelationTag:
		return st.KeyRelation(id)
	case names.NetworkTag:
		return st.Network(id)
	case names.ActionTag:
		return st.ActionByTag(tag)
	default:
		return nil, errors.Errorf("unsupported tag %T", tag)
	}
}

// parseTag, given an entity tag, returns the collection name and id
// of the entity document.
func (st *State) parseTag(tag names.Tag) (string, string, error) {
	if tag == nil {
		return "", "", errors.Errorf("tag is nil")
	}
	coll := ""
	id := tag.Id()
	switch tag := tag.(type) {
	case names.MachineTag:
		coll = machinesC
	case names.ServiceTag:
		coll = servicesC
	case names.UnitTag:
		coll = unitsC
	case names.UserTag:
		coll = usersC
	case names.RelationTag:
		coll = relationsC
	case names.EnvironTag:
		coll = environmentsC
	case names.NetworkTag:
		coll = networksC
	case names.ActionTag:
		coll = actionsC
		id = actionIdFromTag(tag)
	default:
		return "", "", fmt.Errorf("%q is not a valid collection tag", tag)
	}
	return coll, id, nil
}

// AddCharm adds the ch charm with curl to the state. bundleURL must
// be set to a URL where the bundle for ch may be downloaded from. On
// success the newly added charm state is returned.
func (st *State) AddCharm(ch charm.Charm, curl *charm.URL, bundleURL *url.URL, bundleSha256 string) (stch *Charm, err error) {
	// The charm may already exist in state as a placeholder, so we
	// check for that situation and update the existing charm record
	// if necessary, otherwise add a new record.
	var existing charmDoc
	charms, closer := st.getCollection(charmsC)
	defer closer()

	err = charms.Find(bson.D{{"_id", curl.String()}, {"placeholder", true}}).One(&existing)
	if err == mgo.ErrNotFound {
		cdoc := &charmDoc{
			URL:          curl,
			Meta:         ch.Meta(),
			Config:       ch.Config(),
			Actions:      ch.Actions(),
			BundleURL:    bundleURL,
			BundleSha256: bundleSha256,
		}
		err = charms.Insert(cdoc)
		if err != nil {
			return nil, fmt.Errorf("cannot add charm %q: %v", curl, err)
		}
		return newCharm(st, cdoc)
	} else if err != nil {
		return nil, err
	}
	return st.updateCharmDoc(ch, curl, bundleURL, bundleSha256, stillPlaceholder)
}

// Charm returns the charm with the given URL. Charms pending upload
// to storage and placeholders are never returned.
func (st *State) Charm(curl *charm.URL) (*Charm, error) {
	charms, closer := st.getCollection(charmsC)
	defer closer()

	cdoc := &charmDoc{}
	what := bson.D{
		{"_id", curl},
		{"placeholder", bson.D{{"$ne", true}}},
		{"pendingupload", bson.D{{"$ne", true}}},
	}
	err := charms.Find(what).One(&cdoc)
	if err == mgo.ErrNotFound {
		return nil, errors.NotFoundf("charm %q", curl)
	}
	if err != nil {
		return nil, fmt.Errorf("cannot get charm %q: %v", curl, err)
	}
	if err := cdoc.Meta.Check(); err != nil {
		return nil, fmt.Errorf("malformed charm metadata found in state: %v", err)
	}
	return newCharm(st, cdoc)
}

// LatestPlaceholderCharm returns the latest charm described by the
// given URL but which is not yet deployed.
func (st *State) LatestPlaceholderCharm(curl *charm.URL) (*Charm, error) {
	charms, closer := st.getCollection(charmsC)
	defer closer()

	noRevURL := curl.WithRevision(-1)
	curlRegex := "^" + regexp.QuoteMeta(noRevURL.String())
	var docs []charmDoc
	err := charms.Find(bson.D{{"_id", bson.D{{"$regex", curlRegex}}}, {"placeholder", true}}).All(&docs)
	if err != nil {
		return nil, fmt.Errorf("cannot get charm %q: %v", curl, err)
	}
	// Find the highest revision.
	var latest charmDoc
	for _, doc := range docs {
		if latest.URL == nil || doc.URL.Revision > latest.URL.Revision {
			latest = doc
		}
	}
	if latest.URL == nil {
		return nil, errors.NotFoundf("placeholder charm %q", noRevURL)
	}
	return newCharm(st, &latest)
}

// PrepareLocalCharmUpload must be called before a local charm is
// uploaded to the provider storage in order to create a charm
// document in state. It returns the chosen unique charm URL reserved
// in state for the charm.
//
// The url's schema must be "local" and it must include a revision.
func (st *State) PrepareLocalCharmUpload(curl *charm.URL) (chosenUrl *charm.URL, err error) {
	// Perform a few sanity checks first.
	if curl.Schema != "local" {
		return nil, fmt.Errorf("expected charm URL with local schema, got %q", curl)
	}
	if curl.Revision < 0 {
		return nil, fmt.Errorf("expected charm URL with revision, got %q", curl)
	}
	// Get a regex with the charm URL and no revision.
	noRevURL := curl.WithRevision(-1)
	curlRegex := "^" + regexp.QuoteMeta(noRevURL.String())

	charms, closer := st.getCollection(charmsC)
	defer closer()

	buildTxn := func(attempt int) ([]txn.Op, error) {
		// Find the highest revision of that charm in state.
		var docs []charmDoc
		err = charms.Find(bson.D{{"_id", bson.D{{"$regex", curlRegex}}}}).Select(bson.D{{"_id", 1}}).All(&docs)
		if err != nil {
			return nil, err
		}
		// Find the highest revision.
		maxRevision := -1
		for _, doc := range docs {
			if doc.URL.Revision > maxRevision {
				maxRevision = doc.URL.Revision
			}
		}

		// Respect the local charm's revision first.
		chosenRevision := curl.Revision
		if maxRevision >= chosenRevision {
			// More recent revision exists in state, pick the next.
			chosenRevision = maxRevision + 1
		}
		chosenUrl = curl.WithRevision(chosenRevision)

		uploadedCharm := &charmDoc{
			URL:           chosenUrl,
			PendingUpload: true,
		}
		ops := []txn.Op{{
			C:      charmsC,
			Id:     uploadedCharm.URL,
			Assert: txn.DocMissing,
			Insert: uploadedCharm,
		}}
		return ops, nil
	}
	if err = st.run(buildTxn); err == nil {
		return chosenUrl, nil
	}
	return nil, err
}

// PrepareStoreCharmUpload must be called before a charm store charm
// is uploaded to the provider storage in order to create a charm
// document in state. If a charm with the same URL is already in
// state, it will be returned as a *state.Charm (is can be still
// pending or already uploaded). Otherwise, a new charm document is
// added in state with just the given charm URL and
// PendingUpload=true, which is then returned as a *state.Charm.
//
// The url's schema must be "cs" and it must include a revision.
func (st *State) PrepareStoreCharmUpload(curl *charm.URL) (*Charm, error) {
	// Perform a few sanity checks first.
	if curl.Schema != "cs" {
		return nil, fmt.Errorf("expected charm URL with cs schema, got %q", curl)
	}
	if curl.Revision < 0 {
		return nil, fmt.Errorf("expected charm URL with revision, got %q", curl)
	}

	charms, closer := st.getCollection(charmsC)
	defer closer()

	var (
		uploadedCharm charmDoc
		err           error
	)
	buildTxn := func(attempt int) ([]txn.Op, error) {
		// Find an uploaded or pending charm with the given exact curl.
		err := charms.FindId(curl).One(&uploadedCharm)
		if err != nil && err != mgo.ErrNotFound {
			return nil, err
		} else if err == nil && !uploadedCharm.Placeholder {
			// The charm exists and it's either uploaded or still
			// pending, but it's not a placeholder. In any case,
			// there's nothing to do.
			return nil, jujutxn.ErrNoOperations
		} else if err == mgo.ErrNotFound {
			// Prepare the pending charm document for insertion.
			uploadedCharm = charmDoc{
				URL:           curl,
				PendingUpload: true,
				Placeholder:   false,
			}
		}

		var ops []txn.Op
		if uploadedCharm.Placeholder {
			// Convert the placeholder to a pending charm, while
			// asserting the fields updated after an upload have not
			// changed yet.
			ops = []txn.Op{{
				C:  charmsC,
				Id: curl,
				Assert: bson.D{
					{"bundlesha256", ""},
					{"pendingupload", false},
					{"placeholder", true},
				},
				Update: bson.D{{"$set", bson.D{
					{"pendingupload", true},
					{"placeholder", false},
				}}},
			}}
			// Update the fields of the document we're returning.
			uploadedCharm.PendingUpload = true
			uploadedCharm.Placeholder = false
		} else {
			// No charm document with this curl yet, insert it.
			ops = []txn.Op{{
				C:      charmsC,
				Id:     curl,
				Assert: txn.DocMissing,
				Insert: uploadedCharm,
			}}
		}
		return ops, nil
	}
	if err = st.run(buildTxn); err == nil {
		return newCharm(st, &uploadedCharm)
	}
	return nil, err
}

var (
	stillPending     = bson.D{{"pendingupload", true}}
	stillPlaceholder = bson.D{{"placeholder", true}}
)

// AddStoreCharmPlaceholder creates a charm document in state for the given charm URL which
// must reference a charm from the store. The charm document is marked as a placeholder which
// means that if the charm is to be deployed, it will need to first be uploaded to env storage.
func (st *State) AddStoreCharmPlaceholder(curl *charm.URL) (err error) {
	// Perform sanity checks first.
	if curl.Schema != "cs" {
		return fmt.Errorf("expected charm URL with cs schema, got %q", curl)
	}
	if curl.Revision < 0 {
		return fmt.Errorf("expected charm URL with revision, got %q", curl)
	}
	charms, closer := st.getCollection(charmsC)
	defer closer()

	buildTxn := func(attempt int) ([]txn.Op, error) {
		// See if the charm already exists in state and exit early if that's the case.
		var doc charmDoc
		err := charms.Find(bson.D{{"_id", curl.String()}}).Select(bson.D{{"_id", 1}}).One(&doc)
		if err != nil && err != mgo.ErrNotFound {
			return nil, err
		}
		if err == nil {
			return nil, jujutxn.ErrNoOperations
		}

		// Delete all previous placeholders so we don't fill up the database with unused data.
		ops, err := st.deleteOldPlaceholderCharmsOps(curl)
		if err != nil {
			return nil, err
		}
		// Add the new charm doc.
		placeholderCharm := &charmDoc{
			URL:         curl,
			Placeholder: true,
		}
		ops = append(ops, txn.Op{
			C:      charmsC,
			Id:     placeholderCharm.URL.String(),
			Assert: txn.DocMissing,
			Insert: placeholderCharm,
		})
		return ops, nil
	}
	return st.run(buildTxn)
}

// deleteOldPlaceholderCharmsOps returns the txn ops required to delete all placeholder charm
// records older than the specified charm URL.
func (st *State) deleteOldPlaceholderCharmsOps(curl *charm.URL) ([]txn.Op, error) {
	// Get a regex with the charm URL and no revision.
	noRevURL := curl.WithRevision(-1)
	curlRegex := "^" + regexp.QuoteMeta(noRevURL.String())

	charms, closer := st.getCollection(charmsC)
	defer closer()

	var docs []charmDoc
	err := charms.Find(
		bson.D{{"_id", bson.D{{"$regex", curlRegex}}}, {"placeholder", true}}).Select(bson.D{{"_id", 1}}).All(&docs)
	if err != nil {
		return nil, err
	}
	var ops []txn.Op
	for _, doc := range docs {
		if doc.URL.Revision >= curl.Revision {
			continue
		}
		ops = append(ops, txn.Op{
			C:      charmsC,
			Id:     doc.URL.String(),
			Assert: stillPlaceholder,
			Remove: true,
		})
	}
	return ops, nil
}

// ErrCharmAlreadyUploaded is returned by UpdateUploadedCharm() when
// the given charm is already uploaded and marked as not pending in
// state.
type ErrCharmAlreadyUploaded struct {
	curl *charm.URL
}

func (e *ErrCharmAlreadyUploaded) Error() string {
	return fmt.Sprintf("charm %q already uploaded", e.curl)
}

// IsCharmAlreadyUploadedError returns if the given error is
// ErrCharmAlreadyUploaded.
func IsCharmAlreadyUploadedError(err interface{}) bool {
	if err == nil {
		return false
	}
	_, ok := err.(*ErrCharmAlreadyUploaded)
	return ok
}

// ErrCharmRevisionAlreadyModified is returned when a pending or
// placeholder charm is no longer pending or a placeholder, signaling
// the charm is available in state with its full information.
var ErrCharmRevisionAlreadyModified = fmt.Errorf("charm revision already modified")

// UpdateUploadedCharm marks the given charm URL as uploaded and
// updates the rest of its data, returning it as *state.Charm.
func (st *State) UpdateUploadedCharm(ch charm.Charm, curl *charm.URL, bundleURL *url.URL, bundleSha256 string) (*Charm, error) {
	charms, closer := st.getCollection(charmsC)
	defer closer()

	doc := &charmDoc{}
	err := charms.FindId(curl).One(&doc)
	if err == mgo.ErrNotFound {
		return nil, errors.NotFoundf("charm %q", curl)
	}
	if err != nil {
		return nil, err
	}
	if !doc.PendingUpload {
		return nil, &ErrCharmAlreadyUploaded{curl}
	}

	return st.updateCharmDoc(ch, curl, bundleURL, bundleSha256, stillPending)
}

// updateCharmDoc updates the charm with specified URL with the given
// data, and resets the placeholder and pendingupdate flags.  If the
// charm is no longer a placeholder or pending (depending on preReq),
// it returns ErrCharmRevisionAlreadyModified.
func (st *State) updateCharmDoc(
	ch charm.Charm, curl *charm.URL, bundleURL *url.URL, bundleSha256 string, preReq interface{}) (*Charm, error) {

	updateFields := bson.D{{"$set", bson.D{
		{"meta", ch.Meta()},
		{"config", ch.Config()},
		{"actions", ch.Actions()},
		{"bundleurl", bundleURL},
		{"bundlesha256", bundleSha256},
		{"pendingupload", false},
		{"placeholder", false},
	}}}
	ops := []txn.Op{{
		C:      charmsC,
		Id:     curl,
		Assert: preReq,
		Update: updateFields,
	}}
	if err := st.runTransaction(ops); err != nil {
		return nil, onAbort(err, ErrCharmRevisionAlreadyModified)
	}
	return st.Charm(curl)
}

// addPeerRelationsOps returns the operations necessary to add the
// specified service peer relations to the state.
func (st *State) addPeerRelationsOps(serviceName string, peers map[string]charm.Relation) ([]txn.Op, error) {
	var ops []txn.Op
	for _, rel := range peers {
		relId, err := st.sequence("relation")
		if err != nil {
			return nil, err
		}
		eps := []Endpoint{{
			ServiceName: serviceName,
			Relation:    rel,
		}}
		relKey := relationKey(eps)
		relDoc := &relationDoc{
			Key:       relKey,
			Id:        relId,
			Endpoints: eps,
			Life:      Alive,
		}
		ops = append(ops, txn.Op{
			C:      relationsC,
			Id:     relKey,
			Assert: txn.DocMissing,
			Insert: relDoc,
		})
	}
	return ops, nil
}

// AddService creates a new service, running the supplied charm, with the
// supplied name (which must be unique). If the charm defines peer relations,
// they will be created automatically.
func (st *State) AddService(name, ownerTag string, ch *Charm, networks []string) (service *Service, err error) {
	defer errors.Maskf(&err, "cannot add service %q", name)
	tag, err := names.ParseUserTag(ownerTag)
	if err != nil {
		return nil, fmt.Errorf("Invalid ownertag %s: %v", ownerTag, err)
	}
	// Sanity checks.
	if !names.IsValidService(name) {
		return nil, fmt.Errorf("invalid name")
	}
	if ch == nil {
		return nil, fmt.Errorf("charm is nil")
	}
	if exists, err := isNotDead(st.db, servicesC, name); err != nil {
		return nil, err
	} else if exists {
		return nil, fmt.Errorf("service already exists")
	}
	env, err := st.Environment()
	if err != nil {
		return nil, err
	} else if env.Life() != Alive {
		return nil, fmt.Errorf("environment is no longer alive")
	}
	ownerId := tag.Id()
	if userExists, err := st.checkUserExists(ownerId); err != nil {
		return nil, err
	} else if !userExists {
		return nil, fmt.Errorf("user %v doesn't exist", ownerId)
	}
	// Create the service addition operations.
	peers := ch.Meta().Peers
	svcDoc := &serviceDoc{
		Name:          name,
		Series:        ch.URL().Series,
		Subordinate:   ch.Meta().Subordinate,
		CharmURL:      ch.URL(),
		RelationCount: len(peers),
		Life:          Alive,
		OwnerTag:      ownerTag,
	}
	svc := newService(st, svcDoc)
	ops := []txn.Op{
		env.assertAliveOp(),
		createConstraintsOp(st, svc.globalKey(), constraints.Value{}),
		// TODO(dimitern) 2014-04-04 bug #1302498
		// Once we can add networks independently of machine
		// provisioning, we should check the given networks are valid
		// and known before setting them.
		createRequestedNetworksOp(st, svc.globalKey(), networks),
		createSettingsOp(st, svc.settingsKey(), nil),
		{
			C:      usersC,
			Id:     ownerId,
			Assert: txn.DocExists,
		},
		{
			C:      settingsrefsC,
			Id:     svc.settingsKey(),
			Assert: txn.DocMissing,
			Insert: settingsRefsDoc{1},
		},
		{
			C:      servicesC,
			Id:     name,
			Assert: txn.DocMissing,
			Insert: svcDoc,
		}}
	// Collect peer relation addition operations.
	peerOps, err := st.addPeerRelationsOps(name, peers)
	if err != nil {
		return nil, err
	}
	ops = append(ops, peerOps...)

	if err := st.runTransaction(ops); err == txn.ErrAborted {
		err := env.Refresh()
		if (err == nil && env.Life() != Alive) || errors.IsNotFound(err) {
			return nil, fmt.Errorf("environment is no longer alive")
		} else if err != nil {
			return nil, err
		}

		if userExists, ueErr := st.checkUserExists(ownerId); ueErr != nil {
			return nil, ueErr
		} else if !userExists {
			return nil, fmt.Errorf("unknown user %q", ownerId)
		}

		return nil, fmt.Errorf("service already exists")
	} else if err != nil {
		return nil, err
	}
	// Refresh to pick the txn-revno.
	if err = svc.Refresh(); err != nil {
		return nil, err
	}
	return svc, nil
}

// AddNetwork creates a new network with the given params. If a
// network with the same name or provider id already exists in state,
// an error satisfying errors.IsAlreadyExists is returned.
func (st *State) AddNetwork(args NetworkInfo) (n *Network, err error) {
	defer errors.Contextf(&err, "cannot add network %q", args.Name)
	if args.CIDR != "" {
		_, _, err := net.ParseCIDR(args.CIDR)
		if err != nil {
			return nil, err
		}
	}
	if args.Name == "" {
		return nil, fmt.Errorf("name must be not empty")
	}
	if !names.IsValidNetwork(args.Name) {
		return nil, fmt.Errorf("invalid name")
	}
	if args.ProviderId == "" {
		return nil, fmt.Errorf("provider id must be not empty")
	}
	if args.VLANTag < 0 || args.VLANTag > 4094 {
		return nil, fmt.Errorf("invalid VLAN tag %d: must be between 0 and 4094", args.VLANTag)
	}
	doc := newNetworkDoc(args)
	ops := []txn.Op{{
		C:      networksC,
		Id:     args.Name,
		Assert: txn.DocMissing,
		Insert: doc,
	}}
	err = st.runTransaction(ops)
	switch err {
	case txn.ErrAborted:
		if _, err = st.Network(args.Name); err == nil {
			return nil, errors.AlreadyExistsf("network %q", args.Name)
		} else if err != nil {
			return nil, err
		}
	case nil:
		// We have a unique key restriction on the ProviderId field,
		// which will cause the insert to fail if there is another
		// record with the same provider id in the table. The txn
		// logic does not report insertion errors, so we check that
		// the record has actually been inserted correctly before
		// reporting success.
		if _, err = st.Network(args.Name); err != nil {
			return nil, errors.AlreadyExistsf("network with provider id %q", args.ProviderId)
		}
		return newNetwork(st, doc), nil
	}
	return nil, err
}

// Network returns the network with the given name.
func (st *State) Network(name string) (*Network, error) {
	networks, closer := st.getCollection(networksC)
	defer closer()

	doc := &networkDoc{}
	err := networks.FindId(name).One(doc)
	if err == mgo.ErrNotFound {
		return nil, errors.NotFoundf("network %q", name)
	}
	if err != nil {
		return nil, fmt.Errorf("cannot get network %q: %v", name, err)
	}
	return newNetwork(st, doc), nil
}

// AllNetworks returns all known networks in the environment.
func (st *State) AllNetworks() (networks []*Network, err error) {
	networksCollection, closer := st.getCollection(networksC)
	defer closer()

	docs := []networkDoc{}
	err = networksCollection.Find(nil).All(&docs)
	if err != nil {
		return nil, fmt.Errorf("cannot get all networks")
	}
	for _, doc := range docs {
		networks = append(networks, newNetwork(st, &doc))
	}
	return networks, nil
}

// Service returns a service state by name.
func (st *State) Service(name string) (service *Service, err error) {
	services, closer := st.getCollection(servicesC)
	defer closer()

	if !names.IsValidService(name) {
		return nil, fmt.Errorf("%q is not a valid service name", name)
	}
	sdoc := &serviceDoc{}
	sel := bson.D{{"_id", name}}
	err = services.Find(sel).One(sdoc)
	if err == mgo.ErrNotFound {
		return nil, errors.NotFoundf("service %q", name)
	}
	if err != nil {
		return nil, fmt.Errorf("cannot get service %q: %v", name, err)
	}
	return newService(st, sdoc), nil
}

// AllServices returns all deployed services in the environment.
func (st *State) AllServices() (services []*Service, err error) {
	servicesCollection, closer := st.getCollection(servicesC)
	defer closer()

	sdocs := []serviceDoc{}
	err = servicesCollection.Find(bson.D{}).All(&sdocs)
	if err != nil {
		return nil, fmt.Errorf("cannot get all services")
	}
	for _, v := range sdocs {
		services = append(services, newService(st, &v))
	}
	return services, nil
}

// InferEndpoints returns the endpoints corresponding to the supplied names.
// There must be 1 or 2 supplied names, of the form <service>[:<relation>].
// If the supplied names uniquely specify a possible relation, or if they
// uniquely specify a possible relation once all implicit relations have been
// filtered, the endpoints corresponding to that relation will be returned.
func (st *State) InferEndpoints(names []string) ([]Endpoint, error) {
	// Collect all possible sane endpoint lists.
	var candidates [][]Endpoint
	switch len(names) {
	case 1:
		eps, err := st.endpoints(names[0], isPeer)
		if err != nil {
			return nil, err
		}
		for _, ep := range eps {
			candidates = append(candidates, []Endpoint{ep})
		}
	case 2:
		eps1, err := st.endpoints(names[0], notPeer)
		if err != nil {
			return nil, err
		}
		eps2, err := st.endpoints(names[1], notPeer)
		if err != nil {
			return nil, err
		}
		for _, ep1 := range eps1 {
			for _, ep2 := range eps2 {
				if ep1.CanRelateTo(ep2) {
					candidates = append(candidates, []Endpoint{ep1, ep2})
				}
			}
		}
	default:
		return nil, fmt.Errorf("cannot relate %d endpoints", len(names))
	}
	// If there's ambiguity, try discarding implicit relations.
	switch len(candidates) {
	case 0:
		return nil, fmt.Errorf("no relations found")
	case 1:
		return candidates[0], nil
	}
	var filtered [][]Endpoint
outer:
	for _, cand := range candidates {
		for _, ep := range cand {
			if ep.IsImplicit() {
				continue outer
			}
		}
		filtered = append(filtered, cand)
	}
	if len(filtered) == 1 {
		return filtered[0], nil
	}
	keys := []string{}
	for _, cand := range candidates {
		keys = append(keys, fmt.Sprintf("%q", relationKey(cand)))
	}
	sort.Strings(keys)
	return nil, fmt.Errorf("ambiguous relation: %q could refer to %s",
		strings.Join(names, " "), strings.Join(keys, "; "))
}

func isPeer(ep Endpoint) bool {
	return ep.Role == charm.RolePeer
}

func notPeer(ep Endpoint) bool {
	return ep.Role != charm.RolePeer
}

// endpoints returns all endpoints that could be intended by the
// supplied endpoint name, and which cause the filter param to
// return true.
func (st *State) endpoints(name string, filter func(ep Endpoint) bool) ([]Endpoint, error) {
	var svcName, relName string
	if i := strings.Index(name, ":"); i == -1 {
		svcName = name
	} else if i != 0 && i != len(name)-1 {
		svcName = name[:i]
		relName = name[i+1:]
	} else {
		return nil, fmt.Errorf("invalid endpoint %q", name)
	}
	svc, err := st.Service(svcName)
	if err != nil {
		return nil, err
	}
	eps := []Endpoint{}
	if relName != "" {
		ep, err := svc.Endpoint(relName)
		if err != nil {
			return nil, err
		}
		eps = append(eps, ep)
	} else {
		eps, err = svc.Endpoints()
		if err != nil {
			return nil, err
		}
	}
	final := []Endpoint{}
	for _, ep := range eps {
		if filter(ep) {
			final = append(final, ep)
		}
	}
	return final, nil
}

// AddRelation creates a new relation with the given endpoints.
func (st *State) AddRelation(eps ...Endpoint) (r *Relation, err error) {
	key := relationKey(eps)
	defer errors.Maskf(&err, "cannot add relation %q", key)
	// Enforce basic endpoint sanity. The epCount restrictions may be relaxed
	// in the future; if so, this method is likely to need significant rework.
	if len(eps) != 2 {
		return nil, fmt.Errorf("relation must have two endpoints")
	}
	if !eps[0].CanRelateTo(eps[1]) {
		return nil, fmt.Errorf("endpoints do not relate")
	}
	// If either endpoint has container scope, so must the other; and the
	// services's series must also match, because they'll be deployed to
	// the same machines.
	matchSeries := true
	if eps[0].Scope == charm.ScopeContainer {
		eps[1].Scope = charm.ScopeContainer
	} else if eps[1].Scope == charm.ScopeContainer {
		eps[0].Scope = charm.ScopeContainer
	} else {
		matchSeries = false
	}
	// We only get a unique relation id once, to save on roundtrips. If it's
	// -1, we haven't got it yet (we don't get it at this stage, because we
	// still don't know whether it's sane to even attempt creation).
	id := -1
	// If a service's charm is upgraded while we're trying to add a relation,
	// we'll need to re-validate service sanity.
	var doc *relationDoc
	buildTxn := func(attempt int) ([]txn.Op, error) {
		// Perform initial relation sanity check.
		if exists, err := isNotDead(st.db, relationsC, key); err != nil {
			return nil, err
		} else if exists {
			return nil, fmt.Errorf("relation already exists")
		}
		// Collect per-service operations, checking sanity as we go.
		var ops []txn.Op
		series := map[string]bool{}
		for _, ep := range eps {
			svc, err := st.Service(ep.ServiceName)
			if errors.IsNotFound(err) {
				return nil, fmt.Errorf("service %q does not exist", ep.ServiceName)
			} else if err != nil {
				return nil, err
			} else if svc.doc.Life != Alive {
				return nil, fmt.Errorf("service %q is not alive", ep.ServiceName)
			}
			series[svc.doc.Series] = true
			ch, _, err := svc.Charm()
			if err != nil {
				return nil, err
			}
			if !ep.ImplementedBy(ch) {
				return nil, fmt.Errorf("%q does not implement %q", ep.ServiceName, ep)
			}
			ops = append(ops, txn.Op{
				C:      servicesC,
				Id:     ep.ServiceName,
				Assert: bson.D{{"life", Alive}, {"charmurl", ch.URL()}},
				Update: bson.D{{"$inc", bson.D{{"relationcount", 1}}}},
			})
		}
		if matchSeries && len(series) != 1 {
			return nil, fmt.Errorf("principal and subordinate services' series must match")
		}
		// Create a new unique id if that has not already been done, and add
		// an operation to create the relation document.
		if id == -1 {
			var err error
			if id, err = st.sequence("relation"); err != nil {
				return nil, err
			}
		}
		doc = &relationDoc{
			Key:       key,
			Id:        id,
			Endpoints: eps,
			Life:      Alive,
		}
		ops = append(ops, txn.Op{
			C:      relationsC,
			Id:     doc.Key,
			Assert: txn.DocMissing,
			Insert: doc,
		})
		return ops, nil
	}
	if err = st.run(buildTxn); err == nil {
		return &Relation{st, *doc}, nil
	}
	return nil, err
}

// EndpointsRelation returns the existing relation with the given endpoints.
func (st *State) EndpointsRelation(endpoints ...Endpoint) (*Relation, error) {
	return st.KeyRelation(relationKey(endpoints))
}

// KeyRelation returns the existing relation with the given key (which can
// be derived unambiguously from the relation's endpoints).
func (st *State) KeyRelation(key string) (*Relation, error) {
	relations, closer := st.getCollection(relationsC)
	defer closer()

	doc := relationDoc{}
	err := relations.Find(bson.D{{"_id", key}}).One(&doc)
	if err == mgo.ErrNotFound {
		return nil, errors.NotFoundf("relation %q", key)
	}
	if err != nil {
		return nil, fmt.Errorf("cannot get relation %q: %v", key, err)
	}
	return newRelation(st, &doc), nil
}

// Relation returns the existing relation with the given id.
func (st *State) Relation(id int) (*Relation, error) {
	relations, closer := st.getCollection(relationsC)
	defer closer()

	doc := relationDoc{}
	err := relations.Find(bson.D{{"id", id}}).One(&doc)
	if err == mgo.ErrNotFound {
		return nil, errors.NotFoundf("relation %d", id)
	}
	if err != nil {
		return nil, fmt.Errorf("cannot get relation %d: %v", id, err)
	}
	return newRelation(st, &doc), nil
}

// AllRelations returns all relations in the environment ordered by id.
func (st *State) AllRelations() (relations []*Relation, err error) {
	relationsCollection, closer := st.getCollection(relationsC)
	defer closer()

	docs := relationDocSlice{}
	err = relationsCollection.Find(nil).All(&docs)
	if err != nil {
		return nil, errors.Annotate(err, "cannot get all relations")
	}
	sort.Sort(docs)
	for _, v := range docs {
		relations = append(relations, newRelation(st, &v))
	}
	return
}

type relationDocSlice []relationDoc

func (rdc relationDocSlice) Len() int      { return len(rdc) }
func (rdc relationDocSlice) Swap(i, j int) { rdc[i], rdc[j] = rdc[j], rdc[i] }
func (rdc relationDocSlice) Less(i, j int) bool {
	return rdc[i].Id < rdc[j].Id
}

// Action returns an Action by Id.
func (st *State) Action(id string) (*Action, error) {
	actions, closer := st.getCollection(actionsC)
	defer closer()

	doc := actionDoc{}
	err := actions.FindId(id).One(&doc)
	if err == mgo.ErrNotFound {
		return nil, errors.NotFoundf("action %q", id)
	}
	if err != nil {
		return nil, errors.Errorf("cannot get action %q: %v", id, err)
	}
	return newAction(st, doc), nil
}

// matchingActions finds actions that match ActionReceiver
func (st *State) matchingActions(ar ActionReceiver) ([]*Action, error) {
	return st.matchingActionsByPrefix(ar.Name())
}

// ActionByTag returns an Action given an ActionTag
func (st *State) ActionByTag(tag names.ActionTag) (*Action, error) {
	return st.Action(actionIdFromTag(tag))
}

// matchingActionsByPrefix finds actions with a given prefix
func (st *State) matchingActionsByPrefix(prefix string) ([]*Action, error) {
	var doc actionDoc
	var actions []*Action

	actionsCollection, closer := st.getCollection(actionsC)
	defer closer()

	sel := bson.D{{"_id", bson.D{{"$regex", "^" + regexp.QuoteMeta(ensureActionMarker(prefix))}}}}
	iter := actionsCollection.Find(sel).Iter()

	for iter.Next(&doc) {
		actions = append(actions, newAction(st, doc))
	}
	return actions, iter.Close()
}

// ActionResult returns an ActionResult by Id.
func (st *State) ActionResult(id string) (*ActionResult, error) {
	actionresults, closer := st.getCollection(actionresultsC)
	defer closer()

	doc := actionResultDoc{}
	err := actionresults.FindId(id).One(&doc)
	if err == mgo.ErrNotFound {
		return nil, errors.NotFoundf("action result %q", id)
	}
	if err != nil {
		return nil, errors.Errorf("cannot get actionresult %q: %v", id, err)
	}
	return newActionResult(st, doc), nil
}

// matchingActionResults finds actions that match name
func (st *State) matchingActionResults(ar ActionReceiver) ([]*ActionResult, error) {
	var doc actionResultDoc
	var results []*ActionResult

	actionresults, closer := st.getCollection(actionresultsC)
	defer closer()

	prefix := actionResultPrefix(ar)
	sel := bson.D{{"_id", bson.D{{"$regex", "^" + regexp.QuoteMeta(prefix)}}}}
	iter := actionresults.Find(sel).Iter()
	for iter.Next(&doc) {
		results = append(results, newActionResult(st, doc))
	}
	return results, iter.Close()
}

// Unit returns a unit by name.
func (st *State) Unit(name string) (*Unit, error) {
	if !names.IsValidUnit(name) {
		return nil, fmt.Errorf("%q is not a valid unit name", name)
	}
	units, closer := st.getCollection(unitsC)
	defer closer()

	doc := unitDoc{}
	err := units.FindId(name).One(&doc)
	if err == mgo.ErrNotFound {
		return nil, errors.NotFoundf("unit %q", name)
	}
	if err != nil {
		return nil, fmt.Errorf("cannot get unit %q: %v", name, err)
	}
	return newUnit(st, &doc), nil
}

// AssignUnit places the unit on a machine. Depending on the policy, and the
// state of the environment, this may lead to new instances being launched
// within the environment.
func (st *State) AssignUnit(u *Unit, policy AssignmentPolicy) (err error) {
	if !u.IsPrincipal() {
		return fmt.Errorf("subordinate unit %q cannot be assigned directly to a machine", u)
	}
	defer errors.Maskf(&err, "cannot assign unit %q to machine", u)
	var m *Machine
	switch policy {
	case AssignLocal:
		m, err = st.Machine("0")
		if err != nil {
			return err
		}
		return u.AssignToMachine(m)
	case AssignClean:
		if _, err = u.AssignToCleanMachine(); err != noCleanMachines {
			return err
		}
		return u.AssignToNewMachineOrContainer()
	case AssignCleanEmpty:
		if _, err = u.AssignToCleanEmptyMachine(); err != noCleanMachines {
			return err
		}
		return u.AssignToNewMachineOrContainer()
	case AssignNew:
		return u.AssignToNewMachine()
	}
	return fmt.Errorf("unknown unit assignment policy: %q", policy)
}

// StartSync forces watchers to resynchronize their state with the
// database immediately. This will happen periodically automatically.
func (st *State) StartSync() {
	st.watcher.StartSync()
	st.pwatcher.Sync()
}

// SetAdminMongoPassword sets the administrative password
// to access the state. If the password is non-empty,
// all subsequent attempts to access the state must
// be authorized; otherwise no authorization is required.
func (st *State) SetAdminMongoPassword(password string) error {
	return mongo.SetAdminMongoPassword(st.db.Session, AdminUser, password)
}

type stateServersDoc struct {
	Id               string `bson:"_id"`
	EnvUUID          string `bson:"env-uuid"`
	MachineIds       []string
	VotingMachineIds []string
}

// StateServerInfo holds information about currently
// configured state server machines.
type StateServerInfo struct {
<<<<<<< HEAD
	// EnvUUID is the UUID of the initial environment. Only the initial
	// environment is able to have machines that manage state. The initial
	// environment is the environment that is created when bootstrapping.
	EnvUUID string
=======
	// EnvironmentTag identifies the initial environment. Only the initial
	// environment is able to have machines that manage state. The initial
	// environment is the environment that is created when bootstrapping.
	EnvironmentTag names.EnvironTag
>>>>>>> 52c2ebe5

	// MachineIds holds the ids of all machines configured
	// to run a state server. It includes all the machine
	// ids in VotingMachineIds.
	MachineIds []string

	// VotingMachineIds holds the ids of all machines
	// configured to run a state server and to have a vote
	// in peer election.
	VotingMachineIds []string
}

// StateServerInfo returns information about
// the currently configured state server machines.
func (st *State) StateServerInfo() (*StateServerInfo, error) {
	stateServers, closer := st.getCollection(stateServersC)
	defer closer()

	var doc stateServersDoc
	err := stateServers.Find(bson.D{{"_id", environGlobalKey}}).One(&doc)
	if err != nil {
		return nil, fmt.Errorf("cannot get state servers document: %v", err)
	}
	return &StateServerInfo{
<<<<<<< HEAD
		EnvUUID:          doc.EnvUUID,
=======
		EnvironmentTag:   names.NewEnvironTag(doc.EnvUUID),
>>>>>>> 52c2ebe5
		MachineIds:       doc.MachineIds,
		VotingMachineIds: doc.VotingMachineIds,
	}, nil
}

const stateServingInfoKey = "stateServingInfo"

// StateServingInfo returns information for running a state server machine
func (st *State) StateServingInfo() (params.StateServingInfo, error) {
	stateServers, closer := st.getCollection(stateServersC)
	defer closer()

	var info params.StateServingInfo
	err := stateServers.Find(bson.D{{"_id", stateServingInfoKey}}).One(&info)
	if err != nil {
		return info, err
	}
	if info.StatePort == 0 {
		return params.StateServingInfo{}, errors.NotFoundf("state serving info")
	}
	return info, nil
}

// SetStateServingInfo stores information needed for running a state server
func (st *State) SetStateServingInfo(info params.StateServingInfo) error {
	if info.StatePort == 0 || info.APIPort == 0 ||
		info.Cert == "" || info.PrivateKey == "" {
		return fmt.Errorf("incomplete state serving info set in state")
	}
	ops := []txn.Op{{
		C:      stateServersC,
		Id:     stateServingInfoKey,
		Update: bson.D{{"$set", info}},
	}}
	if err := st.runTransaction(ops); err != nil {
		return fmt.Errorf("cannot set state serving info: %v", err)
	}
	return nil
}

var tagPrefix = map[byte]string{
	'm': names.MachineTagKind + "-",
	's': names.ServiceTagKind + "-",
	'u': names.UnitTagKind + "-",
	'e': names.EnvironTagKind + "-",
	'r': names.RelationTagKind + "-",
	'n': names.NetworkTagKind + "-",
}

func tagForGlobalKey(key string) (string, bool) {
	if len(key) < 3 || key[1] != '#' {
		return "", false
	}
	p, ok := tagPrefix[key[0]]
	if !ok {
		return "", false
	}
	return p + key[2:], true
}<|MERGE_RESOLUTION|>--- conflicted
+++ resolved
@@ -1,4 +1,4 @@
-// Copyright 2012, 2013 Canonical Ltd.
+// Copyright 2012-2014 Canonical Ltd.
 // Licensed under the AGPLv3, see LICENCE file for details.
 
 // Package state enables reading, observing, and changing
@@ -1641,17 +1641,10 @@
 // StateServerInfo holds information about currently
 // configured state server machines.
 type StateServerInfo struct {
-<<<<<<< HEAD
-	// EnvUUID is the UUID of the initial environment. Only the initial
-	// environment is able to have machines that manage state. The initial
-	// environment is the environment that is created when bootstrapping.
-	EnvUUID string
-=======
 	// EnvironmentTag identifies the initial environment. Only the initial
 	// environment is able to have machines that manage state. The initial
 	// environment is the environment that is created when bootstrapping.
 	EnvironmentTag names.EnvironTag
->>>>>>> 52c2ebe5
 
 	// MachineIds holds the ids of all machines configured
 	// to run a state server. It includes all the machine
@@ -1676,11 +1669,7 @@
 		return nil, fmt.Errorf("cannot get state servers document: %v", err)
 	}
 	return &StateServerInfo{
-<<<<<<< HEAD
-		EnvUUID:          doc.EnvUUID,
-=======
 		EnvironmentTag:   names.NewEnvironTag(doc.EnvUUID),
->>>>>>> 52c2ebe5
 		MachineIds:       doc.MachineIds,
 		VotingMachineIds: doc.VotingMachineIds,
 	}, nil
