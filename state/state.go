// Copyright 2012, 2013 Canonical Ltd.
// Licensed under the AGPLv3, see LICENCE file for details.

// The state package enables reading, observing, and changing
// the state stored in MongoDB of a whole environment
// managed by juju.
package state

import (
	"fmt"
	"net/url"
	"sort"
	"strconv"
	"strings"
	"sync"

	"labix.org/v2/mgo"
	"labix.org/v2/mgo/bson"
	"labix.org/v2/mgo/txn"
	"launchpad.net/loggo"

	"launchpad.net/juju-core/charm"
	"launchpad.net/juju-core/constraints"
	"launchpad.net/juju-core/environs/config"
	"launchpad.net/juju-core/errors"
	"launchpad.net/juju-core/instance"
	"launchpad.net/juju-core/names"
	"launchpad.net/juju-core/state/api/params"
	"launchpad.net/juju-core/state/multiwatcher"
	"launchpad.net/juju-core/state/presence"
	"launchpad.net/juju-core/state/watcher"
	"launchpad.net/juju-core/utils"
)

var logger = loggo.GetLogger("juju.state")

// TODO(niemeyer): This must not be exported.
type D []bson.DocElem

// BootstrapNonce is used as a nonce for the state server machine.
const BootstrapNonce = "user-admin:bootstrap"

// State represents the state of an environment
// managed by juju.
type State struct {
	info             *Info
	db               *mgo.Database
	environments     *mgo.Collection
	charms           *mgo.Collection
	machines         *mgo.Collection
	instanceData     *mgo.Collection
	containerRefs    *mgo.Collection
	relations        *mgo.Collection
	relationScopes   *mgo.Collection
	services         *mgo.Collection
	minUnits         *mgo.Collection
	settings         *mgo.Collection
	settingsrefs     *mgo.Collection
	constraints      *mgo.Collection
	units            *mgo.Collection
	users            *mgo.Collection
	presence         *mgo.Collection
	cleanups         *mgo.Collection
	annotations      *mgo.Collection
	statuses         *mgo.Collection
	runner           *txn.Runner
	transactionHooks chan ([]transactionHook)
	watcher          *watcher.Watcher
	pwatcher         *presence.Watcher
	// mu guards allManager.
	mu         sync.Mutex
	allManager *multiwatcher.StoreManager
}

// transactionHook holds a pair of functions to be called before and after a
// mgo/txn transaction is run. It is only used in testing.
type transactionHook struct {
	Before func()
	After  func()
}

// runTransaction runs the supplied operations as a single mgo/txn transaction,
// and includes a mechanism whereby tests can use SetTransactionHooks to induce
// arbitrary state mutations before and after particular transactions.
func (st *State) runTransaction(ops []txn.Op) error {
	transactionHooks := <-st.transactionHooks
	st.transactionHooks <- nil
	if len(transactionHooks) > 0 {
		defer func() {
			if transactionHooks[0].After != nil {
				transactionHooks[0].After()
			}
			if <-st.transactionHooks != nil {
				panic("concurrent use of transaction hooks")
			}
			st.transactionHooks <- transactionHooks[1:]
		}()
		if transactionHooks[0].Before != nil {
			transactionHooks[0].Before()
		}
	}
	return st.runner.Run(ops, "", nil)
}

func (st *State) Watch() *multiwatcher.Watcher {
	st.mu.Lock()
	if st.allManager == nil {
		st.allManager = multiwatcher.NewStoreManager(newAllWatcherStateBacking(st))
	}
	st.mu.Unlock()
	return multiwatcher.NewWatcher(st.allManager)
}

func (st *State) EnvironConfig() (*config.Config, error) {
	settings, err := readSettings(st, environGlobalKey)
	if err != nil {
		return nil, err
	}
	attrs := settings.Map()
	return config.New(attrs)
}

// checkEnvironConfig returns an error if the config is definitely invalid.
func checkEnvironConfig(cfg *config.Config) error {
	if cfg.AdminSecret() != "" {
		return fmt.Errorf("admin-secret should never be written to the state")
	}
	if _, ok := cfg.AgentVersion(); !ok {
		return fmt.Errorf("agent-version must always be set in state")
	}
	return nil
}

// SetEnvironConfig replaces the current configuration of the
// environment with the provided configuration.
func (st *State) SetEnvironConfig(cfg *config.Config) error {
	if err := checkEnvironConfig(cfg); err != nil {
		return err
	}
	// TODO(niemeyer): This isn't entirely right as the change is done as a
	// delta that the user didn't ask for. Instead, take a (old, new) config
	// pair, and apply *known* delta.
	settings, err := readSettings(st, environGlobalKey)
	if err != nil {
		return err
	}
	settings.Update(cfg.AllAttrs())
	_, err = settings.Write()
	return err
}

// EnvironConstraints returns the current environment constraints.
func (st *State) EnvironConstraints() (constraints.Value, error) {
	return readConstraints(st, environGlobalKey)
}

// SetEnvironConstraints replaces the current environment constraints.
func (st *State) SetEnvironConstraints(cons constraints.Value) error {
	return writeConstraints(st, environGlobalKey, cons)
}

// AddMachine adds a new machine configured to run the supplied jobs on the
// supplied series. The machine's constraints will be taken from the
// environment constraints.
func (st *State) AddMachine(series string, jobs ...MachineJob) (m *Machine, err error) {
	return st.addMachine(&AddMachineParams{Series: series, Jobs: jobs})
}

// AddMachineWithConstraints adds a new machine configured to run the supplied jobs on the
// supplied series. The machine's constraints and other configuration will be taken from
// the supplied params struct.
func (st *State) AddMachineWithConstraints(params *AddMachineParams) (m *Machine, err error) {
	if params.InstanceId != "" {
		return nil, fmt.Errorf("cannot specify an instance id when adding a new machine")
	}
	if params.Nonce != "" {
		return nil, fmt.Errorf("cannot specify a nonce when adding a new machine")
	}

	// TODO(wallyworld) - if a container is required, and when the actual machine characteristics
	// are made available, we need to check the machine constraints to ensure the container can be
	// created on the specifed machine.
	// ie it makes no sense asking for a 16G container on a machine with 8G.

	return st.addMachine(params)
}

// InjectMachine adds a new machine, corresponding to an existing provider
<<<<<<< HEAD
// instance, configured to run the supplied jobs on the supplied series, using
// the specified constraints.
func (st *State) InjectMachine(series string, cons constraints.Value, instanceId instance.Id, hc instance.HardwareCharacteristics, nonce string, jobs ...MachineJob) (m *Machine, err error) {
	if instanceId == "" {
		return nil, fmt.Errorf("cannot inject a machine without an instance id")
	}
	if nonce == "" {
		return nil, fmt.Errorf("cannot inject a machine without a nonce")
	}
	return st.addMachine(&AddMachineParams{
		Series:          series,
		Constraints:     cons,
		instanceId:      instanceId,
		characteristics: hc,
		nonce:           nonce,
		Jobs:            jobs,
	})
=======
// instance, configured according to the supplied params struct.
func (st *State) InjectMachine(params *AddMachineParams) (m *Machine, err error) {
	if params.InstanceId == "" {
		return nil, fmt.Errorf("cannot inject a machine without an instance id")
	}
	if params.Nonce == "" {
		return nil, fmt.Errorf("cannot inject a machine without a nonce")
	}
	return st.addMachine(params)
>>>>>>> 9b6d4bc8
}

// containerRefParams specify how a machineContainers document is to be created.
type containerRefParams struct {
	hostId      string
	newHost     bool
	hostOnly    bool
	containerId string
}

func (st *State) addMachineOps(mdoc *machineDoc, metadata *instanceData, cons constraints.Value, containerParams *containerRefParams) (*machineDoc, []txn.Op, error) {
	if mdoc.Series == "" {
		return nil, nil, fmt.Errorf("no series specified")
	}
	if len(mdoc.Jobs) == 0 {
		return nil, nil, fmt.Errorf("no jobs specified")
	}
	if containerParams.hostId != "" && mdoc.ContainerType == "" {
		return nil, nil, fmt.Errorf("no container type specified")
	}
	jset := make(map[MachineJob]bool)
	for _, j := range mdoc.Jobs {
		if jset[j] {
			return nil, nil, fmt.Errorf("duplicate job: %s", j)
		}
		jset[j] = true
	}
	if containerParams.hostId == "" {
		// we are creating a new machine instance (not a container).
		seq, err := st.sequence("machine")
		if err != nil {
			return nil, nil, err
		}
		mdoc.Id = strconv.Itoa(seq)
		containerParams.hostId = mdoc.Id
		containerParams.newHost = true
	}
	if mdoc.ContainerType != "" {
		// we are creating a container so set up a namespaced id.
		seq, err := st.sequence(fmt.Sprintf("machine%s%sContainer", containerParams.hostId, mdoc.ContainerType))
		if err != nil {
			return nil, nil, err
		}
		mdoc.Id = fmt.Sprintf("%s/%s/%d", containerParams.hostId, mdoc.ContainerType, seq)
		containerParams.containerId = mdoc.Id
	}
	mdoc.Life = Alive
	sdoc := statusDoc{
		Status: params.StatusPending,
	}
	// Machine constraints do not use a container constraint value.
	// Both provisioning and deployment constraints use the same constraints.Value struct
	// so here we clear the container value. Provisioning ignores the container value but
	// clearing it avoids potential confusion.
	cons.Container = nil
	ops := []txn.Op{
		{
			C:      st.machines.Name,
			Id:     mdoc.Id,
			Assert: txn.DocMissing,
			Insert: *mdoc,
		},
		createConstraintsOp(st, machineGlobalKey(mdoc.Id), cons),
		createStatusOp(st, machineGlobalKey(mdoc.Id), sdoc),
	}
	if metadata != nil {
		ops = append(ops, txn.Op{
			C:      st.instanceData.Name,
			Id:     mdoc.Id,
			Assert: txn.DocMissing,
			Insert: *metadata,
		})
	}
	ops = append(ops, createContainerRefOp(st, containerParams)...)
	return mdoc, ops, nil
}

// AddMachineParams encapsulates the parameters used to create a new machine.
type AddMachineParams struct {
	Series                  string
	Constraints             constraints.Value
	ParentId                string
	ContainerType           instance.ContainerType
	InstanceId              instance.Id
	HardwareCharacteristics instance.HardwareCharacteristics
	Nonce                   string
	Jobs                    []MachineJob
}

// addMachineContainerOps returns txn operations and associated Mongo records used to create a new machine,
// accounting for the fact that a machine may require a container and may require instance data.
// This method exists to cater for:
// 1. InjectMachine, which is used to record in state an instantiated bootstrap node. When adding
// a machine to state so that it is provisioned normally, the instance id is not known at this point.
// 2. AssignToNewMachine, which is used to create a new machine on which to deploy a unit.
func (st *State) addMachineContainerOps(params *AddMachineParams, cons constraints.Value) ([]txn.Op, *instanceData, *containerRefParams, error) {
	var instData *instanceData
	if params.InstanceId != "" {
		instData = &instanceData{
			InstanceId: params.InstanceId,
			Arch:       params.HardwareCharacteristics.Arch,
			Mem:        params.HardwareCharacteristics.Mem,
			RootDisk:   params.HardwareCharacteristics.RootDisk,
			CpuCores:   params.HardwareCharacteristics.CpuCores,
			CpuPower:   params.HardwareCharacteristics.CpuPower,
		}
	}
	var ops []txn.Op
	var containerParams = &containerRefParams{hostId: params.ParentId, hostOnly: true}
	// If we are creating a container, first create the host (parent) machine if necessary.
	if params.ContainerType != "" {
		containerParams.hostOnly = false
		if params.ParentId == "" {
			// No parent machine is specified so create one.
			mdoc := &machineDoc{
				Series: params.Series,
				Jobs:   params.Jobs,
				Clean:  true,
			}
			mdoc, parentOps, err := st.addMachineOps(mdoc, instData, cons, &containerRefParams{})
			if err != nil {
				return nil, nil, nil, err
			}
			ops = parentOps
			containerParams.hostId = mdoc.Id
			containerParams.newHost = true
		} else {
			// If a parent machine is specified, make sure it exists.
			_, err := st.Machine(containerParams.hostId)
			if err != nil {
				return nil, nil, nil, err
			}
		}
	}
	return ops, instData, containerParams, nil
}

// addMachine implements AddMachine and InjectMachine.
func (st *State) addMachine(params *AddMachineParams) (m *Machine, err error) {
	msg := "cannot add a new machine"
	if params.ParentId != "" || params.ContainerType != "" {
		msg = "cannot add a new container"
	}
	defer utils.ErrorContextf(&err, msg)

	cons, err := st.EnvironConstraints()
	if err != nil {
		return nil, err
	}
	cons = params.Constraints.WithFallbacks(cons)

	ops, instData, containerParams, err := st.addMachineContainerOps(params, cons)
	if err != nil {
		return nil, err
	}
	mdoc := &machineDoc{
		Series:        params.Series,
		ContainerType: string(params.ContainerType),
		Jobs:          params.Jobs,
		Clean:         true,
	}
	if mdoc.ContainerType == "" {
		mdoc.InstanceId = params.InstanceId
		mdoc.Nonce = params.Nonce
	}
	mdoc, machineOps, err := st.addMachineOps(mdoc, instData, cons, containerParams)
	if err != nil {
		return nil, err
	}
	ops = append(ops, machineOps...)

	err = st.runTransaction(ops)
	if err != nil {
		return nil, err
	}
	// Refresh to pick the txn-revno.
	m = newMachine(st, mdoc)
	if err = m.Refresh(); err != nil {
		return nil, err
	}
	return m, nil
}

var errDead = fmt.Errorf("not found or dead")
var errNotAlive = fmt.Errorf("not found or not alive")

func onAbort(txnErr, err error) error {
	if txnErr == txn.ErrAborted {
		return err
	}
	return txnErr
}

// AllMachines returns all machines in the environment
// ordered by id.
func (st *State) AllMachines() (machines []*Machine, err error) {
	mdocs := machineDocSlice{}
	err = st.machines.Find(nil).All(&mdocs)
	if err != nil {
		return nil, fmt.Errorf("cannot get all machines: %v", err)
	}
	sort.Sort(mdocs)
	for _, doc := range mdocs {
		machines = append(machines, newMachine(st, &doc))
	}
	return
}

type machineDocSlice []machineDoc

func (ms machineDocSlice) Len() int      { return len(ms) }
func (ms machineDocSlice) Swap(i, j int) { ms[i], ms[j] = ms[j], ms[i] }
func (ms machineDocSlice) Less(i, j int) bool {
	return machineIdLessThan(ms[i].Id, ms[j].Id)
}

// machineIdLessThan returns true if id1 < id2, false otherwise.
// Machine ids may include "/" separators if they are for a container so
// the comparison is done by comparing the id component values from
// left to right (most significant part to least significant). Ids for
// host machines are always less than ids for their containers.
func machineIdLessThan(id1, id2 string) bool {
	// Most times, we are dealing with host machines and not containers, so we will
	// try interpreting the ids as ints - this will be faster than dealing with the
	// container ids below.
	mint1, err1 := strconv.Atoi(id1)
	mint2, err2 := strconv.Atoi(id2)
	if err1 == nil && err2 == nil {
		return mint1 < mint2
	}
	// We have at least one container id so it gets complicated.
	idParts1 := strings.Split(id1, "/")
	idParts2 := strings.Split(id2, "/")
	nrParts1 := len(idParts1)
	nrParts2 := len(idParts2)
	minLen := nrParts1
	if nrParts2 < minLen {
		minLen = nrParts2
	}
	for x := 0; x < minLen; x++ {
		m1 := idParts1[x]
		m2 := idParts2[x]
		if m1 == m2 {
			continue
		}
		// See if the id part is a container type, and if so compare directly.
		if x%2 == 1 {
			return m1 < m2
		}
		// Compare the integer ids.
		// There's nothing we can do with errors at this point.
		mint1, _ := strconv.Atoi(m1)
		mint2, _ := strconv.Atoi(m2)
		return mint1 < mint2
	}
	return nrParts1 < nrParts2
}

// Machine returns the machine with the given id.
func (st *State) Machine(id string) (*Machine, error) {
	mdoc := &machineDoc{}
	sel := D{{"_id", id}}
	err := st.machines.Find(sel).One(mdoc)
	if err == mgo.ErrNotFound {
		return nil, errors.NotFoundf("machine %s", id)
	}
	if err != nil {
		return nil, fmt.Errorf("cannot get machine %s: %v", id, err)
	}
	return newMachine(st, mdoc), nil
}

// FindEntity returns the entity with the given tag.
//
// The returned value can be of type *Machine, *Unit,
// *User, *Service or *Environment, depending
// on the tag.
func (st *State) FindEntity(tag string) (Entity, error) {
	kind, id, err := names.ParseTag(tag, "")
	// TODO(fwereade): when lp:1199352 (relation lacks Tag) is fixed, add
	// support for relation entities here.
	switch kind {
	case names.MachineTagKind:
		return st.Machine(id)
	case names.UnitTagKind:
		return st.Unit(id)
	case names.UserTagKind:
		return st.User(id)
	case names.ServiceTagKind:
		return st.Service(id)
	case names.EnvironTagKind:
		conf, err := st.EnvironConfig()
		if err != nil {
			return nil, err
		}
		// Return an invalid entity error if the requested environment is not
		// the current one.
		if id != conf.Name() {
			return nil, errors.NotFoundf("environment %q", id)
		}
		return st.Environment()
	case names.RelationTagKind:
		relId, err := strconv.Atoi(id)
		if err != nil {
			return nil, errors.NotFoundf("relation %s", id)
		}
		return st.Relation(relId)
	}
	return nil, err
}

// parseTag, given an entity tag, returns the collection name and id
// of the entity document.
func (st *State) parseTag(tag string) (coll string, id string, err error) {
	kind, id, err := names.ParseTag(tag, "")
	if err != nil {
		return "", "", err
	}
	switch kind {
	case names.MachineTagKind:
		coll = st.machines.Name
	case names.ServiceTagKind:
		coll = st.services.Name
	case names.UnitTagKind:
		coll = st.units.Name
	case names.UserTagKind:
		coll = st.users.Name
	case names.RelationTagKind:
		coll = st.relations.Name
	default:
		return "", "", fmt.Errorf("%q is not a valid collection tag", tag)
	}
	return coll, id, nil
}

// AddCharm adds the ch charm with curl to the state.  bundleUrl must be
// set to a URL where the bundle for ch may be downloaded from.
// On success the newly added charm state is returned.
func (st *State) AddCharm(ch charm.Charm, curl *charm.URL, bundleURL *url.URL, bundleSha256 string) (stch *Charm, err error) {
	cdoc := &charmDoc{
		URL:          curl,
		Meta:         ch.Meta(),
		Config:       ch.Config(),
		BundleURL:    bundleURL,
		BundleSha256: bundleSha256,
	}
	err = st.charms.Insert(cdoc)
	if err != nil {
		return nil, fmt.Errorf("cannot add charm %q: %v", curl, err)
	}
	return newCharm(st, cdoc)
}

// Charm returns the charm with the given URL.
func (st *State) Charm(curl *charm.URL) (*Charm, error) {
	cdoc := &charmDoc{}
	err := st.charms.Find(D{{"_id", curl}}).One(cdoc)
	if err == mgo.ErrNotFound {
		return nil, errors.NotFoundf("charm %q", curl)
	}
	if err != nil {
		return nil, fmt.Errorf("cannot get charm %q: %v", curl, err)
	}
	if err := cdoc.Meta.Check(); err != nil {
		return nil, fmt.Errorf("malformed charm metadata found in state: %v", err)
	}
	return newCharm(st, cdoc)
}

// addPeerRelationsOps returns the operations necessary to add the
// specified service peer relations to the state.
func (st *State) addPeerRelationsOps(serviceName string, peers map[string]charm.Relation) ([]txn.Op, error) {
	var ops []txn.Op
	for _, rel := range peers {
		relId, err := st.sequence("relation")
		if err != nil {
			return nil, err
		}
		eps := []Endpoint{{
			ServiceName: serviceName,
			Relation:    rel,
		}}
		relKey := relationKey(eps)
		relDoc := &relationDoc{
			Key:       relKey,
			Id:        relId,
			Endpoints: eps,
			Life:      Alive,
		}
		ops = append(ops, txn.Op{
			C:      st.relations.Name,
			Id:     relKey,
			Assert: txn.DocMissing,
			Insert: relDoc,
		})
	}
	return ops, nil
}

// AddService creates a new service, running the supplied charm, with the
// supplied name (which must be unique). If the charm defines peer relations,
// they will be created automatically.
func (st *State) AddService(name string, ch *Charm) (service *Service, err error) {
	defer utils.ErrorContextf(&err, "cannot add service %q", name)
	// Sanity checks.
	if !names.IsService(name) {
		return nil, fmt.Errorf("invalid name")
	}
	if ch == nil {
		return nil, fmt.Errorf("charm is nil")
	}
	if exists, err := isNotDead(st.services, name); err != nil {
		return nil, err
	} else if exists {
		return nil, fmt.Errorf("service already exists")
	}
	// Create the service addition operations.
	peers := ch.Meta().Peers
	svcDoc := &serviceDoc{
		Name:          name,
		Series:        ch.URL().Series,
		Subordinate:   ch.Meta().Subordinate,
		CharmURL:      ch.URL(),
		RelationCount: len(peers),
		Life:          Alive,
	}
	svc := newService(st, svcDoc)
	ops := []txn.Op{
		createConstraintsOp(st, svc.globalKey(), constraints.Value{}),
		createSettingsOp(st, svc.settingsKey(), nil),
		{
			C:      st.settingsrefs.Name,
			Id:     svc.settingsKey(),
			Assert: txn.DocMissing,
			Insert: settingsRefsDoc{1},
		}, {
			C:      st.services.Name,
			Id:     name,
			Assert: txn.DocMissing,
			Insert: svcDoc,
		}}
	// Collect peer relation addition operations.
	peerOps, err := st.addPeerRelationsOps(name, peers)
	if err != nil {
		return nil, err
	}
	ops = append(ops, peerOps...)

	// Run the transaction; happily, there's never any reason to retry,
	// because all the possible failed assertions imply that the service
	// already exists.
	if err := st.runTransaction(ops); err == txn.ErrAborted {
		return nil, fmt.Errorf("service already exists")
	} else if err != nil {
		return nil, err
	}
	// Refresh to pick the txn-revno.
	if err = svc.Refresh(); err != nil {
		return nil, err
	}
	return svc, nil
}

// Service returns a service state by name.
func (st *State) Service(name string) (service *Service, err error) {
	if !names.IsService(name) {
		return nil, fmt.Errorf("%q is not a valid service name", name)
	}
	sdoc := &serviceDoc{}
	sel := D{{"_id", name}}
	err = st.services.Find(sel).One(sdoc)
	if err == mgo.ErrNotFound {
		return nil, errors.NotFoundf("service %q", name)
	}
	if err != nil {
		return nil, fmt.Errorf("cannot get service %q: %v", name, err)
	}
	return newService(st, sdoc), nil
}

// AllServices returns all deployed services in the environment.
func (st *State) AllServices() (services []*Service, err error) {
	sdocs := []serviceDoc{}
	err = st.services.Find(D{}).All(&sdocs)
	if err != nil {
		return nil, fmt.Errorf("cannot get all services")
	}
	for _, v := range sdocs {
		services = append(services, newService(st, &v))
	}
	return services, nil
}

// InferEndpoints returns the endpoints corresponding to the supplied names.
// There must be 1 or 2 supplied names, of the form <service>[:<relation>].
// If the supplied names uniquely specify a possible relation, or if they
// uniquely specify a possible relation once all implicit relations have been
// filtered, the endpoints corresponding to that relation will be returned.
func (st *State) InferEndpoints(names []string) ([]Endpoint, error) {
	// Collect all possible sane endpoint lists.
	var candidates [][]Endpoint
	switch len(names) {
	case 1:
		eps, err := st.endpoints(names[0], isPeer)
		if err != nil {
			return nil, err
		}
		for _, ep := range eps {
			candidates = append(candidates, []Endpoint{ep})
		}
	case 2:
		eps1, err := st.endpoints(names[0], notPeer)
		if err != nil {
			return nil, err
		}
		eps2, err := st.endpoints(names[1], notPeer)
		if err != nil {
			return nil, err
		}
		for _, ep1 := range eps1 {
			for _, ep2 := range eps2 {
				if ep1.CanRelateTo(ep2) {
					candidates = append(candidates, []Endpoint{ep1, ep2})
				}
			}
		}
	default:
		return nil, fmt.Errorf("cannot relate %d endpoints", len(names))
	}
	// If there's ambiguity, try discarding implicit relations.
	switch len(candidates) {
	case 0:
		return nil, fmt.Errorf("no relations found")
	case 1:
		return candidates[0], nil
	}
	var filtered [][]Endpoint
outer:
	for _, cand := range candidates {
		for _, ep := range cand {
			if ep.IsImplicit() {
				continue outer
			}
		}
		filtered = append(filtered, cand)
	}
	if len(filtered) == 1 {
		return filtered[0], nil
	}
	keys := []string{}
	for _, cand := range candidates {
		keys = append(keys, fmt.Sprintf("%q", relationKey(cand)))
	}
	sort.Strings(keys)
	return nil, fmt.Errorf("ambiguous relation: %q could refer to %s",
		strings.Join(names, " "), strings.Join(keys, "; "))
}

func isPeer(ep Endpoint) bool {
	return ep.Role == charm.RolePeer
}

func notPeer(ep Endpoint) bool {
	return ep.Role != charm.RolePeer
}

// endpoints returns all endpoints that could be intended by the
// supplied endpoint name, and which cause the filter param to
// return true.
func (st *State) endpoints(name string, filter func(ep Endpoint) bool) ([]Endpoint, error) {
	var svcName, relName string
	if i := strings.Index(name, ":"); i == -1 {
		svcName = name
	} else if i != 0 && i != len(name)-1 {
		svcName = name[:i]
		relName = name[i+1:]
	} else {
		return nil, fmt.Errorf("invalid endpoint %q", name)
	}
	svc, err := st.Service(svcName)
	if err != nil {
		return nil, err
	}
	eps := []Endpoint{}
	if relName != "" {
		ep, err := svc.Endpoint(relName)
		if err != nil {
			return nil, err
		}
		eps = append(eps, ep)
	} else {
		eps, err = svc.Endpoints()
		if err != nil {
			return nil, err
		}
	}
	final := []Endpoint{}
	for _, ep := range eps {
		if filter(ep) {
			final = append(final, ep)
		}
	}
	return final, nil
}

// AddRelation creates a new relation with the given endpoints.
func (st *State) AddRelation(eps ...Endpoint) (r *Relation, err error) {
	key := relationKey(eps)
	defer utils.ErrorContextf(&err, "cannot add relation %q", key)
	// Enforce basic endpoint sanity. The epCount restrictions may be relaxed
	// in the future; if so, this method is likely to need significant rework.
	if len(eps) != 2 {
		return nil, fmt.Errorf("relation must have two endpoints")
	}
	if !eps[0].CanRelateTo(eps[1]) {
		return nil, fmt.Errorf("endpoints do not relate")
	}
	// If either endpoint has container scope, so must the other; and the
	// services's series must also match, because they'll be deployed to
	// the same machines.
	matchSeries := true
	if eps[0].Scope == charm.ScopeContainer {
		eps[1].Scope = charm.ScopeContainer
	} else if eps[1].Scope == charm.ScopeContainer {
		eps[0].Scope = charm.ScopeContainer
	} else {
		matchSeries = false
	}
	// We only get a unique relation id once, to save on roundtrips. If it's
	// -1, we haven't got it yet (we don't get it at this stage, because we
	// still don't know whether it's sane to even attempt creation).
	id := -1
	// If a service's charm is upgraded while we're trying to add a relation,
	// we'll need to re-validate service sanity. This is probably relatively
	// rare, so we only try 3 times.
	for attempt := 0; attempt < 3; attempt++ {
		// Perform initial relation sanity check.
		if exists, err := isNotDead(st.relations, key); err != nil {
			return nil, err
		} else if exists {
			return nil, fmt.Errorf("relation already exists")
		}
		// Collect per-service operations, checking sanity as we go.
		var ops []txn.Op
		series := map[string]bool{}
		for _, ep := range eps {
			svc, err := st.Service(ep.ServiceName)
			if errors.IsNotFoundError(err) {
				return nil, fmt.Errorf("service %q does not exist", ep.ServiceName)
			} else if err != nil {
				return nil, err
			} else if svc.doc.Life != Alive {
				return nil, fmt.Errorf("service %q is not alive", ep.ServiceName)
			}
			series[svc.doc.Series] = true
			ch, _, err := svc.Charm()
			if err != nil {
				return nil, err
			}
			if !ep.ImplementedBy(ch) {
				return nil, fmt.Errorf("%q does not implement %q", ep.ServiceName, ep)
			}
			ops = append(ops, txn.Op{
				C:      st.services.Name,
				Id:     ep.ServiceName,
				Assert: D{{"life", Alive}, {"charmurl", ch.URL()}},
				Update: D{{"$inc", D{{"relationcount", 1}}}},
			})
		}
		if matchSeries && len(series) != 1 {
			return nil, fmt.Errorf("principal and subordinate services' series must match")
		}
		// Create a new unique id if that has not already been done, and add
		// an operation to create the relation document.
		if id == -1 {
			var err error
			if id, err = st.sequence("relation"); err != nil {
				return nil, err
			}
		}
		doc := &relationDoc{
			Key:       key,
			Id:        id,
			Endpoints: eps,
			Life:      Alive,
		}
		ops = append(ops, txn.Op{
			C:      st.relations.Name,
			Id:     doc.Key,
			Assert: txn.DocMissing,
			Insert: doc,
		})
		// Run the transaction, and retry on abort.
		if err = st.runTransaction(ops); err == txn.ErrAborted {
			continue
		} else if err != nil {
			return nil, err
		}
		return &Relation{st, *doc}, nil
	}
	return nil, ErrExcessiveContention
}

// EndpointsRelation returns the existing relation with the given endpoints.
func (st *State) EndpointsRelation(endpoints ...Endpoint) (*Relation, error) {
	return st.KeyRelation(relationKey(endpoints))
}

// KeyRelation returns the existing relation with the given key (which can
// be derived unambiguously from the relation's endpoints).
func (st *State) KeyRelation(key string) (*Relation, error) {
	doc := relationDoc{}
	err := st.relations.Find(D{{"_id", key}}).One(&doc)
	if err == mgo.ErrNotFound {
		return nil, errors.NotFoundf("relation %q", key)
	}
	if err != nil {
		return nil, fmt.Errorf("cannot get relation %q: %v", key, err)
	}
	return newRelation(st, &doc), nil
}

// Relation returns the existing relation with the given id.
func (st *State) Relation(id int) (*Relation, error) {
	doc := relationDoc{}
	err := st.relations.Find(D{{"id", id}}).One(&doc)
	if err == mgo.ErrNotFound {
		return nil, errors.NotFoundf("relation %d", id)
	}
	if err != nil {
		return nil, fmt.Errorf("cannot get relation %d: %v", id, err)
	}
	return newRelation(st, &doc), nil
}

// Unit returns a unit by name.
func (st *State) Unit(name string) (*Unit, error) {
	if !names.IsUnit(name) {
		return nil, fmt.Errorf("%q is not a valid unit name", name)
	}
	doc := unitDoc{}
	err := st.units.FindId(name).One(&doc)
	if err == mgo.ErrNotFound {
		return nil, errors.NotFoundf("unit %q", name)
	}
	if err != nil {
		return nil, fmt.Errorf("cannot get unit %q: %v", name, err)
	}
	return newUnit(st, &doc), nil
}

// DestroyUnits destroys the units with the specified names.
func (st *State) DestroyUnits(names ...string) (err error) {
	// TODO(rog) make this a transaction?
	var errs []string
	for _, name := range names {
		unit, err := st.Unit(name)
		switch {
		case errors.IsNotFoundError(err):
			err = fmt.Errorf("unit %q does not exist", name)
		case err != nil:
		case unit.Life() != Alive:
			continue
		case unit.IsPrincipal():
			err = unit.Destroy()
		default:
			err = fmt.Errorf("unit %q is a subordinate", name)
		}
		if err != nil {
			errs = append(errs, err.Error())
		}
	}
	return destroyErr("units", names, errs)
}

// DestroyMachines destroys the machines with the specified ids.
func (st *State) DestroyMachines(ids ...string) (err error) {
	var errs []string
	for _, id := range ids {
		machine, err := st.Machine(id)
		switch {
		case errors.IsNotFoundError(err):
			err = fmt.Errorf("machine %s does not exist", id)
		case err != nil:
		case machine.Life() != Alive:
			continue
		default:
			err = machine.Destroy()
		}
		if err != nil {
			errs = append(errs, err.Error())
		}
	}
	return destroyErr("machines", ids, errs)
}

func destroyErr(desc string, ids, errs []string) error {
	if len(errs) == 0 {
		return nil
	}
	msg := "some %s were not destroyed"
	if len(errs) == len(ids) {
		msg = "no %s were destroyed"
	}
	msg = fmt.Sprintf(msg, desc)
	return fmt.Errorf("%s: %s", msg, strings.Join(errs, "; "))
}

// AssignUnit places the unit on a machine. Depending on the policy, and the
// state of the environment, this may lead to new instances being launched
// within the environment.
func (st *State) AssignUnit(u *Unit, policy AssignmentPolicy) (err error) {
	if !u.IsPrincipal() {
		return fmt.Errorf("subordinate unit %q cannot be assigned directly to a machine", u)
	}
	defer utils.ErrorContextf(&err, "cannot assign unit %q to machine", u)
	var m *Machine
	switch policy {
	case AssignLocal:
		m, err = st.Machine("0")
		if err != nil {
			return err
		}
		return u.AssignToMachine(m)
	case AssignClean:
		if _, err = u.AssignToCleanMachine(); err != noCleanMachines {
			return err
		}
		return u.AssignToNewMachineOrContainer()
	case AssignCleanEmpty:
		if _, err = u.AssignToCleanEmptyMachine(); err != noCleanMachines {
			return err
		}
		return u.AssignToNewMachineOrContainer()
	case AssignNew:
		return u.AssignToNewMachine()
	}
	return fmt.Errorf("unknown unit assignment policy: %q", policy)
}

// StartSync forces watchers to resynchronize their state with the
// database immediately. This will happen periodically automatically.
func (st *State) StartSync() {
	st.watcher.StartSync()
	st.pwatcher.Sync()
}

// SetAdminMongoPassword sets the administrative password
// to access the state. If the password is non-empty,
// all subsequent attempts to access the state must
// be authorized; otherwise no authorization is required.
func (st *State) SetAdminMongoPassword(password string) error {
	admin := st.db.Session.DB("admin")
	if password != "" {
		// On 2.2+, we get a "need to login" error without a code when
		// adding the first user because we go from no-auth+no-login to
		// auth+no-login. Not great. Hopefully being fixed in 2.4.
		if err := admin.AddUser("admin", password, false); err != nil && err.Error() != "need to login" {
			return fmt.Errorf("cannot set admin password: %v", err)
		}
		if err := admin.Login("admin", password); err != nil {
			return fmt.Errorf("cannot login after setting password: %v", err)
		}
	} else {
		if err := admin.RemoveUser("admin"); err != nil && err != mgo.ErrNotFound {
			return fmt.Errorf("cannot disable admin password: %v", err)
		}
	}
	return nil
}

func (st *State) setMongoPassword(name, password string) error {
	if err := st.db.AddUser(name, password, false); err != nil {
		return fmt.Errorf("cannot set password in juju db for %q: %v", name, err)
	}
	if err := st.db.Session.DB("presence").AddUser(name, password, false); err != nil {
		return fmt.Errorf("cannot set password in presence db for %q: %v", name, err)
	}
	return nil
}

// cleanupDoc represents a potentially large set of documents that should be
// removed.
type cleanupDoc struct {
	Id     bson.ObjectId `bson:"_id"`
	Kind   string
	Prefix string
}

// newCleanupOp returns a txn.Op that creates a cleanup document with a unique
// id and the supplied kind and prefix.
func (st *State) newCleanupOp(kind, prefix string) txn.Op {
	doc := &cleanupDoc{
		Id:     bson.NewObjectId(),
		Kind:   kind,
		Prefix: prefix,
	}
	return txn.Op{
		C:      st.cleanups.Name,
		Id:     doc.Id,
		Insert: doc,
	}
}

// NeedsCleanup returns true if documents previously marked for removal exist.
func (st *State) NeedsCleanup() (bool, error) {
	count, err := st.cleanups.Count()
	if err != nil {
		return false, err
	}
	return count > 0, nil
}

// Cleanup removes all documents that were previously marked for removal, if
// any such exist. It should be called periodically by at least one element
// of the system.
func (st *State) Cleanup() error {
	doc := cleanupDoc{}
	iter := st.cleanups.Find(nil).Iter()
	for iter.Next(&doc) {
		var err error
		switch doc.Kind {
		case "settings":
			err = st.cleanupSettings(doc.Prefix)
		case "units":
			err = st.cleanupUnits(doc.Prefix)
		default:
			err = fmt.Errorf("unknown cleanup kind %q", doc.Kind)
		}
		if err != nil {
			logger.Warningf("cleanup failed: %v", err)
			continue
		}
		ops := []txn.Op{{
			C:      st.cleanups.Name,
			Id:     doc.Id,
			Remove: true,
		}}
		if err := st.runTransaction(ops); err != nil {
			return fmt.Errorf("cannot remove empty cleanup document: %v", err)
		}
	}
	if err := iter.Err(); err != nil {
		return fmt.Errorf("cannot read cleanup document: %v", err)
	}
	return nil
}

func (st *State) cleanupSettings(prefix string) error {
	// Documents marked for cleanup are not otherwise referenced in the
	// system, and will not be under watch, and are therefore safe to
	// delete directly.
	sel := D{{"_id", D{{"$regex", "^" + prefix}}}}
	if count, err := st.settings.Find(sel).Count(); err != nil {
		return fmt.Errorf("cannot detect cleanup targets: %v", err)
	} else if count != 0 {
		if _, err := st.settings.RemoveAll(sel); err != nil {
			return fmt.Errorf("cannot remove documents marked for cleanup: %v", err)
		}
	}
	return nil
}

func (st *State) cleanupUnits(prefix string) error {
	// This won't miss units, because a Dying service cannot have units added
	// to it. But we do have to remove the units themselves via individual
	// transactions, because they could be in any state at all.
	unit := &Unit{st: st}
	sel := D{{"_id", D{{"$regex", "^" + prefix}}}, {"life", Alive}}
	iter := st.units.Find(sel).Iter()
	for iter.Next(&unit.doc) {
		if err := unit.Destroy(); err != nil {
			return err
		}
	}
	if err := iter.Err(); err != nil {
		return fmt.Errorf("cannot read unit document: %v", err)
	}
	return nil
}

// ResumeTransactions resumes all pending transactions.
func (st *State) ResumeTransactions() error {
	return st.runner.ResumeAll()
}

var tagPrefix = map[byte]string{
	'm': names.MachineTagKind + "-",
	's': names.ServiceTagKind + "-",
	'u': names.UnitTagKind + "-",
	'e': names.EnvironTagKind + "-",
	'r': names.RelationTagKind + "-",
}

func tagForGlobalKey(key string) (string, bool) {
	if len(key) < 3 || key[1] != '#' {
		return "", false
	}
	p, ok := tagPrefix[key[0]]
	if !ok {
		return "", false
	}
	return p + key[2:], true
}<|MERGE_RESOLUTION|>--- conflicted
+++ resolved
@@ -186,25 +186,6 @@
 }
 
 // InjectMachine adds a new machine, corresponding to an existing provider
-<<<<<<< HEAD
-// instance, configured to run the supplied jobs on the supplied series, using
-// the specified constraints.
-func (st *State) InjectMachine(series string, cons constraints.Value, instanceId instance.Id, hc instance.HardwareCharacteristics, nonce string, jobs ...MachineJob) (m *Machine, err error) {
-	if instanceId == "" {
-		return nil, fmt.Errorf("cannot inject a machine without an instance id")
-	}
-	if nonce == "" {
-		return nil, fmt.Errorf("cannot inject a machine without a nonce")
-	}
-	return st.addMachine(&AddMachineParams{
-		Series:          series,
-		Constraints:     cons,
-		instanceId:      instanceId,
-		characteristics: hc,
-		nonce:           nonce,
-		Jobs:            jobs,
-	})
-=======
 // instance, configured according to the supplied params struct.
 func (st *State) InjectMachine(params *AddMachineParams) (m *Machine, err error) {
 	if params.InstanceId == "" {
@@ -214,7 +195,6 @@
 		return nil, fmt.Errorf("cannot inject a machine without a nonce")
 	}
 	return st.addMachine(params)
->>>>>>> 9b6d4bc8
 }
 
 // containerRefParams specify how a machineContainers document is to be created.
