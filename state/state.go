// Copyright 2012, 2013 Canonical Ltd.
// Licensed under the AGPLv3, see LICENCE file for details.

// The state package enables reading, observing, and changing
// the state stored in MongoDB of a whole environment
// managed by juju.
package state

import (
	"fmt"
	"net/url"
	"regexp"
	"sort"
	"strconv"
	"strings"
	"sync"

	"labix.org/v2/mgo"
	"labix.org/v2/mgo/bson"
	"labix.org/v2/mgo/txn"
	"launchpad.net/loggo"

	"launchpad.net/juju-core/charm"
	"launchpad.net/juju-core/constraints"
	"launchpad.net/juju-core/environs/config"
	"launchpad.net/juju-core/errors"
	"launchpad.net/juju-core/names"
	"launchpad.net/juju-core/state/multiwatcher"
	"launchpad.net/juju-core/state/presence"
	"launchpad.net/juju-core/state/watcher"
	"launchpad.net/juju-core/utils"
	"launchpad.net/juju-core/version"
)

var logger = loggo.GetLogger("juju.state")

// TODO(niemeyer): This must not be exported.
type D []bson.DocElem

// BootstrapNonce is used as a nonce for the state server machine.
const BootstrapNonce = "user-admin:bootstrap"

// State represents the state of an environment
// managed by juju.
type State struct {
	info             *Info
	db               *mgo.Database
	environments     *mgo.Collection
	charms           *mgo.Collection
	machines         *mgo.Collection
	instanceData     *mgo.Collection
	containerRefs    *mgo.Collection
	relations        *mgo.Collection
	relationScopes   *mgo.Collection
	services         *mgo.Collection
	minUnits         *mgo.Collection
	settings         *mgo.Collection
	settingsrefs     *mgo.Collection
	constraints      *mgo.Collection
	units            *mgo.Collection
	users            *mgo.Collection
	presence         *mgo.Collection
	cleanups         *mgo.Collection
	annotations      *mgo.Collection
	statuses         *mgo.Collection
	stateServers     *mgo.Collection
	runner           *txn.Runner
	transactionHooks chan ([]transactionHook)
	watcher          *watcher.Watcher
	pwatcher         *presence.Watcher
	// mu guards allManager.
	mu         sync.Mutex
	allManager *multiwatcher.StoreManager
}

// transactionHook holds a pair of functions to be called before and after a
// mgo/txn transaction is run. It is only used in testing.
type transactionHook struct {
	Before func()
	After  func()
}

// runTransaction runs the supplied operations as a single mgo/txn transaction,
// and includes a mechanism whereby tests can use SetTransactionHooks to induce
// arbitrary state mutations before and after particular transactions.
func (st *State) runTransaction(ops []txn.Op) error {
	transactionHooks := <-st.transactionHooks
	st.transactionHooks <- nil
	if len(transactionHooks) > 0 {
		// Note that this code should only ever be triggered
		// during tests. If we see the log messages below
		// in a production run, something is wrong.
		defer func() {
			if transactionHooks[0].After != nil {
				logger.Infof("transaction 'after' hook start")
				transactionHooks[0].After()
				logger.Infof("transaction 'after' hook end")
			}
			if <-st.transactionHooks != nil {
				panic("concurrent use of transaction hooks")
			}
			st.transactionHooks <- transactionHooks[1:]
		}()
		if transactionHooks[0].Before != nil {
			logger.Infof("transaction 'before' hook start")
			transactionHooks[0].Before()
			logger.Infof("transaction 'before' hook end")
		}
	}
	return st.runner.Run(ops, "", nil)
}

// Ping probes the state's database connection to ensure
// that it is still alive.
func (st *State) Ping() error {
	return st.db.Session.Ping()
}

func (st *State) Watch() *multiwatcher.Watcher {
	st.mu.Lock()
	if st.allManager == nil {
		st.allManager = multiwatcher.NewStoreManager(newAllWatcherStateBacking(st))
	}
	st.mu.Unlock()
	return multiwatcher.NewWatcher(st.allManager)
}

func (st *State) EnvironConfig() (*config.Config, error) {
	settings, err := readSettings(st, environGlobalKey)
	if err != nil {
		return nil, err
	}
	attrs := settings.Map()
	return config.New(config.NoDefaults, attrs)
}

// checkEnvironConfig returns an error if the config is definitely invalid.
func checkEnvironConfig(cfg *config.Config) error {
	if cfg.AdminSecret() != "" {
		return fmt.Errorf("admin-secret should never be written to the state")
	}
	if _, ok := cfg.AgentVersion(); !ok {
		return fmt.Errorf("agent-version must always be set in state")
	}
	return nil
}

// versionInconsistentError indicates one or more agents have a
// different version from the current one (even empty, when not yet
// set).
type versionInconsistentError struct {
	currentVersion version.Number
	agents         []string
}

func (e *versionInconsistentError) Error() string {
	sort.Strings(e.agents)
	return fmt.Sprintf("some agents have not upgraded to the current environment version %s: %s", e.currentVersion, strings.Join(e.agents, ", "))
}

// newVersionInconsistentError returns a new instance of
// versionInconsistentError.
func newVersionInconsistentError(currentVersion version.Number, agents []string) *versionInconsistentError {
	return &versionInconsistentError{currentVersion, agents}
}

// IsVersionInconsistentError returns if the given error is
// versionInconsistentError.
func IsVersionInconsistentError(e interface{}) bool {
	_, ok := e.(*versionInconsistentError)
	return ok
}

func (st *State) checkCanUpgrade(currentVersion, newVersion string) error {
	matchCurrent := "^" + regexp.QuoteMeta(currentVersion) + "-"
	matchNew := "^" + regexp.QuoteMeta(newVersion) + "-"
	// Get all machines and units with a different or empty version.
	sel := D{{"$or", []D{
		{{"tools", D{{"$exists", false}}}},
		{{"$and", []D{
			{{"tools.version", D{{"$not", bson.RegEx{matchCurrent, ""}}}}},
			{{"tools.version", D{{"$not", bson.RegEx{matchNew, ""}}}}},
		}}},
	}}}
	var agentTags []string
	for _, collection := range []*mgo.Collection{st.machines, st.units} {
		var doc struct {
			Id string `bson:"_id"`
		}
		iter := collection.Find(sel).Select(D{{"_id", 1}}).Iter()
		for iter.Next(&doc) {
			switch collection.Name {
			case "machines":
				agentTags = append(agentTags, names.MachineTag(doc.Id))
			case "units":
				agentTags = append(agentTags, names.UnitTag(doc.Id))
			}
		}
		if err := iter.Err(); err != nil {
			return err
		}
	}
	if len(agentTags) > 0 {
		return newVersionInconsistentError(version.MustParse(currentVersion), agentTags)
	}
	return nil
}

// SetEnvironAgentVersion changes the agent version for the
// environment to the given version, only if the environment is in a
// stable state (all agents are running the current version).
func (st *State) SetEnvironAgentVersion(newVersion version.Number) error {
	for i := 0; i < 5; i++ {
		settings, err := readSettings(st, environGlobalKey)
		if err != nil {
			return err
		}
		agentVersion, ok := settings.Get("agent-version")
		if !ok {
			return fmt.Errorf("no agent version set in the environment")
		}
		currentVersion, ok := agentVersion.(string)
		if !ok {
			return fmt.Errorf("invalid agent version format: expected string, got %v", agentVersion)
		}
		if newVersion.String() == currentVersion {
			// Nothing to do.
			return nil
		}

		if err := st.checkCanUpgrade(currentVersion, newVersion.String()); err != nil {
			return err
		}

		ops := []txn.Op{{
			C:      st.settings.Name,
			Id:     environGlobalKey,
			Assert: D{{"txn-revno", settings.txnRevno}},
			Update: D{{"$set", D{{"agent-version", newVersion.String()}}}},
		}}
		if err := st.runTransaction(ops); err == nil {
			return nil
		} else if err != txn.ErrAborted {
			return fmt.Errorf("cannot set agent-version: %v", err)
		}
	}
	return ErrExcessiveContention
}

// SetEnvironConfig replaces the current configuration of the
// environment with the provided configuration.
func (st *State) SetEnvironConfig(cfg, old *config.Config) error {
	if err := checkEnvironConfig(cfg); err != nil {
		return err
	}
	// TODO(axw) 2013-12-6 #1167616
	// Ensure that the settings on disk have not changed
	// underneath us. The settings changes are actually
	// applied as a delta to what's on disk; if there has
	// been a concurrent update, the change may not be what
	// the user asked for.
	settings, err := readSettings(st, environGlobalKey)
	if err != nil {
		return err
	}
	newattrs := cfg.AllAttrs()
	for k, _ := range old.AllAttrs() {
		if _, ok := newattrs[k]; !ok {
			settings.Delete(k)
		}
	}
	settings.Update(newattrs)
	_, err = settings.Write()
	return err
}

// EnvironConstraints returns the current environment constraints.
func (st *State) EnvironConstraints() (constraints.Value, error) {
	return readConstraints(st, environGlobalKey)
}

// SetEnvironConstraints replaces the current environment constraints.
func (st *State) SetEnvironConstraints(cons constraints.Value) error {
	return writeConstraints(st, environGlobalKey, cons)
}

<<<<<<< HEAD
// AddMachine adds a new machine configured to run the supplied jobs on the
// supplied series. The machine's constraints will be taken from the
// environment constraints.
func (st *State) AddMachine(series string, jobs ...MachineJob) (m *Machine, err error) {
	return st.addMachine(&AddMachineParams{Series: series, Jobs: jobs})
}

// AddMachineWithConstraints adds a new machine configured to run the supplied jobs on the
// supplied series. The machine's constraints and other configuration will be taken from
// the supplied params struct.
func (st *State) AddMachineWithConstraints(params *AddMachineParams) (m *Machine, err error) {
	if params.InstanceId != "" {
		return nil, fmt.Errorf("cannot specify an instance id when adding a new machine")
	}
	if params.Nonce != "" {
		return nil, fmt.Errorf("cannot specify a nonce when adding a new machine")
	}

	// TODO(wallyworld) - if a container is required, and when the actual machine characteristics
	// are made available, we need to check the machine constraints to ensure the container can be
	// created on the specifed machine.
	// ie it makes no sense asking for a 16G container on a machine with 8G.

	return st.addMachine(params)
}

// InjectMachine adds a new machine, corresponding to an existing provider
// instance, configured according to the supplied params struct.
func (st *State) InjectMachine(params *AddMachineParams) (m *Machine, err error) {
	if params.InstanceId == "" {
		return nil, fmt.Errorf("cannot inject a machine without an instance id")
	}
	if params.Nonce == "" {
		return nil, fmt.Errorf("cannot inject a machine without a nonce")
	}
	return st.addMachine(params)
}

// containerRefParams specify how a machineContainers document is to be created.
type containerRefParams struct {
	hostId      string
	newHost     bool
	hostOnly    bool
	containerId string
}

func (st *State) addMachineOps(mdoc *machineDoc, metadata *instanceData, cons constraints.Value, containerParams *containerRefParams) (*machineDoc, []txn.Op, error) {
	if mdoc.Series == "" {
		return nil, nil, fmt.Errorf("no series specified")
	}
	if len(mdoc.Jobs) == 0 {
		return nil, nil, fmt.Errorf("no jobs specified")
	}
	if containerParams.hostId != "" && mdoc.ContainerType == "" {
		return nil, nil, fmt.Errorf("no container type specified")
	}
	jset := make(map[MachineJob]bool)
	for _, j := range mdoc.Jobs {
		if jset[j] {
			return nil, nil, fmt.Errorf("duplicate job: %s", j)
		}
		jset[j] = true
	}
	if containerParams.hostId == "" {
		// we are creating a new machine instance (not a container).
		seq, err := st.sequence("machine")
		if err != nil {
			return nil, nil, err
		}
		mdoc.Id = strconv.Itoa(seq)
		containerParams.hostId = mdoc.Id
		containerParams.newHost = true
	}
	if mdoc.ContainerType != "" {
		// we are creating a container so set up a namespaced id.
		seq, err := st.sequence(fmt.Sprintf("machine%s%sContainer", containerParams.hostId, mdoc.ContainerType))
		if err != nil {
			return nil, nil, err
		}
		mdoc.Id = fmt.Sprintf("%s/%s/%d", containerParams.hostId, mdoc.ContainerType, seq)
		containerParams.containerId = mdoc.Id
	}
	mdoc.Life = Alive
	sdoc := statusDoc{
		Status: params.StatusPending,
	}
	env, err := st.Environment()
	if err != nil {
		return nil, nil, err
	} else if env.Life() != Alive {
		return nil, nil, fmt.Errorf("environment is no longer alive")
	}
	// Machine constraints do not use a container constraint value.
	// Both provisioning and deployment constraints use the same constraints.Value struct
	// so here we clear the container value. Provisioning ignores the container value but
	// clearing it avoids potential confusion.
	cons.Container = nil
	ops := []txn.Op{
		env.assertAliveOp(),
		{
			C:      st.machines.Name,
			Id:     mdoc.Id,
			Assert: txn.DocMissing,
			Insert: *mdoc,
		},
		createConstraintsOp(st, machineGlobalKey(mdoc.Id), cons),
		createStatusOp(st, machineGlobalKey(mdoc.Id), sdoc),
	}
	if metadata != nil {
		ops = append(ops, txn.Op{
			C:      st.instanceData.Name,
			Id:     mdoc.Id,
			Assert: txn.DocMissing,
			Insert: *metadata,
		})
	}
	ops = append(ops, createContainerRefOp(st, containerParams)...)
	return mdoc, ops, nil
}

// AddMachineParams encapsulates the parameters used to create a new machine.
type AddMachineParams struct {
	Series                  string
	Constraints             constraints.Value
	ParentId                string
	ContainerType           instance.ContainerType
	InstanceId              instance.Id
	HardwareCharacteristics instance.HardwareCharacteristics
	Nonce                   string
	Jobs                    []MachineJob
}

// addMachineContainerOps returns txn operations and associated Mongo records used to create a new machine,
// accounting for the fact that a machine may require a container and may require instance data.
// This method exists to cater for:
// 1. InjectMachine, which is used to record in state an instantiated bootstrap node. When adding
// a machine to state so that it is provisioned normally, the instance id is not known at this point.
// 2. AssignToNewMachine, which is used to create a new machine on which to deploy a unit.
func (st *State) addMachineContainerOps(params *AddMachineParams, cons constraints.Value) ([]txn.Op, *instanceData, *containerRefParams, error) {
	var instData *instanceData
	if params.InstanceId != "" {
		instData = &instanceData{
			InstanceId: params.InstanceId,
			Arch:       params.HardwareCharacteristics.Arch,
			Mem:        params.HardwareCharacteristics.Mem,
			RootDisk:   params.HardwareCharacteristics.RootDisk,
			CpuCores:   params.HardwareCharacteristics.CpuCores,
			CpuPower:   params.HardwareCharacteristics.CpuPower,
			Tags:       params.HardwareCharacteristics.Tags,
		}
	}
	var ops []txn.Op
	var containerParams = &containerRefParams{hostId: params.ParentId, hostOnly: true}
	// If we are creating a container, first create the host (parent) machine if necessary.
	if params.ContainerType != "" {
		containerParams.hostOnly = false
		if params.ParentId == "" {
			// No parent machine is specified so create one.
			mdoc := &machineDoc{
				Series: params.Series,
				Jobs:   params.Jobs,
				Clean:  true,
			}
			mdoc, parentOps, err := st.addMachineOps(mdoc, instData, cons, &containerRefParams{})
			if err != nil {
				return nil, nil, nil, err
			}
			ops = parentOps
			containerParams.hostId = mdoc.Id
			containerParams.newHost = true
		} else {
			// If a parent machine is specified, make sure it exists.
			_, err := st.Machine(containerParams.hostId)
			if err != nil {
				return nil, nil, nil, err
			}
		}
	}
	return ops, instData, containerParams, nil
}

// addMachine implements AddMachine and InjectMachine.
func (st *State) addMachine(params *AddMachineParams) (m *Machine, err error) {
	msg := "cannot add a new machine"
	if params.ParentId != "" || params.ContainerType != "" {
		msg = "cannot add a new container"
	}
	defer utils.ErrorContextf(&err, msg)

	cons, err := st.EnvironConstraints()
	if err != nil {
		return nil, err
	}
	cons = params.Constraints.WithFallbacks(cons)

	ops, instData, containerParams, err := st.addMachineContainerOps(params, cons)
	if err != nil {
		return nil, err
	}
	mdoc := &machineDoc{
		Series:        params.Series,
		ContainerType: string(params.ContainerType),
		Jobs:          params.Jobs,
		Clean:         true,
	}
	if mdoc.ContainerType == "" {
		mdoc.InstanceId = params.InstanceId
		mdoc.Nonce = params.Nonce
	}
	mdoc, machineOps, err := st.addMachineOps(mdoc, instData, cons, containerParams)
	if err != nil {
		return nil, err
	}
	ops = append(ops, machineOps...)

	if err = st.runTransaction(ops); err == txn.ErrAborted {
		env, err := st.Environment()
		if (err == nil && env.Life() != Alive) || errors.IsNotFoundError(err) {
			return nil, fmt.Errorf("environment is no longer alive")
		} else if err != nil {
			return nil, err
		}
	} else if err != nil {
		return nil, err
	}

	// Refresh to pick the txn-revno.
	m = newMachine(st, mdoc)
	if err = m.Refresh(); err != nil {
		return nil, err
	}
	return m, nil
}

=======
>>>>>>> 6dedfd51
var errDead = fmt.Errorf("not found or dead")
var errNotAlive = fmt.Errorf("not found or not alive")

func onAbort(txnErr, err error) error {
	if txnErr == txn.ErrAborted {
		return err
	}
	return txnErr
}

// AllMachines returns all machines in the environment
// ordered by id.
func (st *State) AllMachines() (machines []*Machine, err error) {
	mdocs := machineDocSlice{}
	err = st.machines.Find(nil).All(&mdocs)
	if err != nil {
		return nil, fmt.Errorf("cannot get all machines: %v", err)
	}
	sort.Sort(mdocs)
	for _, doc := range mdocs {
		machines = append(machines, newMachine(st, &doc))
	}
	return
}

type machineDocSlice []machineDoc

func (ms machineDocSlice) Len() int      { return len(ms) }
func (ms machineDocSlice) Swap(i, j int) { ms[i], ms[j] = ms[j], ms[i] }
func (ms machineDocSlice) Less(i, j int) bool {
	return machineIdLessThan(ms[i].Id, ms[j].Id)
}

// machineIdLessThan returns true if id1 < id2, false otherwise.
// Machine ids may include "/" separators if they are for a container so
// the comparison is done by comparing the id component values from
// left to right (most significant part to least significant). Ids for
// host machines are always less than ids for their containers.
func machineIdLessThan(id1, id2 string) bool {
	// Most times, we are dealing with host machines and not containers, so we will
	// try interpreting the ids as ints - this will be faster than dealing with the
	// container ids below.
	mint1, err1 := strconv.Atoi(id1)
	mint2, err2 := strconv.Atoi(id2)
	if err1 == nil && err2 == nil {
		return mint1 < mint2
	}
	// We have at least one container id so it gets complicated.
	idParts1 := strings.Split(id1, "/")
	idParts2 := strings.Split(id2, "/")
	nrParts1 := len(idParts1)
	nrParts2 := len(idParts2)
	minLen := nrParts1
	if nrParts2 < minLen {
		minLen = nrParts2
	}
	for x := 0; x < minLen; x++ {
		m1 := idParts1[x]
		m2 := idParts2[x]
		if m1 == m2 {
			continue
		}
		// See if the id part is a container type, and if so compare directly.
		if x%2 == 1 {
			return m1 < m2
		}
		// Compare the integer ids.
		// There's nothing we can do with errors at this point.
		mint1, _ := strconv.Atoi(m1)
		mint2, _ := strconv.Atoi(m2)
		return mint1 < mint2
	}
	return nrParts1 < nrParts2
}

// Machine returns the machine with the given id.
func (st *State) Machine(id string) (*Machine, error) {
	mdoc := &machineDoc{}
	sel := D{{"_id", id}}
	err := st.machines.Find(sel).One(mdoc)
	if err == mgo.ErrNotFound {
		return nil, errors.NotFoundf("machine %s", id)
	}
	if err != nil {
		return nil, fmt.Errorf("cannot get machine %s: %v", id, err)
	}
	return newMachine(st, mdoc), nil
}

// FindEntity returns the entity with the given tag.
//
// The returned value can be of type *Machine, *Unit,
// *User, *Service or *Environment, depending
// on the tag.
func (st *State) FindEntity(tag string) (Entity, error) {
	kind, id, err := names.ParseTag(tag, "")
	switch kind {
	case names.MachineTagKind:
		return st.Machine(id)
	case names.UnitTagKind:
		return st.Unit(id)
	case names.UserTagKind:
		return st.User(id)
	case names.ServiceTagKind:
		return st.Service(id)
	case names.EnvironTagKind:
		env, err := st.Environment()
		if err != nil {
			return nil, err
		}
		// Return an invalid entity error if the requested environment is not
		// the current one.
		if id != env.UUID() {
			if utils.IsValidUUIDString(id) {
				return nil, errors.NotFoundf("environment %q", id)
			}
			// TODO(axw) 2013-12-04 #1257587
			// We should not accept environment tags that do not match the
			// environment's UUID. We accept anything for now, to cater
			// both for past usage, and for potentially supporting aliases.
			logger.Warningf("environment-tag does not match current environment UUID: %q != %q", id, env.UUID())
			conf, err := st.EnvironConfig()
			if err != nil {
				logger.Warningf("EnvironConfig failed: %v", err)
			} else if id != conf.Name() {
				logger.Warningf("environment-tag does not match current environment name: %q != %q", id, conf.Name())
			}
		}
		return env, nil
	case names.RelationTagKind:
		return st.KeyRelation(id)
	}
	return nil, err
}

// parseTag, given an entity tag, returns the collection name and id
// of the entity document.
func (st *State) parseTag(tag string) (coll string, id string, err error) {
	kind, id, err := names.ParseTag(tag, "")
	if err != nil {
		return "", "", err
	}
	switch kind {
	case names.MachineTagKind:
		coll = st.machines.Name
	case names.ServiceTagKind:
		coll = st.services.Name
	case names.UnitTagKind:
		coll = st.units.Name
	case names.UserTagKind:
		coll = st.users.Name
	case names.RelationTagKind:
		coll = st.relations.Name
	case names.EnvironTagKind:
		coll = st.environments.Name
	default:
		return "", "", fmt.Errorf("%q is not a valid collection tag", tag)
	}
	return coll, id, nil
}

// AddCharm adds the ch charm with curl to the state.  bundleUrl must be
// set to a URL where the bundle for ch may be downloaded from.
// On success the newly added charm state is returned.
func (st *State) AddCharm(ch charm.Charm, curl *charm.URL, bundleURL *url.URL, bundleSha256 string) (stch *Charm, err error) {
	cdoc := &charmDoc{
		URL:          curl,
		Meta:         ch.Meta(),
		Config:       ch.Config(),
		BundleURL:    bundleURL,
		BundleSha256: bundleSha256,
	}
	err = st.charms.Insert(cdoc)
	if err != nil {
		return nil, fmt.Errorf("cannot add charm %q: %v", curl, err)
	}
	return newCharm(st, cdoc)
}

// Charm returns the charm with the given URL.
func (st *State) Charm(curl *charm.URL) (*Charm, error) {
	cdoc := &charmDoc{}
	err := st.charms.Find(D{{"_id", curl}}).One(cdoc)
	if err == mgo.ErrNotFound {
		return nil, errors.NotFoundf("charm %q", curl)
	}
	if err != nil {
		return nil, fmt.Errorf("cannot get charm %q: %v", curl, err)
	}
	if err := cdoc.Meta.Check(); err != nil {
		return nil, fmt.Errorf("malformed charm metadata found in state: %v", err)
	}
	return newCharm(st, cdoc)
}

// addPeerRelationsOps returns the operations necessary to add the
// specified service peer relations to the state.
func (st *State) addPeerRelationsOps(serviceName string, peers map[string]charm.Relation) ([]txn.Op, error) {
	var ops []txn.Op
	for _, rel := range peers {
		relId, err := st.sequence("relation")
		if err != nil {
			return nil, err
		}
		eps := []Endpoint{{
			ServiceName: serviceName,
			Relation:    rel,
		}}
		relKey := relationKey(eps)
		relDoc := &relationDoc{
			Key:       relKey,
			Id:        relId,
			Endpoints: eps,
			Life:      Alive,
		}
		ops = append(ops, txn.Op{
			C:      st.relations.Name,
			Id:     relKey,
			Assert: txn.DocMissing,
			Insert: relDoc,
		})
	}
	return ops, nil
}

// AddService creates a new service, running the supplied charm, with the
// supplied name (which must be unique). If the charm defines peer relations,
// they will be created automatically.
func (st *State) AddService(name string, ch *Charm) (service *Service, err error) {
	defer utils.ErrorContextf(&err, "cannot add service %q", name)
	// Sanity checks.
	if !names.IsService(name) {
		return nil, fmt.Errorf("invalid name")
	}
	if ch == nil {
		return nil, fmt.Errorf("charm is nil")
	}
	if exists, err := isNotDead(st.services, name); err != nil {
		return nil, err
	} else if exists {
		return nil, fmt.Errorf("service already exists")
	}
	env, err := st.Environment()
	if err != nil {
		return nil, err
	} else if env.Life() != Alive {
		return nil, fmt.Errorf("environment is no longer alive")
	}
	// Create the service addition operations.
	peers := ch.Meta().Peers
	svcDoc := &serviceDoc{
		Name:          name,
		Series:        ch.URL().Series,
		Subordinate:   ch.Meta().Subordinate,
		CharmURL:      ch.URL(),
		RelationCount: len(peers),
		Life:          Alive,
	}
	svc := newService(st, svcDoc)
	ops := []txn.Op{
		env.assertAliveOp(),
		createConstraintsOp(st, svc.globalKey(), constraints.Value{}),
		createSettingsOp(st, svc.settingsKey(), nil),
		{
			C:      st.settingsrefs.Name,
			Id:     svc.settingsKey(),
			Assert: txn.DocMissing,
			Insert: settingsRefsDoc{1},
		}, {
			C:      st.services.Name,
			Id:     name,
			Assert: txn.DocMissing,
			Insert: svcDoc,
		}}
	// Collect peer relation addition operations.
	peerOps, err := st.addPeerRelationsOps(name, peers)
	if err != nil {
		return nil, err
	}
	ops = append(ops, peerOps...)

	// Run the transaction; happily, there's never any reason to retry,
	// because all the possible failed assertions imply that either the
	// service already exists, or the environment is being destroyed.
	if err := st.runTransaction(ops); err == txn.ErrAborted {
		err := env.Refresh()
		if (err == nil && env.Life() != Alive) || errors.IsNotFoundError(err) {
			return nil, fmt.Errorf("environment is no longer alive")
		} else if err != nil {
			return nil, err
		}
		return nil, fmt.Errorf("service already exists")
	} else if err != nil {
		return nil, err
	}
	// Refresh to pick the txn-revno.
	if err = svc.Refresh(); err != nil {
		return nil, err
	}
	return svc, nil
}

// Service returns a service state by name.
func (st *State) Service(name string) (service *Service, err error) {
	if !names.IsService(name) {
		return nil, fmt.Errorf("%q is not a valid service name", name)
	}
	sdoc := &serviceDoc{}
	sel := D{{"_id", name}}
	err = st.services.Find(sel).One(sdoc)
	if err == mgo.ErrNotFound {
		return nil, errors.NotFoundf("service %q", name)
	}
	if err != nil {
		return nil, fmt.Errorf("cannot get service %q: %v", name, err)
	}
	return newService(st, sdoc), nil
}

// AllServices returns all deployed services in the environment.
func (st *State) AllServices() (services []*Service, err error) {
	sdocs := []serviceDoc{}
	err = st.services.Find(D{}).All(&sdocs)
	if err != nil {
		return nil, fmt.Errorf("cannot get all services")
	}
	for _, v := range sdocs {
		services = append(services, newService(st, &v))
	}
	return services, nil
}

// InferEndpoints returns the endpoints corresponding to the supplied names.
// There must be 1 or 2 supplied names, of the form <service>[:<relation>].
// If the supplied names uniquely specify a possible relation, or if they
// uniquely specify a possible relation once all implicit relations have been
// filtered, the endpoints corresponding to that relation will be returned.
func (st *State) InferEndpoints(names []string) ([]Endpoint, error) {
	// Collect all possible sane endpoint lists.
	var candidates [][]Endpoint
	switch len(names) {
	case 1:
		eps, err := st.endpoints(names[0], isPeer)
		if err != nil {
			return nil, err
		}
		for _, ep := range eps {
			candidates = append(candidates, []Endpoint{ep})
		}
	case 2:
		eps1, err := st.endpoints(names[0], notPeer)
		if err != nil {
			return nil, err
		}
		eps2, err := st.endpoints(names[1], notPeer)
		if err != nil {
			return nil, err
		}
		for _, ep1 := range eps1 {
			for _, ep2 := range eps2 {
				if ep1.CanRelateTo(ep2) {
					candidates = append(candidates, []Endpoint{ep1, ep2})
				}
			}
		}
	default:
		return nil, fmt.Errorf("cannot relate %d endpoints", len(names))
	}
	// If there's ambiguity, try discarding implicit relations.
	switch len(candidates) {
	case 0:
		return nil, fmt.Errorf("no relations found")
	case 1:
		return candidates[0], nil
	}
	var filtered [][]Endpoint
outer:
	for _, cand := range candidates {
		for _, ep := range cand {
			if ep.IsImplicit() {
				continue outer
			}
		}
		filtered = append(filtered, cand)
	}
	if len(filtered) == 1 {
		return filtered[0], nil
	}
	keys := []string{}
	for _, cand := range candidates {
		keys = append(keys, fmt.Sprintf("%q", relationKey(cand)))
	}
	sort.Strings(keys)
	return nil, fmt.Errorf("ambiguous relation: %q could refer to %s",
		strings.Join(names, " "), strings.Join(keys, "; "))
}

func isPeer(ep Endpoint) bool {
	return ep.Role == charm.RolePeer
}

func notPeer(ep Endpoint) bool {
	return ep.Role != charm.RolePeer
}

// endpoints returns all endpoints that could be intended by the
// supplied endpoint name, and which cause the filter param to
// return true.
func (st *State) endpoints(name string, filter func(ep Endpoint) bool) ([]Endpoint, error) {
	var svcName, relName string
	if i := strings.Index(name, ":"); i == -1 {
		svcName = name
	} else if i != 0 && i != len(name)-1 {
		svcName = name[:i]
		relName = name[i+1:]
	} else {
		return nil, fmt.Errorf("invalid endpoint %q", name)
	}
	svc, err := st.Service(svcName)
	if err != nil {
		return nil, err
	}
	eps := []Endpoint{}
	if relName != "" {
		ep, err := svc.Endpoint(relName)
		if err != nil {
			return nil, err
		}
		eps = append(eps, ep)
	} else {
		eps, err = svc.Endpoints()
		if err != nil {
			return nil, err
		}
	}
	final := []Endpoint{}
	for _, ep := range eps {
		if filter(ep) {
			final = append(final, ep)
		}
	}
	return final, nil
}

// AddRelation creates a new relation with the given endpoints.
func (st *State) AddRelation(eps ...Endpoint) (r *Relation, err error) {
	key := relationKey(eps)
	defer utils.ErrorContextf(&err, "cannot add relation %q", key)
	// Enforce basic endpoint sanity. The epCount restrictions may be relaxed
	// in the future; if so, this method is likely to need significant rework.
	if len(eps) != 2 {
		return nil, fmt.Errorf("relation must have two endpoints")
	}
	if !eps[0].CanRelateTo(eps[1]) {
		return nil, fmt.Errorf("endpoints do not relate")
	}
	// If either endpoint has container scope, so must the other; and the
	// services's series must also match, because they'll be deployed to
	// the same machines.
	matchSeries := true
	if eps[0].Scope == charm.ScopeContainer {
		eps[1].Scope = charm.ScopeContainer
	} else if eps[1].Scope == charm.ScopeContainer {
		eps[0].Scope = charm.ScopeContainer
	} else {
		matchSeries = false
	}
	// We only get a unique relation id once, to save on roundtrips. If it's
	// -1, we haven't got it yet (we don't get it at this stage, because we
	// still don't know whether it's sane to even attempt creation).
	id := -1
	// If a service's charm is upgraded while we're trying to add a relation,
	// we'll need to re-validate service sanity. This is probably relatively
	// rare, so we only try 3 times.
	for attempt := 0; attempt < 3; attempt++ {
		// Perform initial relation sanity check.
		if exists, err := isNotDead(st.relations, key); err != nil {
			return nil, err
		} else if exists {
			return nil, fmt.Errorf("relation already exists")
		}
		// Collect per-service operations, checking sanity as we go.
		var ops []txn.Op
		series := map[string]bool{}
		for _, ep := range eps {
			svc, err := st.Service(ep.ServiceName)
			if errors.IsNotFoundError(err) {
				return nil, fmt.Errorf("service %q does not exist", ep.ServiceName)
			} else if err != nil {
				return nil, err
			} else if svc.doc.Life != Alive {
				return nil, fmt.Errorf("service %q is not alive", ep.ServiceName)
			}
			series[svc.doc.Series] = true
			ch, _, err := svc.Charm()
			if err != nil {
				return nil, err
			}
			if !ep.ImplementedBy(ch) {
				return nil, fmt.Errorf("%q does not implement %q", ep.ServiceName, ep)
			}
			ops = append(ops, txn.Op{
				C:      st.services.Name,
				Id:     ep.ServiceName,
				Assert: D{{"life", Alive}, {"charmurl", ch.URL()}},
				Update: D{{"$inc", D{{"relationcount", 1}}}},
			})
		}
		if matchSeries && len(series) != 1 {
			return nil, fmt.Errorf("principal and subordinate services' series must match")
		}
		// Create a new unique id if that has not already been done, and add
		// an operation to create the relation document.
		if id == -1 {
			var err error
			if id, err = st.sequence("relation"); err != nil {
				return nil, err
			}
		}
		doc := &relationDoc{
			Key:       key,
			Id:        id,
			Endpoints: eps,
			Life:      Alive,
		}
		ops = append(ops, txn.Op{
			C:      st.relations.Name,
			Id:     doc.Key,
			Assert: txn.DocMissing,
			Insert: doc,
		})
		// Run the transaction, and retry on abort.
		if err = st.runTransaction(ops); err == txn.ErrAborted {
			continue
		} else if err != nil {
			return nil, err
		}
		return &Relation{st, *doc}, nil
	}
	return nil, ErrExcessiveContention
}

// EndpointsRelation returns the existing relation with the given endpoints.
func (st *State) EndpointsRelation(endpoints ...Endpoint) (*Relation, error) {
	return st.KeyRelation(relationKey(endpoints))
}

// KeyRelation returns the existing relation with the given key (which can
// be derived unambiguously from the relation's endpoints).
func (st *State) KeyRelation(key string) (*Relation, error) {
	doc := relationDoc{}
	err := st.relations.Find(D{{"_id", key}}).One(&doc)
	if err == mgo.ErrNotFound {
		return nil, errors.NotFoundf("relation %q", key)
	}
	if err != nil {
		return nil, fmt.Errorf("cannot get relation %q: %v", key, err)
	}
	return newRelation(st, &doc), nil
}

// Relation returns the existing relation with the given id.
func (st *State) Relation(id int) (*Relation, error) {
	doc := relationDoc{}
	err := st.relations.Find(D{{"id", id}}).One(&doc)
	if err == mgo.ErrNotFound {
		return nil, errors.NotFoundf("relation %d", id)
	}
	if err != nil {
		return nil, fmt.Errorf("cannot get relation %d: %v", id, err)
	}
	return newRelation(st, &doc), nil
}

// Unit returns a unit by name.
func (st *State) Unit(name string) (*Unit, error) {
	if !names.IsUnit(name) {
		return nil, fmt.Errorf("%q is not a valid unit name", name)
	}
	doc := unitDoc{}
	err := st.units.FindId(name).One(&doc)
	if err == mgo.ErrNotFound {
		return nil, errors.NotFoundf("unit %q", name)
	}
	if err != nil {
		return nil, fmt.Errorf("cannot get unit %q: %v", name, err)
	}
	return newUnit(st, &doc), nil
}

// AssignUnit places the unit on a machine. Depending on the policy, and the
// state of the environment, this may lead to new instances being launched
// within the environment.
func (st *State) AssignUnit(u *Unit, policy AssignmentPolicy) (err error) {
	if !u.IsPrincipal() {
		return fmt.Errorf("subordinate unit %q cannot be assigned directly to a machine", u)
	}
	defer utils.ErrorContextf(&err, "cannot assign unit %q to machine", u)
	var m *Machine
	switch policy {
	case AssignLocal:
		m, err = st.Machine("0")
		if err != nil {
			return err
		}
		return u.AssignToMachine(m)
	case AssignClean:
		if _, err = u.AssignToCleanMachine(); err != noCleanMachines {
			return err
		}
		return u.AssignToNewMachineOrContainer()
	case AssignCleanEmpty:
		if _, err = u.AssignToCleanEmptyMachine(); err != noCleanMachines {
			return err
		}
		return u.AssignToNewMachineOrContainer()
	case AssignNew:
		return u.AssignToNewMachine()
	}
	return fmt.Errorf("unknown unit assignment policy: %q", policy)
}

// StartSync forces watchers to resynchronize their state with the
// database immediately. This will happen periodically automatically.
func (st *State) StartSync() {
	st.watcher.StartSync()
	st.pwatcher.Sync()
}

// SetAdminMongoPassword sets the administrative password
// to access the state. If the password is non-empty,
// all subsequent attempts to access the state must
// be authorized; otherwise no authorization is required.
func (st *State) SetAdminMongoPassword(password string) error {
	admin := st.db.Session.DB("admin")
	if password != "" {
		// On 2.2+, we get a "need to login" error without a code when
		// adding the first user because we go from no-auth+no-login to
		// auth+no-login. Not great. Hopefully being fixed in 2.4.
		if err := admin.AddUser("admin", password, false); err != nil && err.Error() != "need to login" {
			return fmt.Errorf("cannot set admin password: %v", err)
		}
		if err := admin.Login("admin", password); err != nil {
			return fmt.Errorf("cannot login after setting password: %v", err)
		}
	} else {
		if err := admin.RemoveUser("admin"); err != nil && err != mgo.ErrNotFound {
			return fmt.Errorf("cannot disable admin password: %v", err)
		}
	}
	return nil
}

func (st *State) setMongoPassword(name, password string) error {
	if err := st.db.AddUser(name, password, false); err != nil {
		return fmt.Errorf("cannot set password in juju db for %q: %v", name, err)
	}
	if err := st.db.Session.DB("presence").AddUser(name, password, false); err != nil {
		return fmt.Errorf("cannot set password in presence db for %q: %v", name, err)
	}
	return nil
}

type stateServersDoc struct {
	Id         string `bson:"_id"`
	MachineIds []string
}

// StateServerMachineIds returns a slice of the ids
// of all machines that are configured to run a state server.
// TODO(rog) export this method when the stateServers
// document is consistently maintained.
func (st *State) stateServerMachineIds() ([]string, error) {
	var doc stateServersDoc
	err := st.stateServers.Find(D{{"_id", environGlobalKey}}).One(&doc)
	if err != nil {
		return nil, fmt.Errorf("cannot get state servers document: %v", err)
	}
	return doc.MachineIds, nil
}

// ResumeTransactions resumes all pending transactions.
func (st *State) ResumeTransactions() error {
	return st.runner.ResumeAll()
}

var tagPrefix = map[byte]string{
	'm': names.MachineTagKind + "-",
	's': names.ServiceTagKind + "-",
	'u': names.UnitTagKind + "-",
	'e': names.EnvironTagKind + "-",
	'r': names.RelationTagKind + "-",
}

func tagForGlobalKey(key string) (string, bool) {
	if len(key) < 3 || key[1] != '#' {
		return "", false
	}
	p, ok := tagPrefix[key[0]]
	if !ok {
		return "", false
	}
	return p + key[2:], true
}<|MERGE_RESOLUTION|>--- conflicted
+++ resolved
@@ -284,243 +284,6 @@
 	return writeConstraints(st, environGlobalKey, cons)
 }
 
-<<<<<<< HEAD
-// AddMachine adds a new machine configured to run the supplied jobs on the
-// supplied series. The machine's constraints will be taken from the
-// environment constraints.
-func (st *State) AddMachine(series string, jobs ...MachineJob) (m *Machine, err error) {
-	return st.addMachine(&AddMachineParams{Series: series, Jobs: jobs})
-}
-
-// AddMachineWithConstraints adds a new machine configured to run the supplied jobs on the
-// supplied series. The machine's constraints and other configuration will be taken from
-// the supplied params struct.
-func (st *State) AddMachineWithConstraints(params *AddMachineParams) (m *Machine, err error) {
-	if params.InstanceId != "" {
-		return nil, fmt.Errorf("cannot specify an instance id when adding a new machine")
-	}
-	if params.Nonce != "" {
-		return nil, fmt.Errorf("cannot specify a nonce when adding a new machine")
-	}
-
-	// TODO(wallyworld) - if a container is required, and when the actual machine characteristics
-	// are made available, we need to check the machine constraints to ensure the container can be
-	// created on the specifed machine.
-	// ie it makes no sense asking for a 16G container on a machine with 8G.
-
-	return st.addMachine(params)
-}
-
-// InjectMachine adds a new machine, corresponding to an existing provider
-// instance, configured according to the supplied params struct.
-func (st *State) InjectMachine(params *AddMachineParams) (m *Machine, err error) {
-	if params.InstanceId == "" {
-		return nil, fmt.Errorf("cannot inject a machine without an instance id")
-	}
-	if params.Nonce == "" {
-		return nil, fmt.Errorf("cannot inject a machine without a nonce")
-	}
-	return st.addMachine(params)
-}
-
-// containerRefParams specify how a machineContainers document is to be created.
-type containerRefParams struct {
-	hostId      string
-	newHost     bool
-	hostOnly    bool
-	containerId string
-}
-
-func (st *State) addMachineOps(mdoc *machineDoc, metadata *instanceData, cons constraints.Value, containerParams *containerRefParams) (*machineDoc, []txn.Op, error) {
-	if mdoc.Series == "" {
-		return nil, nil, fmt.Errorf("no series specified")
-	}
-	if len(mdoc.Jobs) == 0 {
-		return nil, nil, fmt.Errorf("no jobs specified")
-	}
-	if containerParams.hostId != "" && mdoc.ContainerType == "" {
-		return nil, nil, fmt.Errorf("no container type specified")
-	}
-	jset := make(map[MachineJob]bool)
-	for _, j := range mdoc.Jobs {
-		if jset[j] {
-			return nil, nil, fmt.Errorf("duplicate job: %s", j)
-		}
-		jset[j] = true
-	}
-	if containerParams.hostId == "" {
-		// we are creating a new machine instance (not a container).
-		seq, err := st.sequence("machine")
-		if err != nil {
-			return nil, nil, err
-		}
-		mdoc.Id = strconv.Itoa(seq)
-		containerParams.hostId = mdoc.Id
-		containerParams.newHost = true
-	}
-	if mdoc.ContainerType != "" {
-		// we are creating a container so set up a namespaced id.
-		seq, err := st.sequence(fmt.Sprintf("machine%s%sContainer", containerParams.hostId, mdoc.ContainerType))
-		if err != nil {
-			return nil, nil, err
-		}
-		mdoc.Id = fmt.Sprintf("%s/%s/%d", containerParams.hostId, mdoc.ContainerType, seq)
-		containerParams.containerId = mdoc.Id
-	}
-	mdoc.Life = Alive
-	sdoc := statusDoc{
-		Status: params.StatusPending,
-	}
-	env, err := st.Environment()
-	if err != nil {
-		return nil, nil, err
-	} else if env.Life() != Alive {
-		return nil, nil, fmt.Errorf("environment is no longer alive")
-	}
-	// Machine constraints do not use a container constraint value.
-	// Both provisioning and deployment constraints use the same constraints.Value struct
-	// so here we clear the container value. Provisioning ignores the container value but
-	// clearing it avoids potential confusion.
-	cons.Container = nil
-	ops := []txn.Op{
-		env.assertAliveOp(),
-		{
-			C:      st.machines.Name,
-			Id:     mdoc.Id,
-			Assert: txn.DocMissing,
-			Insert: *mdoc,
-		},
-		createConstraintsOp(st, machineGlobalKey(mdoc.Id), cons),
-		createStatusOp(st, machineGlobalKey(mdoc.Id), sdoc),
-	}
-	if metadata != nil {
-		ops = append(ops, txn.Op{
-			C:      st.instanceData.Name,
-			Id:     mdoc.Id,
-			Assert: txn.DocMissing,
-			Insert: *metadata,
-		})
-	}
-	ops = append(ops, createContainerRefOp(st, containerParams)...)
-	return mdoc, ops, nil
-}
-
-// AddMachineParams encapsulates the parameters used to create a new machine.
-type AddMachineParams struct {
-	Series                  string
-	Constraints             constraints.Value
-	ParentId                string
-	ContainerType           instance.ContainerType
-	InstanceId              instance.Id
-	HardwareCharacteristics instance.HardwareCharacteristics
-	Nonce                   string
-	Jobs                    []MachineJob
-}
-
-// addMachineContainerOps returns txn operations and associated Mongo records used to create a new machine,
-// accounting for the fact that a machine may require a container and may require instance data.
-// This method exists to cater for:
-// 1. InjectMachine, which is used to record in state an instantiated bootstrap node. When adding
-// a machine to state so that it is provisioned normally, the instance id is not known at this point.
-// 2. AssignToNewMachine, which is used to create a new machine on which to deploy a unit.
-func (st *State) addMachineContainerOps(params *AddMachineParams, cons constraints.Value) ([]txn.Op, *instanceData, *containerRefParams, error) {
-	var instData *instanceData
-	if params.InstanceId != "" {
-		instData = &instanceData{
-			InstanceId: params.InstanceId,
-			Arch:       params.HardwareCharacteristics.Arch,
-			Mem:        params.HardwareCharacteristics.Mem,
-			RootDisk:   params.HardwareCharacteristics.RootDisk,
-			CpuCores:   params.HardwareCharacteristics.CpuCores,
-			CpuPower:   params.HardwareCharacteristics.CpuPower,
-			Tags:       params.HardwareCharacteristics.Tags,
-		}
-	}
-	var ops []txn.Op
-	var containerParams = &containerRefParams{hostId: params.ParentId, hostOnly: true}
-	// If we are creating a container, first create the host (parent) machine if necessary.
-	if params.ContainerType != "" {
-		containerParams.hostOnly = false
-		if params.ParentId == "" {
-			// No parent machine is specified so create one.
-			mdoc := &machineDoc{
-				Series: params.Series,
-				Jobs:   params.Jobs,
-				Clean:  true,
-			}
-			mdoc, parentOps, err := st.addMachineOps(mdoc, instData, cons, &containerRefParams{})
-			if err != nil {
-				return nil, nil, nil, err
-			}
-			ops = parentOps
-			containerParams.hostId = mdoc.Id
-			containerParams.newHost = true
-		} else {
-			// If a parent machine is specified, make sure it exists.
-			_, err := st.Machine(containerParams.hostId)
-			if err != nil {
-				return nil, nil, nil, err
-			}
-		}
-	}
-	return ops, instData, containerParams, nil
-}
-
-// addMachine implements AddMachine and InjectMachine.
-func (st *State) addMachine(params *AddMachineParams) (m *Machine, err error) {
-	msg := "cannot add a new machine"
-	if params.ParentId != "" || params.ContainerType != "" {
-		msg = "cannot add a new container"
-	}
-	defer utils.ErrorContextf(&err, msg)
-
-	cons, err := st.EnvironConstraints()
-	if err != nil {
-		return nil, err
-	}
-	cons = params.Constraints.WithFallbacks(cons)
-
-	ops, instData, containerParams, err := st.addMachineContainerOps(params, cons)
-	if err != nil {
-		return nil, err
-	}
-	mdoc := &machineDoc{
-		Series:        params.Series,
-		ContainerType: string(params.ContainerType),
-		Jobs:          params.Jobs,
-		Clean:         true,
-	}
-	if mdoc.ContainerType == "" {
-		mdoc.InstanceId = params.InstanceId
-		mdoc.Nonce = params.Nonce
-	}
-	mdoc, machineOps, err := st.addMachineOps(mdoc, instData, cons, containerParams)
-	if err != nil {
-		return nil, err
-	}
-	ops = append(ops, machineOps...)
-
-	if err = st.runTransaction(ops); err == txn.ErrAborted {
-		env, err := st.Environment()
-		if (err == nil && env.Life() != Alive) || errors.IsNotFoundError(err) {
-			return nil, fmt.Errorf("environment is no longer alive")
-		} else if err != nil {
-			return nil, err
-		}
-	} else if err != nil {
-		return nil, err
-	}
-
-	// Refresh to pick the txn-revno.
-	m = newMachine(st, mdoc)
-	if err = m.Refresh(); err != nil {
-		return nil, err
-	}
-	return m, nil
-}
-
-=======
->>>>>>> 6dedfd51
 var errDead = fmt.Errorf("not found or dead")
 var errNotAlive = fmt.Errorf("not found or not alive")
 
