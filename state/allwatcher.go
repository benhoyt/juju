--- conflicted
+++ resolved
@@ -583,11 +583,7 @@
 			// settings from the new charm's settings doc.
 			needConfig = true
 		}
-<<<<<<< HEAD
-                info.Status = oldInfo.Status
-=======
 		info.Status = appInfo.Status
->>>>>>> 2a41f7af
 	}
 	if needConfig {
 		doc, err := readSettingsDoc(st.db(), settingsC, applicationCharmConfigKey(app.Name, app.CharmURL))
