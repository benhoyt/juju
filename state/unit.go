package state

import (
	"errors"
	"fmt"
	"launchpad.net/goyaml"
	"launchpad.net/gozk/zookeeper"
	"launchpad.net/juju/go/charm"
	"launchpad.net/juju/go/state/presence"
	"strconv"
	"strings"
	"time"
)

// ResolvedMode describes the way state transition errors 
// are resolved. 
type ResolvedMode int

const (
	ResolvedNone       ResolvedMode = 0
	ResolvedRetryHooks ResolvedMode = 1000
	ResolvedNoHooks    ResolvedMode = 1001
)

// AssignmentPolicy controls what machine a unit will be assigned to.
type AssignmentPolicy string

const (
	// AssignLocal indicates that all service units should be assigned to machine 0.
	AssignLocal AssignmentPolicy = "local"
	// AssignUnused indicates that every service unit should be assigned to a
	// dedicated machine, and that new machines should be launched if required.
	AssignUnused AssignmentPolicy = "unused"
)

// NeedsUpgrade describes if a unit needs an
// upgrade and if this is forced.
type NeedsUpgrade struct {
	Upgrade bool
	Force   bool
}

// needsUpgradeNode represents the content of the
// upgrade node of a unit.
type needsUpgradeNode struct {
	Force bool
}

// agentPingerPeriod defines the period of pinging the
// ZooKeeper to signal that a unit agent is alive. It's
// also used by machine.
const (
	agentPingerPeriod = 1 * time.Second
)

// Port identifies a network port number for a particular protocol.
type Port struct {
	Protocol string `yaml:"proto"`
	Number   int    `yaml:"port"`
}

// openPortsNode represents the content of the
// ports node of a unit.
type openPortsNode struct {
	Open []Port
}

// Unit represents the state of a service unit.
type Unit struct {
	st          *State
	key         string
	serviceKey  string
	serviceName string
	sequenceNo  int
}

// ServiceName returns the service name.
func (u *Unit) ServiceName() string {
	return u.serviceName
}

// Name returns the unit name.
func (u *Unit) Name() string {
	return fmt.Sprintf("%s/%d", u.serviceName, u.sequenceNo)
}

// PublicAddress returns the public address of the unit.
func (u *Unit) PublicAddress() (string, error) {
	cn, err := readConfigNode(u.st.zk, u.zkPath())
	if err != nil {
		return "", err
	}
	if address, ok := cn.Get("public-address"); ok {
		return address.(string), nil
	}
	return "", errors.New("unit has no public address")
}

// SetPublicAddress sets the public address of the unit.
func (u *Unit) SetPublicAddress(address string) error {
	cn, err := readConfigNode(u.st.zk, u.zkPath())
	if err != nil {
		return err
	}
	cn.Set("public-address", address)
	_, err = cn.Write()
	if err != nil {
		return err
	}
	return nil
}

// PrivateAddress returns the private address of the unit.
func (u *Unit) PrivateAddress() (string, error) {
	cn, err := readConfigNode(u.st.zk, u.zkPath())
	if err != nil {
		return "", err
	}
	if address, ok := cn.Get("private-address"); ok {
		return address.(string), nil
	}
	return "", errors.New("unit has no private address")
}

// SetPrivateAddress sets the private address of the unit.
func (u *Unit) SetPrivateAddress(address string) error {
	cn, err := readConfigNode(u.st.zk, u.zkPath())
	if err != nil {
		return err
	}
	cn.Set("private-address", address)
	_, err = cn.Write()
	if err != nil {
		return err
	}
	return nil
}

// CharmURL returns the charm URL this unit is supposed
// to use.
func (u *Unit) CharmURL() (url *charm.URL, err error) {
	cn, err := readConfigNode(u.st.zk, u.zkPath())
	if err != nil {
		return nil, err
	}
	if id, ok := cn.Get("charm"); ok {
		url, err = charm.ParseURL(id.(string))
		if err != nil {
			return nil, err
		}
		return url, nil
	}
	return nil, errors.New("unit has no charm URL")
}

// SetCharmURL changes the charm URL for the unit.
func (u *Unit) SetCharmURL(url *charm.URL) error {
	cn, err := readConfigNode(u.st.zk, u.zkPath())
	if err != nil {
		return err
	}
	cn.Set("charm", url.String())
	_, err = cn.Write()
	if err != nil {
		return err
	}
	return nil
}

<<<<<<< HEAD
// IsPrincipal returns whether the unit is deployed in its own container,
// and can therefore have subordinate services deployed alongside it.
func (u *Unit) IsPrincipal() (bool, error) {
	topology, err := readTopology(u.st.zk)
	if err != nil {
		return false, err
	}
	_, err = topology.UnitPrincipalKey(u.serviceKey, u.key)
	switch err {
	case nil:
		return false, nil
	case unitNotSubordinate:
		return true, nil
	}
	return false, err
=======
// AssignUnit places the unit on a machine. Depending on the policy, and the
// state of the environment, this may lead to new instances being launched
// within the environment.
func AssignUnit(st *State, u *Unit, policy AssignmentPolicy) (err error) {
	var m *Machine
	switch policy {
	case AssignLocal:
		if m, err = u.st.Machine(0); err != nil {
			return
		}
	case AssignUnused:
		if _, err = u.AssignToUnusedMachine(); err != noUnusedMachines {
			return
		}
		if m, err = u.st.AddMachine(); err != nil {
			return
		}
	default:
		panic(fmt.Errorf("unknown unit assignment policy: %q", policy))
	}
	return u.AssignToMachine(m)
>>>>>>> 8d390d1b
}

// AssignedMachineId returns the id of the assigned machine.
func (u *Unit) AssignedMachineId() (int, error) {
	topology, err := readTopology(u.st.zk)
	if err != nil {
		return 0, err
	}
	if !topology.HasService(u.serviceKey) || !topology.HasUnit(u.serviceKey, u.key) {
		return 0, stateChanged
	}
	machineKey, err := topology.UnitMachineKey(u.serviceKey, u.key)
	if err != nil {
		return 0, err
	}
	return machineId(machineKey), nil
}

// AssignToMachine assigns this unit to a given machine.
func (u *Unit) AssignToMachine(machine *Machine) error {
	assignUnit := func(t *topology) error {
		if !t.HasService(u.serviceKey) || !t.HasUnit(u.serviceKey, u.key) {
			return stateChanged
		}
		machineKey, err := t.UnitMachineKey(u.serviceKey, u.key)
		if err == unitNotAssigned {
			return t.AssignUnitToMachine(u.serviceKey, u.key, machine.key)
		} else if err != nil {
			return err
		} else if machineKey == machine.key {
			// Everything is fine, it's already assigned.
			return nil
		}
		return fmt.Errorf("unit %q already assigned to machine %d", u.Name(), machineId(machineKey))
	}
	return retryTopologyChange(u.st.zk, assignUnit)
}

var noUnusedMachines = errors.New("no unused machine found")

// AssignToUnusedMachine assigns u to a machine without other units.
// If there are no unused machines besides machine 0, an error is returned.
func (u *Unit) AssignToUnusedMachine() (*Machine, error) {
	machineKey := ""
	assignUnusedUnit := func(t *topology) error {
		if !t.HasService(u.serviceKey) || !t.HasUnit(u.serviceKey, u.key) {
			return stateChanged
		}
		for _, machineKey = range t.MachineKeys() {
			if machineId(machineKey) != 0 {
				hasUnits, err := t.MachineHasUnits(machineKey)
				if err != nil {
					return err
				}
				if !hasUnits {
					break
				}
			}
			// Reset machine key.
			machineKey = ""
		}
		if machineKey == "" {
			return noUnusedMachines
		}
		if err := t.AssignUnitToMachine(u.serviceKey, u.key, machineKey); err != nil {
			return err
		}
		return nil
	}
	if err := retryTopologyChange(u.st.zk, assignUnusedUnit); err != nil {
		return nil, err
	}
	return &Machine{u.st, machineKey}, nil
}

// UnassignFromMachine removes the assignment between this unit and
// the machine it's assigned to.
func (u *Unit) UnassignFromMachine() error {
	unassignUnit := func(t *topology) error {
		if !t.HasService(u.serviceKey) || !t.HasUnit(u.serviceKey, u.key) {
			return stateChanged
		}
		// If for whatever reason it's already not assigned to a
		// machine, ignore it and move forward so that we don't
		// have to deal with conflicts.
		key, err := t.UnitMachineKey(u.serviceKey, u.key)
		if err == nil && key != "" {
			t.UnassignUnitFromMachine(u.serviceKey, u.key)
		}
		return nil
	}
	return retryTopologyChange(u.st.zk, unassignUnit)
}

// NeedsUpgrade returns whether the unit needs an upgrade 
// and if it does, if this is forced.
func (u *Unit) NeedsUpgrade() (*NeedsUpgrade, error) {
	yaml, _, err := u.st.zk.Get(u.zkNeedsUpgradePath())
	if zookeeper.IsError(err, zookeeper.ZNONODE) {
		return &NeedsUpgrade{}, nil
	}
	if err != nil {
		return nil, err
	}
	var setting needsUpgradeNode
	if err = goyaml.Unmarshal([]byte(yaml), &setting); err != nil {
		return nil, err
	}
	return &NeedsUpgrade{true, setting.Force}, nil
}

// SetNeedsUpgrade informs the unit that it should perform 
// a regular or forced upgrade.
func (u *Unit) SetNeedsUpgrade(force bool) error {
	setNeedsUpgrade := func(oldYaml string, stat *zookeeper.Stat) (string, error) {
		var setting needsUpgradeNode
		if oldYaml == "" {
			setting.Force = force
			newYaml, err := goyaml.Marshal(setting)
			if err != nil {
				return "", err
			}
			return string(newYaml), nil
		}
		if err := goyaml.Unmarshal([]byte(oldYaml), &setting); err != nil {
			return "", err
		}
		if setting.Force != force {
			return "", fmt.Errorf("upgrade already enabled for unit %q", u.Name())
		}
		return oldYaml, nil
	}
	return u.st.zk.RetryChange(u.zkNeedsUpgradePath(), 0, zkPermAll, setNeedsUpgrade)
}

// ClearNeedsUpgrade resets the upgrade notification. It is typically
// done by the unit agent before beginning the upgrade.
func (u *Unit) ClearNeedsUpgrade() error {
	err := u.st.zk.Delete(u.zkNeedsUpgradePath(), -1)
	if zookeeper.IsError(err, zookeeper.ZNONODE) {
		// Node doesn't exist, so same state.
		return nil
	}
	return err
}

// WatchNeedsUpgrade creates a watcher for the upgrade notification
// of the unit. See SetNeedsUpgrade and ClearNeedsUpgrade for details.
func (u *Unit) WatchNeedsUpgrade() *NeedsUpgradeWatcher {
	return newNeedsUpgradeWatcher(u.st, u.zkNeedsUpgradePath())
}

// Resolved returns the resolved mode for the unit.
func (u *Unit) Resolved() (ResolvedMode, error) {
	yaml, _, err := u.st.zk.Get(u.zkResolvedPath())
	if zookeeper.IsError(err, zookeeper.ZNONODE) {
		// Default value.
		return ResolvedNone, nil
	}
	if err != nil {
		return ResolvedNone, err
	}
	setting := &struct{ Retry ResolvedMode }{}
	if err = goyaml.Unmarshal([]byte(yaml), setting); err != nil {
		return ResolvedNone, err
	}
	mode := setting.Retry
	if err := validResolvedMode(mode, false); err != nil {
		return ResolvedNone, err
	}
	return mode, nil
}

// SetResolved marks the unit as having had any previous state
// transition problems resolved, and informs the unit that it may
// attempt to reestablish normal workflow.
// The resolved mode parameter informs whether to attempt to 
// reexecute previous failed hooks or to continue as if they had 
// succeeded before.
func (u *Unit) SetResolved(mode ResolvedMode) error {
	if err := validResolvedMode(mode, false); err != nil {
		return err
	}
	setting := &struct{ Retry ResolvedMode }{mode}
	yaml, err := goyaml.Marshal(setting)
	if err != nil {
		return err
	}
	_, err = u.st.zk.Create(u.zkResolvedPath(), string(yaml), 0, zkPermAll)
	if zookeeper.IsError(err, zookeeper.ZNODEEXISTS) {
		return fmt.Errorf("unit %q resolved flag already set", u.Name())
	}
	return err
}

// ClearResolved removes any resolved setting on the unit.
func (u *Unit) ClearResolved() error {
	err := u.st.zk.Delete(u.zkResolvedPath(), -1)
	if zookeeper.IsError(err, zookeeper.ZNONODE) {
		// Node doesn't exist, so same state.
		return nil
	}
	return err
}

// WatchResolved returns a watcher that fires when the unit 
// is marked as having had its problems resolved. See 
// SetResolved for details.
func (u *Unit) WatchResolved() *ResolvedWatcher {
	return newResolvedWatcher(u.st, u.zkResolvedPath())
}

// OpenPort sets the policy of the port with protocol and number to be opened.
func (u *Unit) OpenPort(protocol string, number int) error {
	openPort := func(oldYaml string, stat *zookeeper.Stat) (string, error) {
		var ports openPortsNode
		if oldYaml != "" {
			if err := goyaml.Unmarshal([]byte(oldYaml), &ports); err != nil {
				return "", err
			}
		}
		portToOpen := Port{protocol, number}
		found := false
		for _, openPort := range ports.Open {
			if openPort == portToOpen {
				found = true
				break
			}
		}
		if !found {
			ports.Open = append(ports.Open, portToOpen)
		}
		newYaml, err := goyaml.Marshal(ports)
		if err != nil {
			return "", err
		}
		return string(newYaml), nil
	}
	return u.st.zk.RetryChange(u.zkPortsPath(), 0, zkPermAll, openPort)
}

// ClosePort sets the policy of the port with protocol and number to be closed.
func (u *Unit) ClosePort(protocol string, number int) error {
	closePort := func(oldYaml string, stat *zookeeper.Stat) (string, error) {
		var ports openPortsNode
		if oldYaml != "" {
			if err := goyaml.Unmarshal([]byte(oldYaml), &ports); err != nil {
				return "", err
			}
		}
		portToClose := Port{protocol, number}
		newOpenPorts := []Port{}
		for _, oldOpenPort := range ports.Open {
			if oldOpenPort != portToClose {
				newOpenPorts = append(newOpenPorts, oldOpenPort)
			}
		}
		ports.Open = newOpenPorts
		newYaml, err := goyaml.Marshal(ports)
		if err != nil {
			return "", err
		}
		return string(newYaml), nil
	}
	return u.st.zk.RetryChange(u.zkPortsPath(), 0, zkPermAll, closePort)
}

// OpenPorts returns a slice containing the open ports of the unit.
func (u *Unit) OpenPorts() ([]Port, error) {
	yaml, _, err := u.st.zk.Get(u.zkPortsPath())
	if zookeeper.IsError(err, zookeeper.ZNONODE) {
		// Default value.
		return nil, nil
	}
	if err != nil {
		return nil, err
	}
	var ports openPortsNode
	if err = goyaml.Unmarshal([]byte(yaml), &ports); err != nil {
		return nil, err
	}
	return ports.Open, nil
}

// WatchResolved returns a watcher that fires when the
// list of open ports of the unit is changed.
// See OpenPorts for details.
func (u *Unit) WatchPorts() *PortsWatcher {
	return newPortsWatcher(u.st, u.zkPortsPath())
}

// AgentAlive returns whether the respective remote agent is alive.
func (u *Unit) AgentAlive() (bool, error) {
	return presence.Alive(u.st.zk, u.zkAgentPath())
}

// WaitAgentAlive blocks until the respective agent is alive.
func (u *Unit) WaitAgentAlive(timeout time.Duration) error {
	err := presence.WaitAlive(u.st.zk, u.zkAgentPath(), timeout)
	if err != nil {
		return fmt.Errorf("state: waiting for agent of unit %q: %v", u.Name(), err)
	}
	return nil
}

// SetAgentAlive signals that the agent for unit u is alive
// by starting a pinger on its presence node. It returns the
// started pinger.
func (u *Unit) SetAgentAlive() (*presence.Pinger, error) {
	return presence.StartPinger(u.st.zk, u.zkAgentPath(), agentPingerPeriod)
}

// zkKey returns the ZooKeeper key of the unit.
func (u *Unit) zkKey() string {
	return u.key
}

// zkPath returns the ZooKeeper base path for the unit.
func (u *Unit) zkPath() string {
	return fmt.Sprintf("/units/%s", u.key)
}

// zkPortsPath returns the ZooKeeper path for the open ports.
func (u *Unit) zkPortsPath() string {
	return fmt.Sprintf("/units/%s/ports", u.key)
}

// zkAgentPath returns the ZooKeeper path for the unit agent.
func (u *Unit) zkAgentPath() string {
	return fmt.Sprintf("/units/%s/agent", u.key)
}

// zkNeedsUpgradePath returns the ZooKeeper path for the upgrade flag.
func (u *Unit) zkNeedsUpgradePath() string {
	return fmt.Sprintf("/units/%s/upgrade", u.key)
}

// zkResolvedPath returns the ZooKeeper path for the mark to resolve a unit.
func (u *Unit) zkResolvedPath() string {
	return fmt.Sprintf("/units/%s/resolved", u.key)
}

// parseUnitName parses a unit name like "wordpress/0" into
// its service name and sequence number parts.
func parseUnitName(name string) (serviceName string, seqNo int, err error) {
	parts := strings.Split(name, "/")
	if len(parts) != 2 {
		return "", 0, fmt.Errorf("%q is not a valid unit name", name)
	}
	sequenceNo, err := strconv.ParseInt(parts[1], 10, 0)
	if err != nil {
		return "", 0, err
	}
	return parts[0], int(sequenceNo), nil
}

// parseResolvedMode returns the resolved mode serialized
// in yaml if it is valid, or an error otherwise.
func parseResolvedMode(yaml string) (ResolvedMode, error) {
	var setting struct {
		Retry ResolvedMode
	}
	if err := goyaml.Unmarshal([]byte(yaml), &setting); err != nil {
		return ResolvedNone, err
	}
	mode := setting.Retry
	if err := validResolvedMode(mode, true); err != nil {
		return ResolvedNone, err
	}
	return mode, nil
}

// validResolvedMode returns an error if the provided
// mode isn't valid. ResolvedNone is only considered a
// valid mode if acceptNone is true.
func validResolvedMode(mode ResolvedMode, acceptNone bool) error {
	if acceptNone && mode == ResolvedNone {
		return nil
	}
	if mode != ResolvedRetryHooks && mode != ResolvedNoHooks {
		return fmt.Errorf("invalid error resolution mode: %d", mode)
	}
	return nil
}<|MERGE_RESOLUTION|>--- conflicted
+++ resolved
@@ -167,7 +167,6 @@
 	return nil
 }
 
-<<<<<<< HEAD
 // IsPrincipal returns whether the unit is deployed in its own container,
 // and can therefore have subordinate services deployed alongside it.
 func (u *Unit) IsPrincipal() (bool, error) {
@@ -176,18 +175,21 @@
 		return false, err
 	}
 	_, err = topology.UnitPrincipalKey(u.serviceKey, u.key)
-	switch err {
-	case nil:
-		return false, nil
-	case unitNotSubordinate:
+	if err == unitNotSubordinate {
 		return true, nil
 	}
 	return false, err
-=======
+}
+
 // AssignUnit places the unit on a machine. Depending on the policy, and the
 // state of the environment, this may lead to new instances being launched
 // within the environment.
 func AssignUnit(st *State, u *Unit, policy AssignmentPolicy) (err error) {
+	if valid, err := u.IsPrincipal(); err != nil {
+		return err
+	} else if !valid {
+		return fmt.Errorf("subordinate unit %q cannot be assigned directly to a machine", u.Name())
+	}
 	var m *Machine
 	switch policy {
 	case AssignLocal:
@@ -205,7 +207,6 @@
 		panic(fmt.Errorf("unknown unit assignment policy: %q", policy))
 	}
 	return u.AssignToMachine(m)
->>>>>>> 8d390d1b
 }
 
 // AssignedMachineId returns the id of the assigned machine.
