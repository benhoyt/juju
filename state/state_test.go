// launchpad.net/juju/go/state
//
// Copyright (c) 2011-2012 Canonical Ltd.
package state_test

import (
	"fmt"
	. "launchpad.net/gocheck"
	"launchpad.net/gozk/zookeeper"
	"launchpad.net/juju/go/charm"
	"launchpad.net/juju/go/state"
	"launchpad.net/juju/go/testing"
	"net/url"
	"path/filepath"
<<<<<<< HEAD
	stdtesting "testing"
=======
	"sort"
	"testing"
>>>>>>> 45ba21b3
)

// TestPackage integrates the tests into gotest.
func TestPackage(t *stdtesting.T) {
	srv := testing.StartZkServer(t)
	defer srv.Destroy()
	state.TestingZkAddr = srv.Addr()
	TestingT(t)
}

// charmDir returns a directory containing the given test charm.
func charmDir(name string) string {
	return filepath.Join("..", "charm", "testrepo", "series", name)
}

// readCharm returns a test charm by its name.
func readCharm(c *C, name string) charm.Charm {
	ch, err := charm.ReadDir(charmDir(name))
	c.Assert(err, IsNil)
	return ch
}

// localCharmURL returns the local URL of a charm.
func localCharmURL(ch charm.Charm) *charm.URL {
	url := fmt.Sprintf("local:series/%s-%d", ch.Meta().Name, ch.Revision())
	return charm.MustParseURL(url)
}

// addDummyCharm adds the 'dummy' charm state to st.
func addDummyCharm(c *C, st *state.State) (*state.Charm, *charm.URL) {
	ch := readCharm(c, "dummy")
	curl := localCharmURL(ch)
	bundleURL, err := url.Parse("http://bundle.url")
	c.Assert(err, IsNil)
	dummy, err := st.AddCharm(ch, curl, bundleURL)
	c.Assert(err, IsNil)
	return dummy, curl
}

type StateSuite struct {
	zkServer   *zookeeper.Server
	zkTestRoot string
	zkTestPort int
	zkAddr     string
	zkConn     *zookeeper.Conn
	st         *state.State
}

var _ = Suite(&StateSuite{})

func (s *StateSuite) SetUpTest(c *C) {
	var err error
	s.st, err = state.Open(&state.Info{
		Addrs: []string{state.TestingZkAddr},
	})
	c.Assert(err, IsNil)
	err = s.st.Initialize()
	c.Assert(err, IsNil)
	s.zkConn = state.ZkConn(s.st)
}

func (s *StateSuite) TearDownTest(c *C) {
	// Delete possible nodes, ignore errors.
	zkRemoveTree(s.zkConn, "/topology")
	zkRemoveTree(s.zkConn, "/charms")
	zkRemoveTree(s.zkConn, "/services")
	zkRemoveTree(s.zkConn, "/machines")
	zkRemoveTree(s.zkConn, "/units")
	zkRemoveTree(s.zkConn, "/relations")
	zkRemoveTree(s.zkConn, "/initialized")
	s.zkConn.Close()
}

func (s StateSuite) TestAddCharm(c *C) {
	// Check that adding charms works correctly.
	dummyCharm := readCharm(c, "dummy")
	curl := localCharmURL(dummyCharm)
	bundleURL, err := url.Parse("http://bundle.url")
	c.Assert(err, IsNil)
	dummy, err := s.st.AddCharm(dummyCharm, curl, bundleURL)
	c.Assert(err, IsNil)
	c.Assert(dummy.URL().String(), Equals, curl.String())
	children, _, err := s.zkConn.Children("/charms")
	c.Assert(err, IsNil)
	c.Assert(children, DeepEquals, []string{"local_3a_series_2f_dummy-1"})
}

func (s StateSuite) TestCharmAttributes(c *C) {
	// Check that the basic (invariant) fields of the charm
	// are correctly in place.
	_, curl := addDummyCharm(c, s.st)

	dummy, err := s.st.Charm(curl)
	c.Assert(err, IsNil)
	c.Assert(dummy.URL().String(), Equals, curl.String())
	c.Assert(dummy.Revision(), Equals, 1)
	bundleURL, err := url.Parse("http://bundle.url")
	c.Assert(err, IsNil)
	c.Assert(dummy.BundleURL(), DeepEquals, bundleURL)
	meta := dummy.Meta()
	c.Assert(meta.Name, Equals, "dummy")
	config := dummy.Config()
	c.Assert(config.Options["title"], Equals,
		charm.Option{
			Default:     "My Title",
			Description: "A descriptive title used for the service.",
			Type:        "string",
		},
	)
}

func (s StateSuite) TestNonExistentCharmPriorToInitialization(c *C) {
	// Check that getting a charm before any other charm has been added fails nicely.
	curl, err := charm.ParseURL("local:series/dummy-1")
	c.Assert(err, IsNil)
	_, err = s.st.Charm(curl)
	c.Assert(err, ErrorMatches, `charm not found: "local:series/dummy-1"`)
}

func (s StateSuite) TestGetNonExistentCharm(c *C) {
	// Check that getting a non-existent charm fails nicely.
	addDummyCharm(c, s.st)

	curl := charm.MustParseURL("local:anotherseries/dummy-1")
	_, err := s.st.Charm(curl)
	c.Assert(err, ErrorMatches, `charm not found: "local:anotherseries/dummy-1"`)
}

func (s StateSuite) TestAddMachine(c *C) {
	machine0, err := s.st.AddMachine()
	c.Assert(err, IsNil)
	c.Assert(machine0.Id(), Equals, 0)
	machine1, err := s.st.AddMachine()
	c.Assert(err, IsNil)
	c.Assert(machine1.Id(), Equals, 1)

	children, _, err := s.zkConn.Children("/machines")
	c.Assert(err, IsNil)
	sort.Strings(children)
	c.Assert(children, DeepEquals, []string{"machine-0000000000", "machine-0000000001"})
}

func (s StateSuite) TestRemoveMachine(c *C) {
	machine, err := s.st.AddMachine()
	c.Assert(err, IsNil)
	_, err = s.st.AddMachine()
	c.Assert(err, IsNil)
	err = s.st.RemoveMachine(machine.Id())
	c.Assert(err, IsNil)

	children, _, err := s.zkConn.Children("/machines")
	c.Assert(err, IsNil)
	sort.Strings(children)
	c.Assert(children, DeepEquals, []string{"machine-0000000001"})

	// Removing a non-existing machine has to fail.
	err = s.st.RemoveMachine(machine.Id())
	c.Assert(err, ErrorMatches, "can't remove machine 0: machine not found")
}

func (s StateSuite) TestReadMachine(c *C) {
	machine, err := s.st.AddMachine()
	c.Assert(err, IsNil)
	expectedId := machine.Id()
	machine, err = s.st.Machine(expectedId)
	c.Assert(err, IsNil)
	c.Assert(machine.Id(), Equals, expectedId)
}

func (s StateSuite) TestReadNonExistentMachine(c *C) {
	_, err := s.st.Machine(0)
	c.Assert(err, ErrorMatches, "machine 0 not found")

	_, err = s.st.AddMachine()
	c.Assert(err, IsNil)
	_, err = s.st.Machine(1)
	c.Assert(err, ErrorMatches, "machine 1 not found")
}

func (s StateSuite) TestAllMachines(c *C) {
	machines, err := s.st.AllMachines()
	c.Assert(err, IsNil)
	c.Assert(len(machines), Equals, 0)

	_, err = s.st.AddMachine()
	c.Assert(err, IsNil)
	machines, err = s.st.AllMachines()
	c.Assert(err, IsNil)
	c.Assert(len(machines), Equals, 1)

	_, err = s.st.AddMachine()
	c.Assert(err, IsNil)
	machines, err = s.st.AllMachines()
	c.Assert(err, IsNil)
	c.Assert(len(machines), Equals, 2)
}

func (s StateSuite) TestAddService(c *C) {
	dummy, curl := addDummyCharm(c, s.st)
	wordpress, err := s.st.AddService("wordpress", dummy)
	c.Assert(err, IsNil)
	c.Assert(wordpress.Name(), Equals, "wordpress")
	mysql, err := s.st.AddService("mysql", dummy)
	c.Assert(err, IsNil)
	c.Assert(mysql.Name(), Equals, "mysql")

	// Check that retrieving the new created services works correctly.
	wordpress, err = s.st.Service("wordpress")
	c.Assert(err, IsNil)
	c.Assert(wordpress.Name(), Equals, "wordpress")
	url, err := wordpress.CharmURL()
	c.Assert(err, IsNil)
	c.Assert(url.String(), Equals, curl.String())
	mysql, err = s.st.Service("mysql")
	c.Assert(err, IsNil)
	c.Assert(mysql.Name(), Equals, "mysql")
	url, err = mysql.CharmURL()
	c.Assert(err, IsNil)
	c.Assert(url.String(), Equals, curl.String())
}

func (s StateSuite) TestRemoveService(c *C) {
	dummy, _ := addDummyCharm(c, s.st)
	service, err := s.st.AddService("wordpress", dummy)
	c.Assert(err, IsNil)

	err = s.st.RemoveService(service)
	c.Assert(err, IsNil)
	service, err = s.st.Service("wordpress")
	c.Assert(err, ErrorMatches, `service with name "wordpress" not found`)
}

func (s StateSuite) TestReadNonExistentService(c *C) {
	_, err := s.st.Service("pressword")
	c.Assert(err, ErrorMatches, `service with name "pressword" not found`)
}

func (s StateSuite) TestAllServices(c *C) {
	services, err := s.st.AllServices()
	c.Assert(err, IsNil)
	c.Assert(len(services), Equals, 0)

	// Check that after adding services the result is ok.
	dummy, _ := addDummyCharm(c, s.st)
	_, err = s.st.AddService("wordpress", dummy)
	c.Assert(err, IsNil)
	services, err = s.st.AllServices()
	c.Assert(err, IsNil)
	c.Assert(len(services), Equals, 1)

	_, err = s.st.AddService("mysql", dummy)
	c.Assert(err, IsNil)
	services, err = s.st.AllServices()
	c.Assert(err, IsNil)
	c.Assert(len(services), Equals, 2)

	// Check the returned service, order is defined by sorted keys.
	c.Assert(services[0].Name(), Equals, "wordpress")
	c.Assert(services[1].Name(), Equals, "mysql")
}

func (s StateSuite) TestServiceCharm(c *C) {
	dummy, curl := addDummyCharm(c, s.st)
	wordpress, err := s.st.AddService("wordpress", dummy)
	c.Assert(err, IsNil)

	// Check that getting and setting the service charm URL works correctly.
	testcurl, err := wordpress.CharmURL()
	c.Assert(err, IsNil)
	c.Assert(testcurl.String(), Equals, curl.String())
	testcurl, err = charm.ParseURL("local:myseries/mydummy-1")
	c.Assert(err, IsNil)
	err = wordpress.SetCharmURL(testcurl)
	c.Assert(err, IsNil)
	testcurl, err = wordpress.CharmURL()
	c.Assert(err, IsNil)
	c.Assert(testcurl.String(), Equals, "local:myseries/mydummy-1")
}

func (s StateSuite) TestServiceExposed(c *C) {
	dummy, _ := addDummyCharm(c, s.st)
	wordpress, err := s.st.AddService("wordpress", dummy)
	c.Assert(err, IsNil)

	// Check that querying for the exposed flag works correctly.
	exposed, err := wordpress.IsExposed()
	c.Assert(err, IsNil)
	c.Assert(exposed, Equals, false)

	// Check that setting and clearing the exposed flag works correctly.
	err = wordpress.SetExposed()
	c.Assert(err, IsNil)
	exposed, err = wordpress.IsExposed()
	c.Assert(err, IsNil)
	c.Assert(exposed, Equals, true)
	err = wordpress.ClearExposed()
	c.Assert(err, IsNil)
	exposed, err = wordpress.IsExposed()
	c.Assert(err, IsNil)
	c.Assert(exposed, Equals, false)

	// Check that setting and clearing the exposed flag multiple doesn't fail.
	err = wordpress.SetExposed()
	c.Assert(err, IsNil)
	err = wordpress.SetExposed()
	c.Assert(err, IsNil)
	err = wordpress.ClearExposed()
	c.Assert(err, IsNil)
	err = wordpress.ClearExposed()
	c.Assert(err, IsNil)

	// Check that setting and clearing the exposed flag on removed services also doesn't fail.
	err = s.st.RemoveService(wordpress)
	c.Assert(err, IsNil)
	err = wordpress.ClearExposed()
	c.Assert(err, IsNil)
}

func (s StateSuite) TestAddUnit(c *C) {
	dummy, _ := addDummyCharm(c, s.st)
	wordpress, err := s.st.AddService("wordpress", dummy)
	c.Assert(err, IsNil)

	// Check that adding units works.
	unitZero, err := wordpress.AddUnit()
	c.Assert(err, IsNil)
	c.Assert(unitZero.Name(), Equals, "wordpress/0")
	unitOne, err := wordpress.AddUnit()
	c.Assert(err, IsNil)
	c.Assert(unitOne.Name(), Equals, "wordpress/1")
}

func (s StateSuite) TestReadUnit(c *C) {
	dummy, _ := addDummyCharm(c, s.st)
	wordpress, err := s.st.AddService("wordpress", dummy)
	c.Assert(err, IsNil)
	_, err = wordpress.AddUnit()
	c.Assert(err, IsNil)
	_, err = wordpress.AddUnit()
	c.Assert(err, IsNil)
	mysql, err := s.st.AddService("mysql", dummy)
	c.Assert(err, IsNil)
	_, err = mysql.AddUnit()
	c.Assert(err, IsNil)

	// Check that retrieving a unit works correctly.
	unit, err := wordpress.Unit("wordpress/0")
	c.Assert(err, IsNil)
	c.Assert(unit.Name(), Equals, "wordpress/0")

	// Check that retrieving a non-existent or an invalidly
	// named unit fail nicely.
	unit, err = wordpress.Unit("wordpress")
	c.Assert(err, ErrorMatches, `"wordpress" is not a valid unit name`)
	unit, err = wordpress.Unit("wordpress/0/0")
	c.Assert(err, ErrorMatches, `"wordpress/0/0" is not a valid unit name`)
	unit, err = wordpress.Unit("pressword/0")
	c.Assert(err, ErrorMatches, `can't find unit "pressword/0" on service "wordpress"`)
	unit, err = wordpress.Unit("mysql/0")
	c.Assert(err, ErrorMatches, `can't find unit "mysql/0" on service "wordpress"`)

	// Check that retrieving unit names works.
	unitNames, err := wordpress.UnitNames()
	c.Assert(err, IsNil)
	c.Assert(unitNames, DeepEquals, []string{"wordpress/0", "wordpress/1"})

	// Check that retrieving all units works.
	units, err := wordpress.AllUnits()
	c.Assert(err, IsNil)
	c.Assert(len(units), Equals, 2)
	c.Assert(units[0].Name(), Equals, "wordpress/0")
	c.Assert(units[1].Name(), Equals, "wordpress/1")
}

func (s StateSuite) TestReadUnitWithChangingState(c *C) {
	dummy, _ := addDummyCharm(c, s.st)
	wordpress, err := s.st.AddService("wordpress", dummy)
	c.Assert(err, IsNil)

	// Check that reading a unit after removing the service
	// fails nicely.
	err = s.st.RemoveService(wordpress)
	c.Assert(err, IsNil)
	_, err = s.st.Unit("wordpress/0")
	c.Assert(err, ErrorMatches, `service with name "wordpress" not found`)
}

func (s StateSuite) TestRemoveUnit(c *C) {
	dummy, _ := addDummyCharm(c, s.st)
	wordpress, err := s.st.AddService("wordpress", dummy)
	c.Assert(err, IsNil)
	_, err = wordpress.AddUnit()
	c.Assert(err, IsNil)
	_, err = wordpress.AddUnit()
	c.Assert(err, IsNil)

	// Check that removing a unit works.
	unit, err := wordpress.Unit("wordpress/0")
	c.Assert(err, IsNil)
	err = wordpress.RemoveUnit(unit)
	c.Assert(err, IsNil)
	unitNames, err := wordpress.UnitNames()
	c.Assert(err, IsNil)
	c.Assert(unitNames, DeepEquals, []string{"wordpress/1"})

	// Check that removing a non-existent unit fails nicely.
	err = wordpress.RemoveUnit(unit)
	c.Assert(err, ErrorMatches, "environment state has changed")
}

func (s StateSuite) TestGetSetPublicAddress(c *C) {
	dummy, _ := addDummyCharm(c, s.st)
	wordpress, err := s.st.AddService("wordpress", dummy)
	c.Assert(err, IsNil)
	unit, err := wordpress.AddUnit()
	c.Assert(err, IsNil)

	// Check that retrieving and setting of a public address works.
	address, err := unit.PublicAddress()
	c.Assert(err, ErrorMatches, "unit has no public address")
	err = unit.SetPublicAddress("example.foobar.com")
	c.Assert(err, IsNil)
	address, err = unit.PublicAddress()
	c.Assert(err, IsNil)
	c.Assert(address, Equals, "example.foobar.com")
}

func (s StateSuite) TestGetSetPrivateAddress(c *C) {
	dummy, _ := addDummyCharm(c, s.st)
	wordpress, err := s.st.AddService("wordpress", dummy)
	c.Assert(err, IsNil)
	unit, err := wordpress.AddUnit()
	c.Assert(err, IsNil)

	// Check that retrieving and setting of a private address works.
	address, err := unit.PrivateAddress()
	c.Assert(err, ErrorMatches, "unit has no private address")
	err = unit.SetPrivateAddress("example.local")
	c.Assert(err, IsNil)
	address, err = unit.PrivateAddress()
	c.Assert(err, IsNil)
	c.Assert(address, Equals, "example.local")
}

func (s StateSuite) TestUnitCharm(c *C) {
	dummy, curl := addDummyCharm(c, s.st)
	wordpress, err := s.st.AddService("wordpress", dummy)
	c.Assert(err, IsNil)
	unit, err := wordpress.AddUnit()
	c.Assert(err, IsNil)

	// Check that getting and setting the unit charm URL works correctly.
	testcurl, err := unit.CharmURL()
	c.Assert(err, IsNil)
	c.Assert(testcurl.String(), Equals, curl.String())
	testcurl, err = charm.ParseURL("local:myseries/mydummy-1")
	c.Assert(err, IsNil)
	err = unit.SetCharmURL(testcurl)
	c.Assert(err, IsNil)
	testcurl, err = unit.CharmURL()
	c.Assert(err, IsNil)
	c.Assert(testcurl.String(), Equals, "local:myseries/mydummy-1")
}

func (s StateSuite) TestUnassignUnitFromMachineWithoutBeingAssigned(c *C) {
	// When unassigning a machine from a unit, it is possible that
	// the machine has not been previously assigned, or that it
	// was assigned but the state changed beneath us.  In either
	// case, the end state is the intended state, so we simply
	// move forward without any errors here, to avoid having to
	// handle the extra complexity of dealing with the concurrency
	// problems.
	dummy, _ := addDummyCharm(c, s.st)
	wordpress, err := s.st.AddService("wordpress", dummy)
	c.Assert(err, IsNil)
	unit, err := wordpress.AddUnit()
	c.Assert(err, IsNil)

	err = unit.UnassignFromMachine()
	c.Assert(err, IsNil)

	// Check that the unit has no machine assigned.
	wordpress, err = s.st.Service("wordpress")
	c.Assert(err, IsNil)
	units, err := wordpress.AllUnits()
	c.Assert(err, IsNil)
	unit = units[0]
	_, err = unit.AssignedMachineId()
	c.Assert(err, ErrorMatches, `unit not assigned to machine`)
}

func (s StateSuite) TestAssignUnitToMachineAgainFails(c *C) {
	// Check that assigning an already assigned unit to
	// a machine fails if it isn't precisely the same
	// machine. 
	dummy, _ := addDummyCharm(c, s.st)
	wordpress, err := s.st.AddService("wordpress", dummy)
	c.Assert(err, IsNil)
	unit, err := wordpress.AddUnit()
	c.Assert(err, IsNil)
	machineOne, err := s.st.AddMachine()
	c.Assert(err, IsNil)
	machineTwo, err := s.st.AddMachine()
	c.Assert(err, IsNil)

	err = unit.AssignToMachine(machineOne)
	c.Assert(err, IsNil)

	// Assigning the unit to the same machine should return no error.
	err = unit.AssignToMachine(machineOne)
	c.Assert(err, IsNil)

	// Assigning the unit to a different machine should fail.
	err = unit.AssignToMachine(machineTwo)
	c.Assert(err, ErrorMatches, `unit "wordpress/0" already assigned to machine 0`)

	machineId, err := unit.AssignedMachineId()
	c.Assert(err, IsNil)
	c.Assert(machineId, Equals, 0)
}

func (s StateSuite) TestUnassignUnitFromMachineWithChangingState(c *C) {
	// Check that unassigning while the state changes fails nicely.
	dummy, _ := addDummyCharm(c, s.st)
	wordpress, err := s.st.AddService("wordpress", dummy)
	c.Assert(err, IsNil)
	unit, err := wordpress.AddUnit()
	c.Assert(err, IsNil)

	// Remove the unit for the tests.
	wordpress, err = s.st.Service("wordpress")
	c.Assert(err, IsNil)
	units, err := wordpress.AllUnits()
	c.Assert(err, IsNil)
	unit = units[0]
	err = wordpress.RemoveUnit(unit)
	c.Assert(err, IsNil)

	err = unit.UnassignFromMachine()
	c.Assert(err, ErrorMatches, "environment state has changed")
	_, err = unit.AssignedMachineId()
	c.Assert(err, ErrorMatches, "environment state has changed")

	err = s.st.RemoveService(wordpress)
	c.Assert(err, IsNil)

	err = unit.UnassignFromMachine()
	c.Assert(err, ErrorMatches, "environment state has changed")
	_, err = unit.AssignedMachineId()
	c.Assert(err, ErrorMatches, "environment state has changed")
}

func (s StateSuite) TestAssignUnitToUnusedMachine(c *C) {
	// Create root machine that shouldn't be useds.
	_, err := s.st.AddMachine()
	c.Assert(err, IsNil)
	// Check that a unit can be assigned to an unused machine.
	dummy, _ := addDummyCharm(c, s.st)
	mysqlService, err := s.st.AddService("mysql", dummy)
	c.Assert(err, IsNil)
	mysqlUnit, err := mysqlService.AddUnit()
	c.Assert(err, IsNil)
	mysqlMachine, err := s.st.AddMachine()
	c.Assert(err, IsNil)
	err = mysqlUnit.AssignToMachine(mysqlMachine)
	c.Assert(err, IsNil)
	err = s.st.RemoveService(mysqlService)
	c.Assert(err, IsNil)

	wordpressService, err := s.st.AddService("wordpress", dummy)
	c.Assert(err, IsNil)
	wordpressUnit, err := wordpressService.AddUnit()
	c.Assert(err, IsNil)
	wordpressMachine, err := wordpressUnit.AssignToUnusedMachine()
	c.Assert(err, IsNil)

	c.Assert(wordpressMachine.Id(), Equals, mysqlMachine.Id())
}

func (s StateSuite) TestAssignUnitToUnusedMachineWithChangingService(c *C) {
	// Create root machine that shouldn't be useds.
	_, err := s.st.AddMachine()
	c.Assert(err, IsNil)
	// Check for a 'state changed' error if a service is manipulated
	// during reuse.
	dummy, _ := addDummyCharm(c, s.st)
	mysqlService, err := s.st.AddService("mysql", dummy)
	c.Assert(err, IsNil)
	mysqlUnit, err := mysqlService.AddUnit()
	c.Assert(err, IsNil)
	mysqlMachine, err := s.st.AddMachine()
	c.Assert(err, IsNil)
	err = mysqlUnit.AssignToMachine(mysqlMachine)
	c.Assert(err, IsNil)
	err = s.st.RemoveService(mysqlService)
	c.Assert(err, IsNil)

	wordpressService, err := s.st.AddService("wordpress", dummy)
	c.Assert(err, IsNil)
	wordpressUnit, err := wordpressService.AddUnit()
	c.Assert(err, IsNil)
	err = s.st.RemoveService(wordpressService)
	c.Assert(err, IsNil)

	_, err = wordpressUnit.AssignToUnusedMachine()
	c.Assert(err, ErrorMatches, "environment state has changed")
}

func (s StateSuite) TestAssignUnitToUnusedMachineWithChangingUnit(c *C) {
	// Create root machine that shouldn't be useds.
	_, err := s.st.AddMachine()
	c.Assert(err, IsNil)
	// Check for a 'state changed' error if a unit is manipulated
	// during reuse.
	dummy, _ := addDummyCharm(c, s.st)
	mysqlService, err := s.st.AddService("mysql", dummy)
	c.Assert(err, IsNil)
	mysqlUnit, err := mysqlService.AddUnit()
	c.Assert(err, IsNil)
	mysqlMachine, err := s.st.AddMachine()
	c.Assert(err, IsNil)
	err = mysqlUnit.AssignToMachine(mysqlMachine)
	c.Assert(err, IsNil)
	err = s.st.RemoveService(mysqlService)
	c.Assert(err, IsNil)

	wordpressService, err := s.st.AddService("wordpress", dummy)
	c.Assert(err, IsNil)
	wordpressUnit, err := wordpressService.AddUnit()
	c.Assert(err, IsNil)
	err = wordpressService.RemoveUnit(wordpressUnit)
	c.Assert(err, IsNil)

	_, err = wordpressUnit.AssignToUnusedMachine()
	c.Assert(err, ErrorMatches, "environment state has changed")
}

func (s StateSuite) TestAssignUnitToUnusedMachineOnlyZero(c *C) {
	// Create root machine that shouldn't be useds.
	_, err := s.st.AddMachine()
	c.Assert(err, IsNil)
	// Check that the unit can't be assigned to machine zero.
	dummy, _ := addDummyCharm(c, s.st)
	wordpressService, err := s.st.AddService("wordpress", dummy)
	c.Assert(err, IsNil)
	wordpressUnit, err := wordpressService.AddUnit()
	c.Assert(err, IsNil)

	_, err = wordpressUnit.AssignToUnusedMachine()
	c.Assert(err, ErrorMatches, "no unused machine found")
}

func (s StateSuite) TestAssignUnitToUnusedMachineNoneAvailable(c *C) {
	// Create machine 0, that shouldn't be used.
	_, err := s.st.AddMachine()
	c.Assert(err, IsNil)
	// Check that assigning without unused machine fails.   
	dummy, _ := addDummyCharm(c, s.st)
	mysqlService, err := s.st.AddService("mysql", dummy)
	c.Assert(err, IsNil)
	mysqlUnit, err := mysqlService.AddUnit()
	c.Assert(err, IsNil)
	mysqlMachine, err := s.st.AddMachine()
	c.Assert(err, IsNil)
	err = mysqlUnit.AssignToMachine(mysqlMachine)
	c.Assert(err, IsNil)

	wordpressService, err := s.st.AddService("wordpress", dummy)
	c.Assert(err, IsNil)
	wordpressUnit, err := wordpressService.AddUnit()
	c.Assert(err, IsNil)

	_, err = wordpressUnit.AssignToUnusedMachine()
	c.Assert(err, ErrorMatches, "no unused machine found")
}

func (s StateSuite) TestGetSetClearUnitUpgrate(c *C) {
	// Check that setting and clearing an upgrade flag on a unit works.
	dummy, _ := addDummyCharm(c, s.st)
	wordpress, err := s.st.AddService("wordpress", dummy)
	c.Assert(err, IsNil)
	unit, err := wordpress.AddUnit()
	c.Assert(err, IsNil)

	// Defaults to false.
	upgrade, err := unit.NeedsUpgrade()
	c.Assert(err, IsNil)
	c.Assert(upgrade, Equals, false)

	// Can be set.
	err = unit.SetNeedsUpgrade()
	c.Assert(err, IsNil)
	upgrade, err = unit.NeedsUpgrade()
	c.Assert(err, IsNil)
	c.Assert(upgrade, Equals, true)

	// Can be set multiple times.
	err = unit.SetNeedsUpgrade()
	c.Assert(err, IsNil)
	upgrade, err = unit.NeedsUpgrade()
	c.Assert(err, IsNil)
	c.Assert(upgrade, Equals, true)

	// Can be cleared.
	err = unit.ClearNeedsUpgrade()
	c.Assert(err, IsNil)
	upgrade, err = unit.NeedsUpgrade()
	c.Assert(err, IsNil)
	c.Assert(upgrade, Equals, false)

	// Can be cleared multiple times
	err = unit.ClearNeedsUpgrade()
	c.Assert(err, IsNil)
	upgrade, err = unit.NeedsUpgrade()
	c.Assert(err, IsNil)
	c.Assert(upgrade, Equals, false)
}

func (s StateSuite) TestGetSetClearResolved(c *C) {
	// Check that setting and clearing the resolved setting on a unit works.
	dummy, _ := addDummyCharm(c, s.st)
	wordpress, err := s.st.AddService("wordpress", dummy)
	c.Assert(err, IsNil)
	unit, err := wordpress.AddUnit()
	c.Assert(err, IsNil)

	setting, err := unit.Resolved()
	c.Assert(err, IsNil)
	c.Assert(setting, Equals, state.ResolvedNone)

	err = unit.SetResolved(state.ResolvedNoHooks)
	c.Assert(err, IsNil)
	err = unit.SetResolved(state.ResolvedNoHooks)
	c.Assert(err, ErrorMatches, `unit "wordpress/0" resolved flag already set`)
	retry, err := unit.Resolved()
	c.Assert(err, IsNil)
	c.Assert(retry, Equals, state.ResolvedNoHooks)

	err = unit.ClearResolved()
	c.Assert(err, IsNil)
	setting, err = unit.Resolved()
	c.Assert(err, IsNil)
	c.Assert(setting, Equals, state.ResolvedNone)
	err = unit.ClearResolved()
	c.Assert(err, IsNil)

	err = unit.SetResolved(state.ResolvedMode(999))
	c.Assert(err, ErrorMatches, `invalid error resolution mode: 999`)
}

func (s StateSuite) TestGetOpenPorts(c *C) {
	// Check that changes to the open ports of units work porperly.
	dummy, _ := addDummyCharm(c, s.st)
	wordpress, err := s.st.AddService("wordpress", dummy)
	c.Assert(err, IsNil)
	unit, err := wordpress.AddUnit()
	c.Assert(err, IsNil)

	// Verify no open ports before activity.
	open, err := unit.OpenPorts()
	c.Assert(err, IsNil)
	c.Assert(open, HasLen, 0)

	// Now open and close port.
	err = unit.OpenPort("tcp", 80)
	c.Assert(err, IsNil)
	open, err = unit.OpenPorts()
	c.Assert(err, IsNil)
	c.Assert(open, DeepEquals, []state.Port{
		{"tcp", 80},
	})

	err = unit.OpenPort("udp", 53)
	c.Assert(err, IsNil)
	open, err = unit.OpenPorts()
	c.Assert(err, IsNil)
	c.Assert(open, DeepEquals, []state.Port{
		{"tcp", 80},
		{"udp", 53},
	})

	err = unit.OpenPort("tcp", 53)
	c.Assert(err, IsNil)
	open, err = unit.OpenPorts()
	c.Assert(err, IsNil)
	c.Assert(open, DeepEquals, []state.Port{
		{"tcp", 80},
		{"udp", 53},
		{"tcp", 53},
	})

	err = unit.OpenPort("tcp", 443)
	c.Assert(err, IsNil)
	open, err = unit.OpenPorts()
	c.Assert(err, IsNil)
	c.Assert(open, DeepEquals, []state.Port{
		{"tcp", 80},
		{"udp", 53},
		{"tcp", 53},
		{"tcp", 443},
	})

	err = unit.ClosePort("tcp", 80)
	c.Assert(err, IsNil)
	open, err = unit.OpenPorts()
	c.Assert(err, IsNil)
	c.Assert(open, DeepEquals, []state.Port{
		{"udp", 53},
		{"tcp", 53},
		{"tcp", 443},
	})
}

// zkRemoveTree recursively removes a tree.
func zkRemoveTree(zk *zookeeper.Conn, path string) error {
	// First recursively delete the children.
	children, _, err := zk.Children(path)
	if err != nil {
		return err
	}
	for _, child := range children {
		if err = zkRemoveTree(zk, fmt.Sprintf("%s/%s", path, child)); err != nil {
			return err
		}
	}
	// Now delete the path itself.
	return zk.Delete(path, -1)
}<|MERGE_RESOLUTION|>--- conflicted
+++ resolved
@@ -12,12 +12,8 @@
 	"launchpad.net/juju/go/testing"
 	"net/url"
 	"path/filepath"
-<<<<<<< HEAD
+	"sort"
 	stdtesting "testing"
-=======
-	"sort"
-	"testing"
->>>>>>> 45ba21b3
 )
 
 // TestPackage integrates the tests into gotest.
