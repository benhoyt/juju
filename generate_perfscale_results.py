--- conflicted
+++ resolved
@@ -24,13 +24,6 @@
 from jinja2 import Template
 import json
 
-<<<<<<< HEAD
-
-from deploy_stack import (
-    BootstrapManager,
-)
-=======
->>>>>>> a0fd3900
 from logbreakdown import (
     _render_ds_string,
     breakdown_log_by_timeframes,
@@ -130,34 +123,10 @@
 
             setup_system_monitoring(admin_client)
 
-<<<<<<< HEAD
-            deploy_details = assess_longrun_perf(
-                bs_manager, test_length=MINUTE*60*12)
-        finally:
-            results_dir = os.path.join(
-                os.path.abspath(bs_manager.log_dir), 'performance_results/')
-            os.makedirs(results_dir)
-            try:
-                admin_client.juju(
-                    'scp',
-                    ('--', '-r', '0:/var/lib/collectd/rrd/localhost/*',
-                     results_dir)
-                )
-            except subprocess.CalledProcessError as e:
-                log.error('Failed to copy RRD files: {}'.format(e))
-
-            try:
-                admin_client.juju(
-                    'scp', ('0:/tmp/mongodb-stats.log', results_dir)
-                )
-            except subprocess.CalledProcessError as e:
-                log.error('Failed to copy mongodb stats: {}'.format(e))
-=======
             deploy_details = target_test(client, args)
         finally:
             results_dir = dump_performance_metrics_logs(
                 bs_manager.log_dir, admin_client)
->>>>>>> a0fd3900
             cleanup_start = datetime.utcnow()
     # Cleanup happens when we move out of context
     cleanup_end = datetime.utcnow()
@@ -253,23 +222,9 @@
 
 def generate_reports(controller_log, results_dir, deployments, graph_period):
     """Generate reports and graphs from run results."""
-<<<<<<< HEAD
     cpu_image = generate_cpu_graph_image(results_dir, graph_period)
     memory_image = generate_memory_graph_image(results_dir, graph_period)
     network_image = generate_network_graph_image(results_dir, graph_period)
-    mongo_query_image, mongo_memory_image = generate_mongo_graph_image(
-        results_dir, graph_period)
-
-    # Skip doing the logs for such a long run for now.
-    if graph_period == perf_graphing.GraphPeriod.hours:
-        log_message_chunks = get_log_message_in_timed_chunks(
-            controller_log, deployments)
-    else:
-        log_message_chunks = defaultdict(defaultdict)
-=======
-    cpu_image = generate_cpu_graph_image(results_dir)
-    memory_image = generate_memory_graph_image(results_dir)
-    network_image = generate_network_graph_image(results_dir)
 
     destination_dir = os.path.join(results_dir, 'mongodb')
     os.mkdir(destination_dir)
@@ -286,15 +241,20 @@
         mongo_query_image = None
         mongo_memory_image = None
     else:
-        mongo_query_image = generate_mongo_query_graph_image(results_dir)
-        mongo_memory_image = generate_mongo_memory_graph_image(results_dir)
-
-    log_message_chunks = breakdown_log_by_events_timeframe(
-        controller_log,
-        deployments['bootstrap'],
-        deployments['cleanup'],
-        deployments['deploys'])
->>>>>>> a0fd3900
+        mongo_query_image = generate_mongo_query_graph_image(
+            results_dir, graph_period)
+        mongo_memory_image = generate_mongo_memory_graph_image(
+            results_dir, graph_period)
+
+    # Skip doing the logs for such a long run for now.
+    if graph_period == perf_graphing.GraphPeriod.hours:
+        log_message_chunks = breakdown_log_by_events_timeframe(
+            controller_log,
+            deployments['bootstrap'],
+            deployments['cleanup'],
+            deployments['deploys'])
+    else:
+        log_message_chunks = None
 
     details = dict(
         cpu_graph=cpu_image,
@@ -403,27 +363,16 @@
 
 def generate_graph_image(base_dir, results_dir, name, generator, graph_period):
     metric_files_dir = os.path.join(os.path.abspath(base_dir), results_dir)
-<<<<<<< HEAD
+    output_file = os.path.join(
+        os.path.abspath(base_dir), '{}.png'.format(name))
     return create_report_graph(
-        metric_files_dir, base_dir, name, generator, graph_period)
-
-
-def create_report_graph(rrd_dir, output_dir, name, generator, graph_period):
+        metric_files_dir, output_file, generator, graph_period)
+
+
+def create_report_graph(rrd_dir, output_file, generator, graph_period):
     any_file = os.listdir(rrd_dir)[0]
     start, end = get_duration_points(
         os.path.join(rrd_dir, any_file), graph_period)
-    output_file = os.path.join(
-        os.path.abspath(output_dir), '{}.png'.format(name))
-=======
-    output_file = os.path.join(
-        os.path.abspath(base_dir), '{}.png'.format(name))
-    return create_report_graph(metric_files_dir, output_file, generator)
-
-
-def create_report_graph(rrd_dir, output_file, generator):
-    any_file = os.listdir(rrd_dir)[0]
-    start, end = get_duration_points(os.path.join(rrd_dir, any_file))
->>>>>>> a0fd3900
     generator(start, end, rrd_dir, output_file)
     print('Created: {}'.format(output_file))
     return os.path.basename(output_file)
@@ -456,24 +405,13 @@
         graph_period)
 
 
-<<<<<<< HEAD
-def generate_mongo_graph_image(results_dir, graph_period):
-    dest_path = os.path.join(results_dir, 'mongodb')
-
-    if not perf_graphing.create_mongodb_rrd_file(results_dir, dest_path):
-        log.error('Failed to create the MongoDB RRD file.')
-        return None
-    query_graph = generate_graph_image(
+def generate_mongo_query_graph_image(results_dir, graph_period):
+    return generate_graph_image(
         results_dir,
         'mongodb',
         'mongodb',
         perf_graphing.mongodb_graph,
         graph_period)
-=======
-def generate_mongo_query_graph_image(results_dir):
-    return generate_graph_image(
-        results_dir, 'mongodb', 'mongodb', perf_graphing.mongodb_graph)
->>>>>>> a0fd3900
 
 
 def generate_mongo_memory_graph_image(results_dir):
