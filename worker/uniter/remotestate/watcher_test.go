--- conflicted
+++ resolved
@@ -64,11 +64,7 @@
 			storageWatcher:                   newMockStringsWatcher(),
 			actionWatcher:                    newMockStringsWatcher(),
 			relationsWatcher:                 newMockStringsWatcher(),
-<<<<<<< HEAD
-			upgradeLXDProfileUpgradeWatcher:  newMockNotifyWatcher(),
-=======
 			upgradeLXDProfileUpgradeWatcher:  newMockStringsWatcher(),
->>>>>>> f8274897
 		},
 		relations:                   make(map[names.RelationTag]*mockRelation),
 		storageAttachment:           make(map[params.StorageAttachmentId]params.StorageAttachment),
@@ -96,11 +92,7 @@
 	s.st.unit.application.applicationWatcher = newMockNotifyWatcher()
 	s.applicationWatcher = s.st.unit.application.applicationWatcher
 	s.st.unit.upgradeSeriesWatcher = newMockNotifyWatcher()
-<<<<<<< HEAD
-	s.st.unit.upgradeLXDProfileUpgradeWatcher = newMockNotifyWatcher()
-=======
 	s.st.unit.upgradeLXDProfileUpgradeWatcher = newMockStringsWatcher()
->>>>>>> f8274897
 	w, err := remotestate.NewWatcher(remotestate.WatcherConfig{
 		State:               s.st,
 		ModelType:           s.modelType,
@@ -166,13 +158,9 @@
 	if s.st.unit.upgradeSeriesWatcher != nil {
 		s.st.unit.upgradeSeriesWatcher.changes <- struct{}{}
 	}
-<<<<<<< HEAD
-	s.st.unit.upgradeLXDProfileUpgradeWatcher.changes <- struct{}{}
-=======
 	if s.st.unit.upgradeLXDProfileUpgradeWatcher != nil {
 		s.st.unit.upgradeLXDProfileUpgradeWatcher.changes <- []string{lxdprofile.SuccessStatus}
 	}
->>>>>>> f8274897
 	s.st.unit.storageWatcher.changes <- []string{}
 	s.st.unit.actionWatcher.changes <- []string{}
 	if s.st.unit.application.applicationWatcher != nil {
@@ -201,7 +189,6 @@
 		s.st.unit.upgradeSeriesWatcher.changes <- struct{}{}
 		s.st.unit.upgradeLXDProfileUpgradeWatcher.changes <- []string{lxdprofile.NotRequiredStatus}
 	}
-	s.st.unit.upgradeLXDProfileUpgradeWatcher.changes <- struct{}{}
 }
 
 func (s *WatcherSuiteIAAS) TestSnapshot(c *gc.C) {
@@ -246,11 +233,7 @@
 		LeaderSettingsVersion:     1,
 		Leader:                    true,
 		UpgradeSeriesStatus:       "",
-<<<<<<< HEAD
-		UpgradeCharmProfileStatus: lxdprofile.NotRequiredStatus,
-=======
 		UpgradeCharmProfileStatus: "",
->>>>>>> f8274897
 	})
 }
 
@@ -307,9 +290,6 @@
 		assertOneChange()
 		c.Assert(s.watcher.Snapshot().ForceCharmUpgrade, jc.IsTrue)
 	}
-
-	s.st.unit.upgradeLXDProfileUpgradeWatcher.changes <- struct{}{}
-	assertOneChange()
 
 	s.clock.Advance(5 * time.Minute)
 	assertOneChange()
