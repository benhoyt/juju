--- conflicted
+++ resolved
@@ -362,11 +362,6 @@
 	delete(ctx.members, unitName)
 }
 
-<<<<<<< HEAD
-// Settings returns a Settings that gives read and write access to the
-// unit's relation settings.
-func (ctx *RelationContext) Settings() (*state.Settings, error) {
-=======
 func (ctx *RelationContext) Name() string {
 	return ctx.ru.Endpoint().RelationName
 }
@@ -384,7 +379,6 @@
 }
 
 func (ctx *RelationContext) Settings() (Settings, error) {
->>>>>>> e649db30
 	if ctx.settings == nil {
 		node, err := ctx.ru.Settings()
 		if err != nil {
