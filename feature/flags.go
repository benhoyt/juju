--- conflicted
+++ resolved
@@ -56,12 +56,8 @@
 
 // MongoDbSnap tells Juju to use server-side transactions. It does nothing if
 // MongoDbSnap is not also enabled.
-<<<<<<< HEAD
-const MongoDbSSTXN = "mongodb-sstxn"
-=======
 const MongoDbSSTXN = "mongodb-sstxn"
 
 // MultiCloud tells Juju to allow a different IAAS cloud to the one the controller
 // was bootstrapped on to be added to the controller.
-const MultiCloud = "multi-cloud"
->>>>>>> 9c827767
+const MultiCloud = "multi-cloud"